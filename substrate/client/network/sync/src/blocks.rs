--- conflicted
+++ resolved
@@ -265,18 +265,9 @@
 	use sc_network_common::sync::message;
 	use sc_network_types::PeerId;
 	use sp_core::H256;
-<<<<<<< HEAD
-	use sp_runtime::{
-		generic::UncheckedExtrinsic,
-		testing::{Block as RawBlock, MockCallU64},
-	};
-
-	type Block = RawBlock<UncheckedExtrinsic<u64, MockCallU64, (), ()>>;
-=======
 	use sp_runtime::testing::{Block as RawBlock, MockCallU64, TestXt};
 
 	type Block = RawBlock<TestXt<MockCallU64, ()>>;
->>>>>>> b4732add
 
 	fn is_empty(bc: &BlockCollection<Block>) -> bool {
 		bc.blocks.is_empty() && bc.peer_requests.is_empty()
