--- conflicted
+++ resolved
@@ -1014,8 +1014,6 @@
 impl<Call, Balance: From<u32>, const T: u32> EstimateCallFee<Call, Balance> for ConstU32<T> {
 	fn estimate_call_fee(_: &Call, _: crate::dispatch::PostDispatchInfo) -> Balance {
 		T.into()
-<<<<<<< HEAD
-=======
 	}
 }
 
@@ -1023,7 +1021,6 @@
 impl<Call, Balance: From<u32>, const T: u64> EstimateCallFee<Call, Balance> for ConstU64<T> {
 	fn estimate_call_fee(_: &Call, _: crate::dispatch::PostDispatchInfo) -> Balance {
 		(T as u32).into()
->>>>>>> 2d4ee7e9
 	}
 }
 
