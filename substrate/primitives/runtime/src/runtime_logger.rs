// This file is part of Substrate.

// Copyright (C) Parity Technologies (UK) Ltd.
// SPDX-License-Identifier: Apache-2.0

// Licensed under the Apache License, Version 2.0 (the "License");
// you may not use this file except in compliance with the License.
// You may obtain a copy of the License at
//
// 	http://www.apache.org/licenses/LICENSE-2.0
//
// Unless required by applicable law or agreed to in writing, software
// distributed under the License is distributed on an "AS IS" BASIS,
// WITHOUT WARRANTIES OR CONDITIONS OF ANY KIND, either express or implied.
// See the License for the specific language governing permissions and
// limitations under the License.

//! A logger that can be used to log from the runtime.
//!
//! See [`RuntimeLogger`] for more docs.

/// Runtime logger implementation - `log` crate backend.
///
/// The logger should be initialized if you want to display
/// logs inside the runtime that is not necessarily running natively.
pub struct RuntimeLogger;

impl RuntimeLogger {
	/// Initialize the logger.
	///
	/// This is a no-op when running natively (`std`).
	#[cfg(feature = "std")]
	pub fn init() {}

	/// Initialize the logger.
	///
	/// This is a no-op when running natively (`std`).
	#[cfg(not(feature = "std"))]
	pub fn init() {
		static LOGGER: RuntimeLogger = RuntimeLogger;
		let _ = log::set_logger(&LOGGER);

		// Use the same max log level as used by the host.
		log::set_max_level(sp_io::logging::max_level().into());
	}
}

impl log::Log for RuntimeLogger {
	fn enabled(&self, _: &log::Metadata) -> bool {
		// The final filtering is done by the host. This is not perfect, as we would still call into
		// the host for log lines that will be thrown away.
		true
	}

	fn log(&self, record: &log::Record) {
		use core::fmt::Write;
		let mut msg = alloc::string::String::default();
		let _ = ::core::write!(&mut msg, "{}", record.args());

		sp_io::logging::log(record.level().into(), record.target(), msg.as_bytes());
	}

	fn flush(&self) {}
}

#[cfg(test)]
mod tests {
<<<<<<< HEAD
	use sp_api::RuntimeInstance;
	use std::{env, str::FromStr};
=======
	use sp_api::ProvideRuntimeApi;
	use std::env;
>>>>>>> 6ce61101
	use substrate_test_runtime_client::{
		runtime::TestAPI, DefaultTestClientBuilderExt, TestClientBuilder, TestClientBuilderExt,
	};

	#[test]
	fn ensure_runtime_logger_works() {
		if env::var("RUN_TEST").is_ok() {
			sp_tracing::try_init_simple();

			let client = TestClientBuilder::new().build();
			let mut runtime_api =
				RuntimeInstance::builder(&client, client.chain_info().genesis_hash)
					.off_chain_context()
					.build();
			runtime_api.do_trace_log().expect("Logging should not fail");
		} else {
			for (level, should_print) in &[("test=trace", true), ("info", false)] {
				let executable = std::env::current_exe().unwrap();
				let output = std::process::Command::new(executable)
					.env("RUN_TEST", "1")
					.env("RUST_LOG", level)
					.args(&["--nocapture", "ensure_runtime_logger_works"])
					.output()
					.unwrap();

				let output = String::from_utf8(output.stderr).unwrap();
				assert!(output.contains("Hey I'm runtime") == *should_print);
				assert!(output.contains("THIS IS TRACING") == *should_print);
				assert!(output.contains("Hey, I'm tracing") == *should_print);
			}
		}
	}
}<|MERGE_RESOLUTION|>--- conflicted
+++ resolved
@@ -65,13 +65,8 @@
 
 #[cfg(test)]
 mod tests {
-<<<<<<< HEAD
 	use sp_api::RuntimeInstance;
-	use std::{env, str::FromStr};
-=======
-	use sp_api::ProvideRuntimeApi;
 	use std::env;
->>>>>>> 6ce61101
 	use substrate_test_runtime_client::{
 		runtime::TestAPI, DefaultTestClientBuilderExt, TestClientBuilder, TestClientBuilderExt,
 	};
