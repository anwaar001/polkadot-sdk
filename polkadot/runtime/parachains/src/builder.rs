--- conflicted
+++ resolved
@@ -32,15 +32,9 @@
 use polkadot_primitives::{
 	node_features::FeatureIndex,
 	vstaging::{
-<<<<<<< HEAD
 		BackedCandidate, CandidateDescriptorV2, ClaimQueueOffset,
 		CommittedCandidateReceiptV2 as CommittedCandidateReceipt, CoreSelector,
 		InherentData as ParachainsInherentData, UMPSignal, UMP_SEPARATOR,
-=======
-		BackedCandidate, CandidateDescriptorV2,
-		CommittedCandidateReceiptV2 as CommittedCandidateReceipt,
-		InherentData as ParachainsInherentData,
->>>>>>> 09331f26
 	},
 	AvailabilityBitfield, CandidateCommitments, CandidateDescriptor, CandidateHash, CollatorId,
 	CollatorSignature, CompactStatement, CoreIndex, DisputeStatement, DisputeStatementSet,
@@ -58,24 +52,14 @@
 	ValidationCode(vec![1, 2, 3])
 }
 
-<<<<<<< HEAD
 /// Create a dummy collator id suitable to be used in a V1 candidate descriptor.
 pub fn junk_collator() -> CollatorId {
-=======
-// Create a dummy collator id suitable to be used in a V1 candidate descriptor.
-fn junk_collator() -> CollatorId {
->>>>>>> 09331f26
 	CollatorId::from_slice(&mut (0..32).into_iter().collect::<Vec<_>>().as_slice())
 		.expect("32 bytes; qed")
 }
 
-<<<<<<< HEAD
 /// Creates a dummy collator signature suitable to be used in a V1 candidate descriptor.
 pub fn junk_collator_signature() -> CollatorSignature {
-=======
-// Creates a dummy collator signature suitable to be used in a V1 candidate descriptor.
-fn junk_collator_signature() -> CollatorSignature {
->>>>>>> 09331f26
 	CollatorSignature::from_slice(&mut (0..64).into_iter().collect::<Vec<_>>().as_slice())
 		.expect("64 bytes; qed")
 }
@@ -341,7 +325,6 @@
 		HeadData(vec![0xFF; max_head_size as usize])
 	}
 
-<<<<<<< HEAD
 	fn candidate_descriptor_mock(candidate_descriptor_v2: bool) -> CandidateDescriptorV2<T::Hash> {
 		if candidate_descriptor_v2 {
 			CandidateDescriptorV2::new(
@@ -369,20 +352,6 @@
 				validation_code_hash: mock_validation_code().hash(),
 			}
 			.into()
-=======
-	fn candidate_descriptor_mock() -> CandidateDescriptorV2<T::Hash> {
-		// Use a v1 descriptor.
-		CandidateDescriptor::<T::Hash> {
-			para_id: 0.into(),
-			relay_parent: Default::default(),
-			collator: junk_collator(),
-			persisted_validation_data_hash: Default::default(),
-			pov_hash: Default::default(),
-			erasure_root: Default::default(),
-			signature: junk_collator_signature(),
-			para_head: Default::default(),
-			validation_code_hash: mock_validation_code().hash(),
->>>>>>> 09331f26
 		}
 		.into()
 	}
@@ -705,11 +674,7 @@
 								para_id,
 								relay_parent,
 								core_idx,
-<<<<<<< HEAD
 								2,
-=======
-								1,
->>>>>>> 09331f26
 								persisted_validation_data_hash,
 								pov_hash,
 								Default::default(),
@@ -731,11 +696,7 @@
 							.into()
 						};
 
-<<<<<<< HEAD
 						let mut candidate = CommittedCandidateReceipt::<T::Hash> {
-=======
-						let candidate = CommittedCandidateReceipt::<T::Hash> {
->>>>>>> 09331f26
 							descriptor,
 							commitments: CandidateCommitments::<u32> {
 								upward_messages: Default::default(),
