--- conflicted
+++ resolved
@@ -28,10 +28,7 @@
 bp-bridge-hub-cumulus = { workspace = true }
 bp-messages = { workspace = true }
 bp-runtime = { workspace = true }
-<<<<<<< HEAD
 bp-xcm-bridge = { workspace = true }
-=======
->>>>>>> aff59a4a
 bp-xcm-bridge-router = { workspace = true }
 testnet-parachains-constants = { features = ["westend"], workspace = true }
 
@@ -53,11 +50,8 @@
 	"scale-info/std",
 	"sp-api/std",
 	"sp-core/std",
-<<<<<<< HEAD
 	"sp-runtime/std",
 	"sp-std/std",
-=======
 	"testnet-parachains-constants/std",
->>>>>>> aff59a4a
 	"xcm/std",
 ]