--- conflicted
+++ resolved
@@ -613,7 +613,6 @@
 approx = { version = "0.5.1" }
 aquamarine = { version = "0.5.0" }
 arbitrary = { version = "1.3.2" }
-<<<<<<< HEAD
 ark-bls12-377 = { version = "0.5", default-features = false }
 ark-bls12-377-ext = { version = "0.5", default-features = false }
 ark-bls12-381 = { version = "0.5", default-features = false }
@@ -626,21 +625,7 @@
 ark-ed-on-bls12-381-bandersnatch = { version = "0.5", default-features = false }
 ark-ed-on-bls12-381-bandersnatch-ext = { version = "0.5", default-features = false }
 ark-scale = { version = "0.0.13", default-features = false }
-=======
-ark-bls12-377 = { version = "0.4.0", default-features = false }
-ark-bls12-377-ext = { version = "0.4.1", default-features = false }
-ark-bls12-381 = { version = "0.4.0", default-features = false }
-ark-bls12-381-ext = { version = "0.4.1", default-features = false }
-ark-bw6-761 = { version = "0.4.0", default-features = false }
-ark-bw6-761-ext = { version = "0.4.1", default-features = false }
-ark-ec = { version = "0.4.2", default-features = false }
-ark-ed-on-bls12-377 = { version = "0.4.0", default-features = false }
-ark-ed-on-bls12-377-ext = { version = "0.4.1", default-features = false }
-ark-ed-on-bls12-381-bandersnatch = { version = "0.4.0", default-features = false }
-ark-ed-on-bls12-381-bandersnatch-ext = { version = "0.4.1", default-features = false }
-ark-scale = { version = "0.0.12", default-features = false }
 ark-vrf = { version = "0.1.0", default-features = false }
->>>>>>> 875437c4
 array-bytes = { version = "6.2.2", default-features = false }
 arrayvec = { version = "0.7.4" }
 assert_cmd = { version = "2.0.14" }
