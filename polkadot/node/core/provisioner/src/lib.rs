--- conflicted
+++ resolved
@@ -35,17 +35,6 @@
 	SubsystemError,
 };
 use polkadot_node_subsystem_util::{
-<<<<<<< HEAD
-	has_required_runtime, request_availability_cores, request_persisted_validation_data,
-	request_session_index_for_child,
-	runtime::{prospective_parachains_mode, ProspectiveParachainsMode},
-	TimeoutExt,
-};
-use polkadot_primitives::{
-	vstaging::{BackedCandidate, CandidateReceiptV2 as CandidateReceipt, CoreState},
-	BlockNumber, CandidateHash, CoreIndex, Hash, Id as ParaId,
-	OccupiedCoreAssumption, SessionIndex, SignedAvailabilityBitfield, ValidatorIndex,
-=======
 	request_availability_cores, request_session_index_for_child, runtime::request_node_features,
 	TimeoutExt,
 };
@@ -54,7 +43,6 @@
 	vstaging::{BackedCandidate, CoreState},
 	CandidateHash, CoreIndex, Hash, Id as ParaId, NodeFeatures, SessionIndex,
 	SignedAvailabilityBitfield, ValidatorIndex,
->>>>>>> 4a400dc1
 };
 use std::collections::{BTreeMap, HashMap};
 
@@ -89,22 +77,12 @@
 
 /// Per-session info we need for the provisioner subsystem.
 pub struct PerSession {
-<<<<<<< HEAD
 	prospective_parachains_mode: ProspectiveParachainsMode,
-=======
-	elastic_scaling_mvp: bool,
->>>>>>> 4a400dc1
 }
 
 /// A per-relay-parent state for the provisioning subsystem.
 pub struct PerRelayParent {
 	leaf: ActivatedLeaf,
-<<<<<<< HEAD
-	backed_candidates: Vec<CandidateReceipt>,
-	prospective_parachains_mode: ProspectiveParachainsMode,
-=======
-	elastic_scaling_mvp: bool,
->>>>>>> 4a400dc1
 	signed_bitfields: Vec<SignedAvailabilityBitfield>,
 	is_inherent_ready: bool,
 	awaiting_inherent: Vec<oneshot::Sender<ProvisionerInherentData>>,
@@ -114,12 +92,6 @@
 	fn new(leaf: ActivatedLeaf, per_session: &PerSession) -> Self {
 		Self {
 			leaf,
-<<<<<<< HEAD
-			backed_candidates: Vec::new(),
-			prospective_parachains_mode: per_session.prospective_parachains_mode,
-=======
-			elastic_scaling_mvp: per_session.elastic_scaling_mvp,
->>>>>>> 4a400dc1
 			signed_bitfields: Vec::new(),
 			is_inherent_ready: false,
 			awaiting_inherent: Vec::new(),
@@ -228,7 +200,6 @@
 			.await
 			.map_err(Error::CanceledSessionIndex)??;
 		if per_session.get(&session_index).is_none() {
-<<<<<<< HEAD
 			let prospective_parachains_mode =
 				prospective_parachains_mode(sender, leaf.hash).await?;
 
@@ -236,16 +207,6 @@
 				session_index,
 				PerSession { prospective_parachains_mode },
 			);
-=======
-			let elastic_scaling_mvp = request_node_features(leaf.hash, session_index, sender)
-				.await?
-				.unwrap_or(NodeFeatures::EMPTY)
-				.get(FeatureIndex::ElasticScalingMVP as usize)
-				.map(|b| *b)
-				.unwrap_or(false);
-
-			per_session.insert(session_index, PerSession { elastic_scaling_mvp });
->>>>>>> 4a400dc1
 		}
 
 		let session_info = per_session.get(&session_index).expect("Just inserted");
@@ -308,13 +269,6 @@
 ) -> Result<(), Error> {
 	let leaf = per_relay_parent.leaf.clone();
 	let signed_bitfields = per_relay_parent.signed_bitfields.clone();
-<<<<<<< HEAD
-	let backed_candidates = per_relay_parent.backed_candidates.clone();
-	let mode = per_relay_parent.prospective_parachains_mode;
-=======
-	let elastic_scaling_mvp = per_relay_parent.elastic_scaling_mvp;
->>>>>>> 4a400dc1
-
 	let mut sender = ctx.sender().clone();
 
 	let bg = async move {
@@ -329,12 +283,6 @@
 		let send_result = send_inherent_data(
 			&leaf,
 			&signed_bitfields,
-<<<<<<< HEAD
-			&backed_candidates,
-			mode,
-=======
-			elastic_scaling_mvp,
->>>>>>> 4a400dc1
 			return_senders,
 			&mut sender,
 			&metrics,
@@ -429,12 +377,6 @@
 async fn send_inherent_data(
 	leaf: &ActivatedLeaf,
 	bitfields: &[SignedAvailabilityBitfield],
-<<<<<<< HEAD
-	candidates: &[CandidateReceipt],
-	prospective_parachains_mode: ProspectiveParachainsMode,
-=======
-	elastic_scaling_mvp: bool,
->>>>>>> 4a400dc1
 	return_senders: Vec<oneshot::Sender<ProvisionerInherentData>>,
 	from_job: &mut impl overseer::ProvisionerSenderTrait,
 	metrics: &Metrics,
@@ -471,21 +413,9 @@
 		"Selected bitfields"
 	);
 
-<<<<<<< HEAD
-	let candidates = select_candidates(
-		&availability_cores,
-		&bitfields,
-		candidates,
-		prospective_parachains_mode,
-		leaf.hash,
-		from_job,
-	)
-	.await?;
-=======
 	let candidates =
-		select_candidates(&availability_cores, &bitfields, elastic_scaling_mvp, leaf, from_job)
+		select_candidates(&availability_cores, &bitfields, leaf, from_job)
 			.await?;
->>>>>>> 4a400dc1
 
 	gum::trace!(
 		target: LOG_TARGET,
@@ -687,14 +617,7 @@
 async fn select_candidates(
 	availability_cores: &[CoreState],
 	bitfields: &[SignedAvailabilityBitfield],
-<<<<<<< HEAD
-	candidates: &[CandidateReceipt],
-	prospective_parachains_mode: ProspectiveParachainsMode,
-	relay_parent: Hash,
-=======
-	elastic_scaling_mvp: bool,
 	leaf: &ActivatedLeaf,
->>>>>>> 4a400dc1
 	sender: &mut impl overseer::ProvisionerSenderTrait,
 ) -> Result<Vec<BackedCandidate>, Error> {
 	let relay_parent = leaf.hash;
@@ -704,37 +627,13 @@
 		"before GetBackedCandidates"
 	);
 
-<<<<<<< HEAD
-	let selected_candidates = match prospective_parachains_mode {
-		ProspectiveParachainsMode::Enabled { .. } =>
-			request_backable_candidates(
-				availability_cores,
-				bitfields,
-				relay_parent,
-				sender,
-			)
-			.await?,
-		ProspectiveParachainsMode::Disabled =>
-			select_candidate_hashes_from_tracked(
-				availability_cores,
-				bitfields,
-				&candidates,
-				relay_parent,
-				sender,
-			)
-			.await?,
-	};
-=======
 	let selected_candidates = request_backable_candidates(
 		availability_cores,
-		elastic_scaling_mvp,
 		bitfields,
 		leaf,
 		sender,
 	)
 	.await?;
-
->>>>>>> 4a400dc1
 	gum::debug!(target: LOG_TARGET, ?selected_candidates, "Got backable candidates");
 
 	// now get the backed candidates corresponding to these candidate receipts
