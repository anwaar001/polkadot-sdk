// Copyright (C) Parity Technologies (UK) Ltd.
// This file is part of Parity Bridges Common.

// Parity Bridges Common is free software: you can redistribute it and/or modify
// it under the terms of the GNU General Public License as published by
// the Free Software Foundation, either version 3 of the License, or
// (at your option) any later version.

// Parity Bridges Common is distributed in the hope that it will be useful,
// but WITHOUT ANY WARRANTY; without even the implied warranty of
// MERCHANTABILITY or FITNESS FOR A PARTICULAR PURPOSE.  See the
// GNU General Public License for more details.

// You should have received a copy of the GNU General Public License
// along with Parity Bridges Common.  If not, see <http://www.gnu.org/licenses/>.

//! Everything about outgoing messages sending.

use crate::{Config, LOG_TARGET};

<<<<<<< HEAD
use bp_messages::{DeliveredMessages, LaneId, MessageNonce, OutboundLaneData, UnrewardedRelayer};
use codec::{Decode, Encode};
use frame_support::{
	weights::{RuntimeDbRefTime, Weight},
	BoundedVec, PalletError,
=======
use bp_messages::{
	ChainWithMessages, DeliveredMessages, LaneId, MessageNonce, OutboundLaneData, UnrewardedRelayer,
>>>>>>> 56201964
};
use codec::{Decode, Encode};
use frame_support::{traits::Get, BoundedVec, PalletError};
use scale_info::TypeInfo;
use sp_runtime::RuntimeDebug;
use sp_std::{collections::vec_deque::VecDeque, marker::PhantomData};

/// Outbound lane storage.
pub trait OutboundLaneStorage {
	type StoredMessagePayload;

	/// Lane id.
	fn id(&self) -> LaneId;
	/// Get lane data from the storage.
	fn data(&self) -> OutboundLaneData;
	/// Update lane data in the storage.
	fn set_data(&mut self, data: OutboundLaneData);
	/// Returns saved outbound message payload.
	#[cfg(test)]
	fn message(&self, nonce: &MessageNonce) -> Option<Self::StoredMessagePayload>;
	/// Save outbound message in the storage.
	fn save_message(&mut self, nonce: MessageNonce, message_payload: Self::StoredMessagePayload);
	/// Remove outbound message from the storage.
	fn remove_message(&mut self, nonce: &MessageNonce);
}

/// Limit for the `StoredMessagePayload` vector.
pub struct StoredMessagePayloadLimit<T, I>(PhantomData<(T, I)>);

impl<T: Config<I>, I: 'static> Get<u32> for StoredMessagePayloadLimit<T, I> {
	fn get() -> u32 {
		T::BridgedChain::maximal_incoming_message_size()
	}
}

/// Outbound message data wrapper that implements `MaxEncodedLen`.
pub type StoredMessagePayload<T, I> = BoundedVec<u8, StoredMessagePayloadLimit<T, I>>;

/// Result of messages receival confirmation.
#[derive(Encode, Decode, RuntimeDebug, PartialEq, Eq, PalletError, TypeInfo)]
pub enum ReceptionConfirmationError {
	/// Bridged chain is trying to confirm more messages than we have generated. May be a result
	/// of invalid bridged chain storage.
	FailedToConfirmFutureMessages,
	/// The unrewarded relayers vec contains an empty entry. May be a result of invalid bridged
	/// chain storage.
	EmptyUnrewardedRelayerEntry,
	/// The unrewarded relayers vec contains non-consecutive entries. May be a result of invalid
	/// bridged chain storage.
	NonConsecutiveUnrewardedRelayerEntries,
	/// The chain has more messages that need to be confirmed than there is in the proof.
	TryingToConfirmMoreMessagesThanExpected,
}

/// Outbound messages lane.
pub struct OutboundLane<S> {
	storage: S,
}

impl<S: OutboundLaneStorage> OutboundLane<S> {
	/// Create new outbound lane backed by given storage.
	pub fn new(storage: S) -> Self {
		OutboundLane { storage }
	}

	/// Get this lane data.
	pub fn data(&self) -> OutboundLaneData {
		self.storage.data()
	}

	/// Send message over lane.
	///
	/// Returns new message nonce.
	pub fn send_message(&mut self, message_payload: S::StoredMessagePayload) -> MessageNonce {
		let mut data = self.storage.data();
		let nonce = data.latest_generated_nonce + 1;
		data.latest_generated_nonce = nonce;

		self.storage.save_message(nonce, message_payload);
		self.storage.set_data(data);

		nonce
	}

	/// Confirm messages delivery.
	pub fn confirm_delivery<RelayerId>(
		&mut self,
		max_allowed_messages: MessageNonce,
		latest_delivered_nonce: MessageNonce,
		relayers: &VecDeque<UnrewardedRelayer<RelayerId>>,
	) -> Result<Option<DeliveredMessages>, ReceptionConfirmationError> {
		let mut data = self.storage.data();
		let confirmed_messages = DeliveredMessages {
			begin: data.latest_received_nonce.saturating_add(1),
			end: latest_delivered_nonce,
		};
		if confirmed_messages.total_messages() == 0 {
			return Ok(None)
		}
		if confirmed_messages.end > data.latest_generated_nonce {
			return Err(ReceptionConfirmationError::FailedToConfirmFutureMessages)
		}
		if confirmed_messages.total_messages() > max_allowed_messages {
			// that the relayer has declared correct number of messages that the proof contains (it
			// is checked outside of the function). But it may happen (but only if this/bridged
			// chain storage is corrupted, though) that the actual number of confirmed messages if
			// larger than declared. This would mean that 'reward loop' will take more time than the
			// weight formula accounts, so we can't allow that.
			log::trace!(
				target: LOG_TARGET,
				"Messages delivery proof contains too many messages to confirm: {} vs declared {}",
				confirmed_messages.total_messages(),
				max_allowed_messages,
			);
			return Err(ReceptionConfirmationError::TryingToConfirmMoreMessagesThanExpected)
		}

		ensure_unrewarded_relayers_are_correct(confirmed_messages.end, relayers)?;

		// prune all confirmed messages
		for nonce in confirmed_messages.begin..=confirmed_messages.end {
			self.storage.remove_message(&nonce);
		}

		data.latest_received_nonce = confirmed_messages.end;
		data.oldest_unpruned_nonce = data.latest_received_nonce.saturating_add(1);
		self.storage.set_data(data);

		Ok(Some(confirmed_messages))
	}
<<<<<<< HEAD

	/// Prune at most `max_messages_to_prune` already received messages.
	///
	/// Returns weight, consumed by messages pruning and lane state update.
	pub fn prune_messages(
		&mut self,
		db_weight: RuntimeDbRefTime,
		mut remaining_weight: Weight,
	) -> Weight {
		let write_weight = db_weight.writes(1);
		let two_writes_weight = write_weight + write_weight;
		let mut spent_weight = Weight::zero();
		let mut data = self.storage.data();
		while remaining_weight.all_gte(two_writes_weight) &&
			data.oldest_unpruned_nonce <= data.latest_received_nonce
		{
			self.storage.remove_message(&data.oldest_unpruned_nonce);

			spent_weight += write_weight;
			remaining_weight -= write_weight;
			data.oldest_unpruned_nonce += 1;
		}

		if !spent_weight.is_zero() {
			spent_weight += write_weight;
			self.storage.set_data(data);
		}

		spent_weight
	}
=======
>>>>>>> 56201964
}

/// Verifies unrewarded relayers vec.
///
/// Returns `Err(_)` if unrewarded relayers vec contains invalid data, meaning that the bridged
/// chain has invalid runtime storage.
fn ensure_unrewarded_relayers_are_correct<RelayerId>(
	latest_received_nonce: MessageNonce,
	relayers: &VecDeque<UnrewardedRelayer<RelayerId>>,
) -> Result<(), ReceptionConfirmationError> {
	let mut expected_entry_begin = relayers.front().map(|entry| entry.messages.begin);
	for entry in relayers {
		// unrewarded relayer entry must have at least 1 unconfirmed message
		// (guaranteed by the `InboundLane::receive_message()`)
		if entry.messages.end < entry.messages.begin {
			return Err(ReceptionConfirmationError::EmptyUnrewardedRelayerEntry)
		}
		// every entry must confirm range of messages that follows previous entry range
		// (guaranteed by the `InboundLane::receive_message()`)
		if expected_entry_begin != Some(entry.messages.begin) {
			return Err(ReceptionConfirmationError::NonConsecutiveUnrewardedRelayerEntries)
		}
		expected_entry_begin = entry.messages.end.checked_add(1);
		// entry can't confirm messages larger than `inbound_lane_data.latest_received_nonce()`
		// (guaranteed by the `InboundLane::receive_message()`)
		if entry.messages.end > latest_received_nonce {
			return Err(ReceptionConfirmationError::FailedToConfirmFutureMessages)
		}
	}

	Ok(())
}

#[cfg(test)]
mod tests {
	use super::*;
	use crate::{
		outbound_lane,
		tests::mock::{
			outbound_message_data, run_test, unrewarded_relayer, TestRelayer, TestRuntime,
			REGULAR_PAYLOAD, TEST_LANE_ID,
		},
	};
	use sp_std::ops::RangeInclusive;

	fn unrewarded_relayers(
		nonces: RangeInclusive<MessageNonce>,
	) -> VecDeque<UnrewardedRelayer<TestRelayer>> {
		vec![unrewarded_relayer(*nonces.start(), *nonces.end(), 0)]
			.into_iter()
			.collect()
	}

	fn delivered_messages(nonces: RangeInclusive<MessageNonce>) -> DeliveredMessages {
		DeliveredMessages { begin: *nonces.start(), end: *nonces.end() }
	}

	fn assert_3_messages_confirmation_fails(
		latest_received_nonce: MessageNonce,
		relayers: &VecDeque<UnrewardedRelayer<TestRelayer>>,
	) -> Result<Option<DeliveredMessages>, ReceptionConfirmationError> {
		run_test(|| {
			let mut lane = outbound_lane::<TestRuntime, _>(TEST_LANE_ID);
			lane.send_message(outbound_message_data(REGULAR_PAYLOAD));
			lane.send_message(outbound_message_data(REGULAR_PAYLOAD));
			lane.send_message(outbound_message_data(REGULAR_PAYLOAD));
			assert_eq!(lane.storage.data().latest_generated_nonce, 3);
			assert_eq!(lane.storage.data().latest_received_nonce, 0);
			let result = lane.confirm_delivery(3, latest_received_nonce, relayers);
			assert_eq!(lane.storage.data().latest_generated_nonce, 3);
			assert_eq!(lane.storage.data().latest_received_nonce, 0);
			result
		})
	}

	#[test]
	fn send_message_works() {
		run_test(|| {
			let mut lane = outbound_lane::<TestRuntime, _>(TEST_LANE_ID);
			assert_eq!(lane.storage.data().latest_generated_nonce, 0);
			assert_eq!(lane.send_message(outbound_message_data(REGULAR_PAYLOAD)), 1);
			assert!(lane.storage.message(&1).is_some());
			assert_eq!(lane.storage.data().latest_generated_nonce, 1);
		});
	}

	#[test]
	fn confirm_delivery_works() {
		run_test(|| {
			let mut lane = outbound_lane::<TestRuntime, _>(TEST_LANE_ID);
			assert_eq!(lane.send_message(outbound_message_data(REGULAR_PAYLOAD)), 1);
			assert_eq!(lane.send_message(outbound_message_data(REGULAR_PAYLOAD)), 2);
			assert_eq!(lane.send_message(outbound_message_data(REGULAR_PAYLOAD)), 3);
			assert_eq!(lane.storage.data().latest_generated_nonce, 3);
			assert_eq!(lane.storage.data().latest_received_nonce, 0);
			assert_eq!(lane.storage.data().oldest_unpruned_nonce, 1);
			assert_eq!(
				lane.confirm_delivery(3, 3, &unrewarded_relayers(1..=3)),
				Ok(Some(delivered_messages(1..=3))),
			);
			assert_eq!(lane.storage.data().latest_generated_nonce, 3);
			assert_eq!(lane.storage.data().latest_received_nonce, 3);
			assert_eq!(lane.storage.data().oldest_unpruned_nonce, 4);
		});
	}

	#[test]
	fn confirm_partial_delivery_works() {
		run_test(|| {
			let mut lane = outbound_lane::<TestRuntime, _>(TEST_LANE_ID);
			assert_eq!(lane.send_message(outbound_message_data(REGULAR_PAYLOAD)), 1);
			assert_eq!(lane.send_message(outbound_message_data(REGULAR_PAYLOAD)), 2);
			assert_eq!(lane.send_message(outbound_message_data(REGULAR_PAYLOAD)), 3);
			assert_eq!(lane.storage.data().latest_generated_nonce, 3);
			assert_eq!(lane.storage.data().latest_received_nonce, 0);
			assert_eq!(lane.storage.data().oldest_unpruned_nonce, 1);

			assert_eq!(
				lane.confirm_delivery(3, 2, &unrewarded_relayers(1..=2)),
				Ok(Some(delivered_messages(1..=2))),
			);
			assert_eq!(lane.storage.data().latest_generated_nonce, 3);
			assert_eq!(lane.storage.data().latest_received_nonce, 2);
			assert_eq!(lane.storage.data().oldest_unpruned_nonce, 3);

			assert_eq!(
				lane.confirm_delivery(3, 3, &unrewarded_relayers(3..=3)),
				Ok(Some(delivered_messages(3..=3))),
			);
			assert_eq!(lane.storage.data().latest_generated_nonce, 3);
			assert_eq!(lane.storage.data().latest_received_nonce, 3);
			assert_eq!(lane.storage.data().oldest_unpruned_nonce, 4);
		});
	}

	#[test]
	fn confirm_delivery_rejects_nonce_lesser_than_latest_received() {
		run_test(|| {
			let mut lane = outbound_lane::<TestRuntime, _>(TEST_LANE_ID);
			lane.send_message(outbound_message_data(REGULAR_PAYLOAD));
			lane.send_message(outbound_message_data(REGULAR_PAYLOAD));
			lane.send_message(outbound_message_data(REGULAR_PAYLOAD));
			assert_eq!(lane.storage.data().latest_generated_nonce, 3);
			assert_eq!(lane.storage.data().latest_received_nonce, 0);
			assert_eq!(lane.storage.data().oldest_unpruned_nonce, 1);
			assert_eq!(
				lane.confirm_delivery(3, 3, &unrewarded_relayers(1..=3)),
				Ok(Some(delivered_messages(1..=3))),
			);
			assert_eq!(lane.confirm_delivery(3, 3, &unrewarded_relayers(1..=3)), Ok(None),);
			assert_eq!(lane.storage.data().latest_generated_nonce, 3);
			assert_eq!(lane.storage.data().latest_received_nonce, 3);
			assert_eq!(lane.storage.data().oldest_unpruned_nonce, 4);

			assert_eq!(lane.confirm_delivery(1, 2, &unrewarded_relayers(1..=1)), Ok(None),);
			assert_eq!(lane.storage.data().latest_generated_nonce, 3);
			assert_eq!(lane.storage.data().latest_received_nonce, 3);
			assert_eq!(lane.storage.data().oldest_unpruned_nonce, 4);
		});
	}

	#[test]
	fn confirm_delivery_rejects_nonce_larger_than_last_generated() {
		assert_eq!(
			assert_3_messages_confirmation_fails(10, &unrewarded_relayers(1..=10),),
			Err(ReceptionConfirmationError::FailedToConfirmFutureMessages),
		);
	}

	#[test]
	fn confirm_delivery_fails_if_entry_confirms_future_messages() {
		assert_eq!(
			assert_3_messages_confirmation_fails(
				3,
				&unrewarded_relayers(1..=1)
					.into_iter()
					.chain(unrewarded_relayers(2..=30))
					.chain(unrewarded_relayers(3..=3))
					.collect(),
			),
			Err(ReceptionConfirmationError::FailedToConfirmFutureMessages),
		);
	}

	#[test]
	#[allow(clippy::reversed_empty_ranges)]
	fn confirm_delivery_fails_if_entry_is_empty() {
		assert_eq!(
			assert_3_messages_confirmation_fails(
				3,
				&unrewarded_relayers(1..=1)
					.into_iter()
					.chain(unrewarded_relayers(2..=1))
					.chain(unrewarded_relayers(2..=3))
					.collect(),
			),
			Err(ReceptionConfirmationError::EmptyUnrewardedRelayerEntry),
		);
	}

	#[test]
	fn confirm_delivery_fails_if_entries_are_non_consecutive() {
		assert_eq!(
			assert_3_messages_confirmation_fails(
				3,
				&unrewarded_relayers(1..=1)
					.into_iter()
					.chain(unrewarded_relayers(3..=3))
					.chain(unrewarded_relayers(2..=2))
					.collect(),
			),
			Err(ReceptionConfirmationError::NonConsecutiveUnrewardedRelayerEntries),
		);
	}

	#[test]
	fn confirm_delivery_detects_when_more_than_expected_messages_are_confirmed() {
		run_test(|| {
			let mut lane = outbound_lane::<TestRuntime, _>(TEST_LANE_ID);
			lane.send_message(outbound_message_data(REGULAR_PAYLOAD));
			lane.send_message(outbound_message_data(REGULAR_PAYLOAD));
			lane.send_message(outbound_message_data(REGULAR_PAYLOAD));
			assert_eq!(
				lane.confirm_delivery(0, 3, &unrewarded_relayers(1..=3)),
				Err(ReceptionConfirmationError::TryingToConfirmMoreMessagesThanExpected),
			);
			assert_eq!(
				lane.confirm_delivery(2, 3, &unrewarded_relayers(1..=3)),
				Err(ReceptionConfirmationError::TryingToConfirmMoreMessagesThanExpected),
			);
			assert_eq!(
				lane.confirm_delivery(3, 3, &unrewarded_relayers(1..=3)),
				Ok(Some(delivered_messages(1..=3))),
			);
		});
	}
}<|MERGE_RESOLUTION|>--- conflicted
+++ resolved
@@ -18,16 +18,8 @@
 
 use crate::{Config, LOG_TARGET};
 
-<<<<<<< HEAD
-use bp_messages::{DeliveredMessages, LaneId, MessageNonce, OutboundLaneData, UnrewardedRelayer};
-use codec::{Decode, Encode};
-use frame_support::{
-	weights::{RuntimeDbRefTime, Weight},
-	BoundedVec, PalletError,
-=======
 use bp_messages::{
 	ChainWithMessages, DeliveredMessages, LaneId, MessageNonce, OutboundLaneData, UnrewardedRelayer,
->>>>>>> 56201964
 };
 use codec::{Decode, Encode};
 use frame_support::{traits::Get, BoundedVec, PalletError};
@@ -158,39 +150,6 @@
 
 		Ok(Some(confirmed_messages))
 	}
-<<<<<<< HEAD
-
-	/// Prune at most `max_messages_to_prune` already received messages.
-	///
-	/// Returns weight, consumed by messages pruning and lane state update.
-	pub fn prune_messages(
-		&mut self,
-		db_weight: RuntimeDbRefTime,
-		mut remaining_weight: Weight,
-	) -> Weight {
-		let write_weight = db_weight.writes(1);
-		let two_writes_weight = write_weight + write_weight;
-		let mut spent_weight = Weight::zero();
-		let mut data = self.storage.data();
-		while remaining_weight.all_gte(two_writes_weight) &&
-			data.oldest_unpruned_nonce <= data.latest_received_nonce
-		{
-			self.storage.remove_message(&data.oldest_unpruned_nonce);
-
-			spent_weight += write_weight;
-			remaining_weight -= write_weight;
-			data.oldest_unpruned_nonce += 1;
-		}
-
-		if !spent_weight.is_zero() {
-			spent_weight += write_weight;
-			self.storage.set_data(data);
-		}
-
-		spent_weight
-	}
-=======
->>>>>>> 56201964
 }
 
 /// Verifies unrewarded relayers vec.
