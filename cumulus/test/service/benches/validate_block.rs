--- conflicted
+++ resolved
@@ -91,16 +91,12 @@
 	let para_id = ParaId::from(cumulus_test_runtime::PARACHAIN_ID);
 	let mut test_client_builder = TestClientBuilder::with_default_backend();
 	let genesis_init = test_client_builder.genesis_init_mut();
-<<<<<<< HEAD
-	*genesis_init = cumulus_test_client::GenesisParameters {
-		endowed_accounts: account_ids,
-		wasm: None,
-		blocks_per_pov: None,
-	};
-=======
 	*genesis_init =
-		cumulus_test_client::GenesisParameters { endowed_accounts: account_ids, wasm: None };
->>>>>>> 187cddde
+		cumulus_test_client::GenesisParameters {
+			endowed_accounts: account_ids,
+			wasm: None,
+			blocks_per_pov: None,
+		};
 	let client = test_client_builder.build_with_native_executor(None).0;
 
 	let (max_transfer_count, extrinsics) = create_extrinsics(&client, &src_accounts, &dst_accounts);
