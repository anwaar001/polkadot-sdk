--- conflicted
+++ resolved
@@ -189,145 +189,4 @@
 
 		assert_eq!(Balances::total_balance(&alice()), balance_alice);
 	});
-<<<<<<< HEAD
-}
-
-#[test]
-#[should_panic]
-#[cfg(feature = "stress-test")]
-fn block_weight_capacity_report() {
-	// Just report how many transfer calls you could fit into a block. The number should at least
-	// be a few hundred (250 at the time of writing but can change over time). Runs until panic.
-	use node_primitives::Nonce;
-
-	// execution ext.
-	let mut t = new_test_ext(compact_code_unwrap());
-	// setup ext.
-	let mut tt = new_test_ext(compact_code_unwrap());
-
-	let factor = 50;
-	let mut time = 10;
-	let mut nonce: Nonce = 0;
-	let mut block_number = 1;
-	let mut previous_hash: node_primitives::Hash = GENESIS_HASH.into();
-
-	loop {
-		let num_transfers = block_number * factor;
-		let mut xts = (0..num_transfers)
-			.map(|i| CheckedExtrinsic {
-				format: sp_runtime::generic::ExtrinsicFormat::Signed(
-					charlie(),
-					tx_ext(nonce + i as Nonce, 0),
-				),
-				function: RuntimeCall::Balances(pallet_balances::Call::transfer_allow_death {
-					dest: bob().into(),
-					value: 0,
-				}),
-			})
-			.collect::<Vec<CheckedExtrinsic>>();
-
-		xts.insert(
-			0,
-			CheckedExtrinsic {
-				format: sp_runtime::generic::ExtrinsicFormat::Bare,
-				function: RuntimeCall::Timestamp(pallet_timestamp::Call::set { now: time * 1000 }),
-			},
-		);
-
-		// NOTE: this is super slow. Can probably be improved.
-		let block = construct_block(
-			&mut tt,
-			block_number,
-			previous_hash,
-			xts,
-			(time * 1000 / SLOT_DURATION).into(),
-		);
-
-		let len = block.0.len();
-		print!(
-			"++ Executing block with {} transfers. Block size = {} bytes / {} kb / {} mb",
-			num_transfers,
-			len,
-			len / 1024,
-			len / 1024 / 1024,
-		);
-
-		let r = executor_call(&mut t, "Core_execute_block", &block.0).0;
-
-		println!(" || Result = {:?}", r);
-		assert!(r.is_ok());
-
-		previous_hash = block.1;
-		nonce += num_transfers;
-		time += 10;
-		block_number += 1;
-	}
-}
-
-#[test]
-#[should_panic]
-#[cfg(feature = "stress-test")]
-fn block_length_capacity_report() {
-	// Just report how big a block can get. Executes until panic. Should be ignored unless if
-	// manually inspected. The number should at least be a few megabytes (5 at the time of
-	// writing but can change over time).
-	use node_primitives::Nonce;
-
-	// execution ext.
-	let mut t = new_test_ext(compact_code_unwrap());
-	// setup ext.
-	let mut tt = new_test_ext(compact_code_unwrap());
-
-	let factor = 256 * 1024;
-	let mut time = 10;
-	let mut nonce: Nonce = 0;
-	let mut block_number = 1;
-	let mut previous_hash: node_primitives::Hash = GENESIS_HASH.into();
-
-	loop {
-		// NOTE: this is super slow. Can probably be improved.
-		let block = construct_block(
-			&mut tt,
-			block_number,
-			previous_hash,
-			vec![
-				CheckedExtrinsic {
-					format: sp_runtime::generic::ExtrinsicFormat::Bare,
-					function: RuntimeCall::Timestamp(pallet_timestamp::Call::set {
-						now: time * 1000,
-					}),
-				},
-				CheckedExtrinsic {
-					format: sp_runtime::generic::ExtrinsicFormat::Signed(
-						charlie(),
-						tx_ext(nonce, 0),
-					),
-					function: RuntimeCall::System(frame_system::Call::remark {
-						remark: vec![0u8; (block_number * factor) as usize],
-					}),
-				},
-			],
-			(time * 1000 / SLOT_DURATION).into(),
-		);
-
-		let len = block.0.len();
-		print!(
-			"++ Executing block with big remark. Block size = {} bytes / {} kb / {} mb",
-			len,
-			len / 1024,
-			len / 1024 / 1024,
-		);
-
-		let r = executor_call(&mut t, "Core_execute_block", &block.0).0;
-
-		println!(" || Result = {:?}", r);
-		assert!(r.is_ok());
-
-		previous_hash = block.1;
-		nonce += 1;
-		time += 10;
-		block_number += 1;
-	}
-=======
->>>>>>> b4732add
 }