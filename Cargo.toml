[workspace.package]
authors = ["Parity Technologies <admin@parity.io>"]
edition = "2021"
repository = "https://github.com/paritytech/polkadot-sdk.git"
license = "GPL-3.0-only"
homepage = "https://paritytech.github.io/polkadot-sdk/master/polkadot_sdk_docs/index.html"

[workspace]
resolver = "2"

members = [
	"bridges/bin/runtime-common",
	"bridges/chains/chain-asset-hub-rococo",
	"bridges/chains/chain-asset-hub-westend",
	"bridges/chains/chain-bridge-hub-cumulus",
	"bridges/chains/chain-bridge-hub-kusama",
	"bridges/chains/chain-bridge-hub-polkadot",
	"bridges/chains/chain-bridge-hub-rococo",
	"bridges/chains/chain-bridge-hub-westend",
	"bridges/chains/chain-kusama",
	"bridges/chains/chain-polkadot",
	"bridges/chains/chain-polkadot-bulletin",
	"bridges/chains/chain-rococo",
	"bridges/chains/chain-westend",
	"bridges/modules/grandpa",
	"bridges/modules/messages",
	"bridges/modules/parachains",
	"bridges/modules/relayers",
	"bridges/modules/xcm-bridge-hub",
	"bridges/modules/xcm-bridge-hub-router",
	"bridges/primitives/header-chain",
	"bridges/primitives/messages",
	"bridges/primitives/parachains",
	"bridges/primitives/polkadot-core",
	"bridges/primitives/relayers",
	"bridges/primitives/runtime",
	"bridges/primitives/test-utils",
	"bridges/primitives/xcm-bridge-hub",
	"bridges/primitives/xcm-bridge-hub-router",
	"bridges/snowbridge/pallets/ethereum-client",
	"bridges/snowbridge/pallets/ethereum-client/fixtures",
	"bridges/snowbridge/pallets/inbound-queue",
	"bridges/snowbridge/pallets/inbound-queue/fixtures",
	"bridges/snowbridge/pallets/outbound-queue",
	"bridges/snowbridge/pallets/outbound-queue/merkle-tree",
	"bridges/snowbridge/pallets/outbound-queue/runtime-api",
	"bridges/snowbridge/pallets/system",
	"bridges/snowbridge/pallets/system/runtime-api",
	"bridges/snowbridge/primitives/beacon",
	"bridges/snowbridge/primitives/core",
	"bridges/snowbridge/primitives/ethereum",
	"bridges/snowbridge/primitives/router",
	"bridges/snowbridge/runtime/runtime-common",
	"bridges/snowbridge/runtime/test-common",
	"cumulus/client/cli",
	"cumulus/client/collator",
	"cumulus/client/consensus/aura",
	"cumulus/client/consensus/common",
	"cumulus/client/consensus/proposer",
	"cumulus/client/consensus/relay-chain",
	"cumulus/client/network",
	"cumulus/client/parachain-inherent",
	"cumulus/client/pov-recovery",
	"cumulus/client/relay-chain-inprocess-interface",
	"cumulus/client/relay-chain-interface",
	"cumulus/client/relay-chain-minimal-node",
	"cumulus/client/relay-chain-rpc-interface",
	"cumulus/client/service",
	"cumulus/pallets/aura-ext",
	"cumulus/pallets/collator-selection",
	"cumulus/pallets/dmp-queue",
	"cumulus/pallets/parachain-system",
	"cumulus/pallets/parachain-system/proc-macro",
	"cumulus/pallets/session-benchmarking",
	"cumulus/pallets/solo-to-para",
	"cumulus/pallets/xcm",
	"cumulus/pallets/xcmp-queue",
	"cumulus/parachains/common",
	"cumulus/parachains/integration-tests/emulated/chains/parachains/assets/asset-hub-rococo",
	"cumulus/parachains/integration-tests/emulated/chains/parachains/assets/asset-hub-westend",
	"cumulus/parachains/integration-tests/emulated/chains/parachains/bridges/bridge-hub-rococo",
	"cumulus/parachains/integration-tests/emulated/chains/parachains/bridges/bridge-hub-westend",
	"cumulus/parachains/integration-tests/emulated/chains/parachains/collectives/collectives-westend",
	"cumulus/parachains/integration-tests/emulated/chains/parachains/people/people-rococo",
	"cumulus/parachains/integration-tests/emulated/chains/parachains/people/people-westend",
	"cumulus/parachains/integration-tests/emulated/chains/parachains/testing/penpal",
	"cumulus/parachains/integration-tests/emulated/chains/relays/rococo",
	"cumulus/parachains/integration-tests/emulated/chains/relays/westend",
	"cumulus/parachains/integration-tests/emulated/common",
	"cumulus/parachains/integration-tests/emulated/networks/rococo-system",
	"cumulus/parachains/integration-tests/emulated/networks/rococo-westend-system",
	"cumulus/parachains/integration-tests/emulated/networks/westend-system",
	"cumulus/parachains/integration-tests/emulated/tests/assets/asset-hub-rococo",
	"cumulus/parachains/integration-tests/emulated/tests/assets/asset-hub-westend",
	"cumulus/parachains/integration-tests/emulated/tests/bridges/bridge-hub-rococo",
	"cumulus/parachains/integration-tests/emulated/tests/bridges/bridge-hub-westend",
	"cumulus/parachains/integration-tests/emulated/tests/people/people-rococo",
	"cumulus/parachains/integration-tests/emulated/tests/people/people-westend",
	"cumulus/parachains/pallets/collective-content",
	"cumulus/parachains/pallets/parachain-info",
	"cumulus/parachains/pallets/ping",
	"cumulus/parachains/runtimes/assets/asset-hub-rococo",
	"cumulus/parachains/runtimes/assets/asset-hub-westend",
	"cumulus/parachains/runtimes/assets/common",
	"cumulus/parachains/runtimes/assets/test-utils",
	"cumulus/parachains/runtimes/bridge-hubs/bridge-hub-rococo",
	"cumulus/parachains/runtimes/bridge-hubs/bridge-hub-westend",
	"cumulus/parachains/runtimes/bridge-hubs/common",
	"cumulus/parachains/runtimes/bridge-hubs/test-utils",
	"cumulus/parachains/runtimes/collectives/collectives-westend",
	"cumulus/parachains/runtimes/constants",
	"cumulus/parachains/runtimes/contracts/contracts-rococo",
	"cumulus/parachains/runtimes/coretime/coretime-rococo",
	"cumulus/parachains/runtimes/coretime/coretime-westend",
	"cumulus/parachains/runtimes/glutton/glutton-westend",
	"cumulus/parachains/runtimes/people/people-rococo",
	"cumulus/parachains/runtimes/people/people-westend",
	"cumulus/parachains/runtimes/starters/seedling",
	"cumulus/parachains/runtimes/starters/shell",
	"cumulus/parachains/runtimes/test-utils",
	"cumulus/parachains/runtimes/testing/penpal",
	"cumulus/parachains/runtimes/testing/rococo-parachain",
	"cumulus/polkadot-parachain",
	"cumulus/primitives/aura",
	"cumulus/primitives/core",
	"cumulus/primitives/parachain-inherent",
	"cumulus/primitives/proof-size-hostfunction",
	"cumulus/primitives/storage-weight-reclaim",
	"cumulus/primitives/timestamp",
	"cumulus/primitives/utility",
	"cumulus/test/client",
	"cumulus/test/relay-sproof-builder",
	"cumulus/test/runtime",
	"cumulus/test/service",
	"cumulus/xcm/xcm-emulator",
	"docs/sdk",
	"polkadot",
	"polkadot/cli",
	"polkadot/core-primitives",
	"polkadot/erasure-coding",
	"polkadot/erasure-coding/fuzzer",
	"polkadot/node/collation-generation",
	"polkadot/node/core/approval-voting",
	"polkadot/node/core/av-store",
	"polkadot/node/core/backing",
	"polkadot/node/core/bitfield-signing",
	"polkadot/node/core/candidate-validation",
	"polkadot/node/core/chain-api",
	"polkadot/node/core/chain-selection",
	"polkadot/node/core/dispute-coordinator",
	"polkadot/node/core/parachains-inherent",
	"polkadot/node/core/prospective-parachains",
	"polkadot/node/core/provisioner",
	"polkadot/node/core/pvf",
	"polkadot/node/core/pvf-checker",
	"polkadot/node/core/pvf/common",
	"polkadot/node/core/pvf/execute-worker",
	"polkadot/node/core/pvf/prepare-worker",
	"polkadot/node/core/runtime-api",
	"polkadot/node/gum",
	"polkadot/node/gum/proc-macro",
	"polkadot/node/jaeger",
	"polkadot/node/malus",
	"polkadot/node/metrics",
	"polkadot/node/network/approval-distribution",
	"polkadot/node/network/availability-distribution",
	"polkadot/node/network/availability-recovery",
	"polkadot/node/network/bitfield-distribution",
	"polkadot/node/network/bridge",
	"polkadot/node/network/collator-protocol",
	"polkadot/node/network/dispute-distribution",
	"polkadot/node/network/gossip-support",
	"polkadot/node/network/protocol",
	"polkadot/node/network/statement-distribution",
	"polkadot/node/overseer",
	"polkadot/node/primitives",
	"polkadot/node/service",
	"polkadot/node/subsystem",
	"polkadot/node/subsystem-bench",
	"polkadot/node/subsystem-test-helpers",
	"polkadot/node/subsystem-types",
	"polkadot/node/subsystem-util",
	"polkadot/node/test/client",
	"polkadot/node/test/service",
	"polkadot/node/tracking-allocator",
	"polkadot/node/zombienet-backchannel",
	"polkadot/parachain",
	"polkadot/parachain/test-parachains",
	"polkadot/parachain/test-parachains/adder",
	"polkadot/parachain/test-parachains/adder/collator",
	"polkadot/parachain/test-parachains/halt",
	"polkadot/parachain/test-parachains/undying",
	"polkadot/parachain/test-parachains/undying/collator",
	"polkadot/primitives",
	"polkadot/primitives/test-helpers",
	"polkadot/rpc",
	"polkadot/runtime/common",
	"polkadot/runtime/common/slot_range_helper",
	"polkadot/runtime/metrics",
	"polkadot/runtime/parachains",
	"polkadot/runtime/rococo",
	"polkadot/runtime/rococo/constants",
	"polkadot/runtime/test-runtime",
	"polkadot/runtime/test-runtime/constants",
	"polkadot/runtime/westend",
	"polkadot/runtime/westend/constants",
	"polkadot/statement-table",
	"polkadot/utils/generate-bags",
	"polkadot/utils/remote-ext-tests/bags-list",
	"polkadot/xcm",
	"polkadot/xcm/pallet-xcm",
	"polkadot/xcm/pallet-xcm-benchmarks",
	"polkadot/xcm/procedural",
	"polkadot/xcm/xcm-builder",
	"polkadot/xcm/xcm-executor",
	"polkadot/xcm/xcm-executor/integration-tests",
	"polkadot/xcm/xcm-fee-payment-runtime-api",
	"polkadot/xcm/xcm-simulator",
	"polkadot/xcm/xcm-simulator/example",
	"polkadot/xcm/xcm-simulator/fuzzer",
	"substrate/bin/node/bench",
	"substrate/bin/node/cli",
	"substrate/bin/node/inspect",
	"substrate/bin/node/primitives",
	"substrate/bin/node/rpc",
	"substrate/bin/node/runtime",
	"substrate/bin/node/testing",
	"substrate/bin/utils/chain-spec-builder",
	"substrate/bin/utils/subkey",
	"substrate/client/allocator",
	"substrate/client/api",
	"substrate/client/authority-discovery",
	"substrate/client/basic-authorship",
	"substrate/client/block-builder",
	"substrate/client/chain-spec",
	"substrate/client/chain-spec/derive",
	"substrate/client/cli",
	"substrate/client/consensus/aura",
	"substrate/client/consensus/babe",
	"substrate/client/consensus/babe/rpc",
	"substrate/client/consensus/beefy",
	"substrate/client/consensus/beefy/rpc",
	"substrate/client/consensus/common",
	"substrate/client/consensus/epochs",
	"substrate/client/consensus/grandpa",
	"substrate/client/consensus/grandpa/rpc",
	"substrate/client/consensus/manual-seal",
	"substrate/client/consensus/pow",
	"substrate/client/consensus/slots",
	"substrate/client/db",
	"substrate/client/executor",
	"substrate/client/executor/common",
	"substrate/client/executor/polkavm",
	"substrate/client/executor/runtime-test",
	"substrate/client/executor/wasmtime",
	"substrate/client/informant",
	"substrate/client/keystore",
	"substrate/client/merkle-mountain-range",
	"substrate/client/merkle-mountain-range/rpc",
	"substrate/client/mixnet",
	"substrate/client/network",
	"substrate/client/network-gossip",
	"substrate/client/network/bitswap",
	"substrate/client/network/common",
	"substrate/client/network/light",
	"substrate/client/network/statement",
	"substrate/client/network/sync",
	"substrate/client/network/test",
	"substrate/client/network/transactions",
	"substrate/client/offchain",
	"substrate/client/proposer-metrics",
	"substrate/client/rpc",
	"substrate/client/rpc-api",
	"substrate/client/rpc-servers",
	"substrate/client/rpc-spec-v2",
	"substrate/client/service",
	"substrate/client/service/test",
	"substrate/client/state-db",
	"substrate/client/statement-store",
	"substrate/client/storage-monitor",
	"substrate/client/sync-state-rpc",
	"substrate/client/sysinfo",
	"substrate/client/telemetry",
	"substrate/client/tracing",
	"substrate/client/tracing/proc-macro",
	"substrate/client/transaction-pool",
	"substrate/client/transaction-pool/api",
	"substrate/client/utils",
	"substrate/deprecated/hashing",
	"substrate/deprecated/hashing/proc-macro",
	"substrate/frame",
	"substrate/frame/alliance",
	"substrate/frame/asset-conversion",
	"substrate/frame/asset-rate",
	"substrate/frame/assets",
	"substrate/frame/atomic-swap",
	"substrate/frame/aura",
	"substrate/frame/authority-discovery",
	"substrate/frame/authorship",
	"substrate/frame/babe",
	"substrate/frame/bags-list",
	"substrate/frame/bags-list/fuzzer",
	"substrate/frame/bags-list/remote-tests",
	"substrate/frame/balances",
	"substrate/frame/beefy",
	"substrate/frame/beefy-mmr",
	"substrate/frame/benchmarking",
	"substrate/frame/benchmarking/pov",
	"substrate/frame/bounties",
	"substrate/frame/broker",
	"substrate/frame/child-bounties",
	"substrate/frame/collective",
	"substrate/frame/contracts",
	"substrate/frame/contracts/fixtures",
	"substrate/frame/contracts/mock-network",
	"substrate/frame/contracts/proc-macro",
	"substrate/frame/contracts/uapi",
	"substrate/frame/conviction-voting",
	"substrate/frame/core-fellowship",
	"substrate/frame/democracy",
	"substrate/frame/election-provider-multi-phase",
	"substrate/frame/election-provider-multi-phase/test-staking-e2e",
	"substrate/frame/election-provider-support",
	"substrate/frame/election-provider-support/benchmarking",
	"substrate/frame/election-provider-support/solution-type",
	"substrate/frame/election-provider-support/solution-type/fuzzer",
	"substrate/frame/elections-phragmen",
	"substrate/frame/examples",
	"substrate/frame/examples/basic",
	"substrate/frame/examples/default-config",
	"substrate/frame/examples/dev-mode",
	"substrate/frame/examples/frame-crate",
	"substrate/frame/examples/kitchensink",
	"substrate/frame/examples/multi-block-migrations",
	"substrate/frame/examples/offchain-worker",
	"substrate/frame/examples/single-block-migrations",
	"substrate/frame/examples/split",
	"substrate/frame/examples/tasks",
	"substrate/frame/executive",
	"substrate/frame/fast-unstake",
	"substrate/frame/glutton",
	"substrate/frame/grandpa",
	"substrate/frame/identity",
	"substrate/frame/im-online",
	"substrate/frame/indices",
	"substrate/frame/insecure-randomness-collective-flip",
	"substrate/frame/lottery",
	"substrate/frame/membership",
	"substrate/frame/merkle-mountain-range",
	"substrate/frame/message-queue",
	"substrate/frame/migrations",
	"substrate/frame/mixnet",
	"substrate/frame/multisig",
	"substrate/frame/nft-fractionalization",
	"substrate/frame/nfts",
	"substrate/frame/nfts/runtime-api",
	"substrate/frame/nis",
	"substrate/frame/node-authorization",
	"substrate/frame/nomination-pools",
	"substrate/frame/nomination-pools/benchmarking",
	"substrate/frame/nomination-pools/fuzzer",
	"substrate/frame/nomination-pools/runtime-api",
	"substrate/frame/nomination-pools/test-staking",
	"substrate/frame/offences",
	"substrate/frame/offences/benchmarking",
	"substrate/frame/paged-list",
	"substrate/frame/paged-list/fuzzer",
	"substrate/frame/parameters",
	"substrate/frame/preimage",
	"substrate/frame/proxy",
	"substrate/frame/ranked-collective",
	"substrate/frame/recovery",
	"substrate/frame/referenda",
	"substrate/frame/remark",
	"substrate/frame/root-offences",
	"substrate/frame/root-testing",
	"substrate/frame/safe-mode",
	"substrate/frame/salary",
	"substrate/frame/sassafras",
	"substrate/frame/scheduler",
	"substrate/frame/scored-pool",
	"substrate/frame/session",
	"substrate/frame/session/benchmarking",
	"substrate/frame/society",
	"substrate/frame/staking",
	"substrate/frame/staking/reward-curve",
	"substrate/frame/staking/reward-fn",
	"substrate/frame/staking/runtime-api",
	"substrate/frame/state-trie-migration",
	"substrate/frame/statement",
	"substrate/frame/sudo",
	"substrate/frame/support",
	"substrate/frame/support/procedural",
	"substrate/frame/support/procedural/tools",
	"substrate/frame/support/procedural/tools/derive",
	"substrate/frame/support/test",
	"substrate/frame/support/test/compile_pass",
	"substrate/frame/support/test/pallet",
	"substrate/frame/support/test/stg_frame_crate",
	"substrate/frame/system",
	"substrate/frame/system/benchmarking",
	"substrate/frame/system/rpc/runtime-api",
	"substrate/frame/timestamp",
	"substrate/frame/tips",
	"substrate/frame/transaction-payment",
	"substrate/frame/transaction-payment/asset-conversion-tx-payment",
	"substrate/frame/transaction-payment/asset-tx-payment",
	"substrate/frame/transaction-payment/rpc",
	"substrate/frame/transaction-payment/rpc/runtime-api",
	"substrate/frame/transaction-payment/skip-feeless-payment",
	"substrate/frame/transaction-storage",
	"substrate/frame/treasury",
	"substrate/frame/try-runtime",
	"substrate/frame/tx-pause",
	"substrate/frame/uniques",
	"substrate/frame/utility",
	"substrate/frame/vesting",
	"substrate/frame/whitelist",
	"substrate/primitives/api",
	"substrate/primitives/api/proc-macro",
	"substrate/primitives/api/test",
	"substrate/primitives/application-crypto",
	"substrate/primitives/application-crypto/test",
	"substrate/primitives/arithmetic",
	"substrate/primitives/arithmetic/fuzzer",
	"substrate/primitives/authority-discovery",
	"substrate/primitives/block-builder",
	"substrate/primitives/blockchain",
	"substrate/primitives/consensus/aura",
	"substrate/primitives/consensus/babe",
	"substrate/primitives/consensus/beefy",
	"substrate/primitives/consensus/common",
	"substrate/primitives/consensus/grandpa",
	"substrate/primitives/consensus/pow",
	"substrate/primitives/consensus/sassafras",
	"substrate/primitives/consensus/slots",
	"substrate/primitives/core",
	"substrate/primitives/core/fuzz",
	"substrate/primitives/crypto/ec-utils",
	"substrate/primitives/crypto/hashing",
	"substrate/primitives/crypto/hashing/proc-macro",
	"substrate/primitives/database",
	"substrate/primitives/debug-derive",
	"substrate/primitives/externalities",
	"substrate/primitives/genesis-builder",
	"substrate/primitives/inherents",
	"substrate/primitives/io",
	"substrate/primitives/keyring",
	"substrate/primitives/keystore",
	"substrate/primitives/maybe-compressed-blob",
	"substrate/primitives/merkle-mountain-range",
	"substrate/primitives/metadata-ir",
	"substrate/primitives/mixnet",
	"substrate/primitives/npos-elections",
	"substrate/primitives/npos-elections/fuzzer",
	"substrate/primitives/offchain",
	"substrate/primitives/panic-handler",
	"substrate/primitives/rpc",
	"substrate/primitives/runtime",
	"substrate/primitives/runtime-interface",
	"substrate/primitives/runtime-interface/proc-macro",
	"substrate/primitives/runtime-interface/test",
	"substrate/primitives/runtime-interface/test-wasm",
	"substrate/primitives/runtime-interface/test-wasm-deprecated",
	"substrate/primitives/session",
	"substrate/primitives/staking",
	"substrate/primitives/state-machine",
	"substrate/primitives/statement-store",
	"substrate/primitives/std",
	"substrate/primitives/storage",
	"substrate/primitives/test-primitives",
	"substrate/primitives/timestamp",
	"substrate/primitives/tracing",
	"substrate/primitives/transaction-pool",
	"substrate/primitives/transaction-storage-proof",
	"substrate/primitives/trie",
	"substrate/primitives/version",
	"substrate/primitives/version/proc-macro",
	"substrate/primitives/virtualization",
	"substrate/primitives/virtualization/test-fixture",
	"substrate/primitives/wasm-interface",
	"substrate/primitives/weights",
	"substrate/scripts/ci/node-template-release",
	"substrate/test-utils",
	"substrate/test-utils/cli",
	"substrate/test-utils/client",
	"substrate/test-utils/runtime",
	"substrate/test-utils/runtime/client",
	"substrate/test-utils/runtime/transaction-pool",
	"substrate/utils/binary-merkle-tree",
	"substrate/utils/build-script-utils",
	"substrate/utils/fork-tree",
	"substrate/utils/frame/benchmarking-cli",
	"substrate/utils/frame/frame-utilities-cli",
	"substrate/utils/frame/generate-bags",
	"substrate/utils/frame/generate-bags/node-runtime",
	"substrate/utils/frame/remote-externalities",
	"substrate/utils/frame/rpc/client",
	"substrate/utils/frame/rpc/state-trie-migration-rpc",
	"substrate/utils/frame/rpc/support",
	"substrate/utils/frame/rpc/system",
	"substrate/utils/frame/try-runtime/cli",
	"substrate/utils/prometheus",
	"substrate/utils/substrate-bip39",
	"substrate/utils/wasm-builder",

	"templates/minimal/node",
	"templates/minimal/pallets/template",
	"templates/minimal/runtime",

	"templates/solochain/node",
	"templates/solochain/pallets/template",
	"templates/solochain/runtime",

	"templates/parachain/node",
	"templates/parachain/pallets/template",
	"templates/parachain/runtime",
]
default-members = ["polkadot", "substrate/bin/node/cli"]

[workspace.lints.rust]
suspicious_double_ref_op = { level = "allow", priority = 2 }

[workspace.lints.clippy]
all = { level = "allow", priority = 0 }
correctness = { level = "warn", priority = 1 }
complexity = { level = "warn", priority = 1 }
if-same-then-else = { level = "allow", priority = 2 }
zero-prefixed-literal = { level = "allow", priority = 2 }            # 00_1000_000
type_complexity = { level = "allow", priority = 2 }                  # raison d'etre
nonminimal-bool = { level = "allow", priority = 2 }                  # maybe
borrowed-box = { level = "allow", priority = 2 }                     # Reasonable to fix this one
too-many-arguments = { level = "allow", priority = 2 }               # (Turning this on would lead to)
needless-lifetimes = { level = "allow", priority = 2 }               # generated code
unnecessary_cast = { level = "allow", priority = 2 }                 # Types may change
identity-op = { level = "allow", priority = 2 }                      # One case where we do 0 +
useless_conversion = { level = "allow", priority = 2 }               # Types may change
unit_arg = { level = "allow", priority = 2 }                         # stylistic
option-map-unit-fn = { level = "allow", priority = 2 }               # stylistic
bind_instead_of_map = { level = "allow", priority = 2 }              # stylistic
erasing_op = { level = "allow", priority = 2 }                       # E.g. 0 * DOLLARS
eq_op = { level = "allow", priority = 2 }                            # In tests we test equality.
while_immutable_condition = { level = "allow", priority = 2 }        # false positives
needless_option_as_deref = { level = "allow", priority = 2 }         # false positives
derivable_impls = { level = "allow", priority = 2 }                  # false positives
stable_sort_primitive = { level = "allow", priority = 2 }            # prefer stable sort
extra-unused-type-parameters = { level = "allow", priority = 2 }     # stylistic
default_constructed_unit_structs = { level = "allow", priority = 2 } # stylistic

[workspace.dependencies]
<<<<<<< HEAD
polkavm = "0.9.0"
polkavm-linker = "0.9.0"
polkavm-derive = "0.9.1"
log = { version = "0.4.20", default-features = false }
=======
polkavm = "0.9.3"
polkavm-linker = "0.9.2"
polkavm-derive = "0.9.1"
log = { version = "0.4.21", default-features = false }
>>>>>>> c1063a53
quote = { version = "1.0.33" }
serde = { version = "1.0.197", default-features = false }
serde-big-array = { version = "0.3.2" }
serde_derive = { version = "1.0.117" }
serde_json = { version = "1.0.114", default-features = false }
serde_yaml = { version = "0.9" }
syn = { version = "2.0.53" }
thiserror = { version = "1.0.48" }
tracing-subscriber = { version = "0.3.18" }

[profile.release]
# Polkadot runtime requires unwinding.
panic = "unwind"
opt-level = 3

# make sure dev builds with backtrace do not slow us down
[profile.dev.package.backtrace]
inherits = "release"

[profile.production]
inherits = "release"
lto = true
codegen-units = 1

[profile.testnet]
inherits = "release"
debug = 1               # debug symbols are useful for profilers
debug-assertions = true
overflow-checks = true

# The list of dependencies below (which can be both direct and indirect dependencies) are crates
# that are suspected to be CPU-intensive, and that are unlikely to require debugging (as some of
# their debug info might be missing) or to require to be frequently recompiled. We compile these
# dependencies with `opt-level=3` even in "dev" mode in order to make "dev" mode more usable.
# The majority of these crates are cryptographic libraries.
#
# If you see an error mentioning "profile package spec ... did not match any packages", it
# probably concerns this list.
#
# This list is ordered alphabetically.
[profile.dev.package]
blake2 = { opt-level = 3 }
blake2b_simd = { opt-level = 3 }
chacha20poly1305 = { opt-level = 3 }
cranelift-codegen = { opt-level = 3 }
cranelift-wasm = { opt-level = 3 }
crc32fast = { opt-level = 3 }
crossbeam-deque = { opt-level = 3 }
crypto-mac = { opt-level = 3 }
curve25519-dalek = { opt-level = 3 }
ed25519-dalek = { opt-level = 3 }
flate2 = { opt-level = 3 }
futures-channel = { opt-level = 3 }
hash-db = { opt-level = 3 }
hashbrown = { opt-level = 3 }
hmac = { opt-level = 3 }
httparse = { opt-level = 3 }
integer-sqrt = { opt-level = 3 }
keccak = { opt-level = 3 }
libm = { opt-level = 3 }
librocksdb-sys = { opt-level = 3 }
libsecp256k1 = { opt-level = 3 }
libz-sys = { opt-level = 3 }
mio = { opt-level = 3 }
nalgebra = { opt-level = 3 }
num-bigint = { opt-level = 3 }
parking_lot = { opt-level = 3 }
parking_lot_core = { opt-level = 3 }
percent-encoding = { opt-level = 3 }
polkavm-linker = { opt-level = 3 }
primitive-types = { opt-level = 3 }
reed-solomon-novelpoly = { opt-level = 3 }
ring = { opt-level = 3 }
rustls = { opt-level = 3 }
sha2 = { opt-level = 3 }
sha3 = { opt-level = 3 }
smallvec = { opt-level = 3 }
snow = { opt-level = 3 }
substrate-bip39 = { opt-level = 3 }
twox-hash = { opt-level = 3 }
uint = { opt-level = 3 }
wasmi = { opt-level = 3 }
x25519-dalek = { opt-level = 3 }
yamux = { opt-level = 3 }
zeroize = { opt-level = 3 }<|MERGE_RESOLUTION|>--- conflicted
+++ resolved
@@ -548,17 +548,10 @@
 default_constructed_unit_structs = { level = "allow", priority = 2 } # stylistic
 
 [workspace.dependencies]
-<<<<<<< HEAD
-polkavm = "0.9.0"
-polkavm-linker = "0.9.0"
-polkavm-derive = "0.9.1"
-log = { version = "0.4.20", default-features = false }
-=======
 polkavm = "0.9.3"
 polkavm-linker = "0.9.2"
 polkavm-derive = "0.9.1"
 log = { version = "0.4.21", default-features = false }
->>>>>>> c1063a53
 quote = { version = "1.0.33" }
 serde = { version = "1.0.197", default-features = false }
 serde-big-array = { version = "0.3.2" }
