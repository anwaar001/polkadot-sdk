// Copyright (C) Parity Technologies (UK) Ltd.
// This file is part of Polkadot.

// Polkadot is free software: you can redistribute it and/or modify
// it under the terms of the GNU General Public License as published by
// the Free Software Foundation, either version 3 of the License, or
// (at your option) any later version.

// Polkadot is distributed in the hope that it will be useful,
// but WITHOUT ANY WARRANTY; without even the implied warranty of
// MERCHANTABILITY or FITNESS FOR A PARTICULAR PURPOSE.  See the
// GNU General Public License for more details.

// You should have received a copy of the GNU General Public License
// along with Polkadot.  If not, see <http://www.gnu.org/licenses/>.

//! Primitives types used for dispute slashing.

use crate::{CandidateHash, SessionIndex, ValidatorId, ValidatorIndex};
use alloc::{collections::btree_map::BTreeMap, vec::Vec};
use codec::{Decode, DecodeWithMemTracking, Encode};
use scale_info::TypeInfo;

/// The kind of the dispute offence.
<<<<<<< HEAD
#[derive(PartialEq, Eq, Clone, Copy, Encode, Decode, TypeInfo, Debug)]
pub enum DisputeOffenceKind {
	/// A severe offence when a validator backed an invalid block
	/// (backing only)
=======
#[derive(PartialEq, Eq, Clone, Copy, Encode, Decode, DecodeWithMemTracking, TypeInfo, Debug)]
pub enum SlashingOffenceKind {
	/// A severe offence when a validator backed an invalid block.
>>>>>>> f73c228b
	#[codec(index = 0)]
	ForInvalidBacked,
	/// A medium offence when a validator approved an invalid block
	/// (approval checking and dispute vote only)
	#[codec(index = 1)]
	ForInvalidApproved,
	/// A minor offence when a validator disputed a valid block.
	/// (approval checking and dispute vote only)
	#[codec(index = 2)]
	AgainstValid,
}

/// Timeslots should uniquely identify offences and are used for the offence
/// deduplication.
#[derive(
	Eq, PartialEq, Ord, PartialOrd, Clone, Encode, Decode, DecodeWithMemTracking, TypeInfo, Debug,
)]
pub struct DisputesTimeSlot {
	// The order of the fields matters for `derive(Ord)`.
	/// Session index when the candidate was backed/included.
	pub session_index: SessionIndex,
	/// Candidate hash of the disputed candidate.
	pub candidate_hash: CandidateHash,
}

impl DisputesTimeSlot {
	/// Create a new instance of `Self`.
	pub fn new(session_index: SessionIndex, candidate_hash: CandidateHash) -> Self {
		Self { session_index, candidate_hash }
	}
}

/// We store most of the information about a lost dispute on chain. This struct
/// is required to identify and verify it.
#[derive(PartialEq, Eq, Clone, Encode, Decode, DecodeWithMemTracking, TypeInfo, Debug)]
pub struct DisputeProof {
	/// Time slot when the dispute occurred.
	pub time_slot: DisputesTimeSlot,
	/// The dispute outcome.
	pub kind: DisputeOffenceKind,
	/// The index of the validator who lost a dispute.
	pub validator_index: ValidatorIndex,
	/// The parachain session key of the validator.
	pub validator_id: ValidatorId,
}

/// Slashes that are waiting to be applied once we have validator key
/// identification.
#[derive(Encode, Decode, TypeInfo, Debug, Clone)]
pub struct PendingSlashes {
	/// Indices and keys of the validators who lost a dispute and are pending
	/// slashes.
	pub keys: BTreeMap<ValidatorIndex, ValidatorId>,
	/// The dispute outcome.
	pub kind: DisputeOffenceKind,
}

// TODO: can we reuse this type between BABE, GRANDPA and disputes?
/// An opaque type used to represent the key ownership proof at the runtime API
/// boundary. The inner value is an encoded representation of the actual key
/// ownership proof which will be parameterized when defining the runtime. At
/// the runtime API boundary this type is unknown and as such we keep this
/// opaque representation, implementors of the runtime API will have to make
/// sure that all usages of `OpaqueKeyOwnershipProof` refer to the same type.
#[derive(Decode, Encode, PartialEq, Eq, Debug, Clone, TypeInfo)]
pub struct OpaqueKeyOwnershipProof(Vec<u8>);
impl OpaqueKeyOwnershipProof {
	/// Create a new `OpaqueKeyOwnershipProof` using the given encoded
	/// representation.
	pub fn new(inner: Vec<u8>) -> OpaqueKeyOwnershipProof {
		OpaqueKeyOwnershipProof(inner)
	}

	/// Try to decode this `OpaqueKeyOwnershipProof` into the given concrete key
	/// ownership proof type.
	pub fn decode<T: Decode>(self) -> Option<T> {
		Decode::decode(&mut &self.0[..]).ok()
	}

	/// Length of the encoded proof.
	pub fn len(&self) -> usize {
		self.0.len()
	}
}<|MERGE_RESOLUTION|>--- conflicted
+++ resolved
@@ -22,16 +22,10 @@
 use scale_info::TypeInfo;
 
 /// The kind of the dispute offence.
-<<<<<<< HEAD
-#[derive(PartialEq, Eq, Clone, Copy, Encode, Decode, TypeInfo, Debug)]
+#[derive(PartialEq, Eq, Clone, Copy, Encode, Decode, DecodeWithMemTracking, TypeInfo, Debug)]
 pub enum DisputeOffenceKind {
 	/// A severe offence when a validator backed an invalid block
 	/// (backing only)
-=======
-#[derive(PartialEq, Eq, Clone, Copy, Encode, Decode, DecodeWithMemTracking, TypeInfo, Debug)]
-pub enum SlashingOffenceKind {
-	/// A severe offence when a validator backed an invalid block.
->>>>>>> f73c228b
 	#[codec(index = 0)]
 	ForInvalidBacked,
 	/// A medium offence when a validator approved an invalid block
