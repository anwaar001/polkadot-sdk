--- conflicted
+++ resolved
@@ -328,13 +328,8 @@
 		assert_eq!(<Runtime as pallet_nomination_pools::Config>::MaxUnbonding::get(), 1);
 
 		// init state of pool members.
-<<<<<<< HEAD
-		let init_stakeable_balance_2 = stakeable_balance::<Runtime>(&2);
-		let init_stakeable_balance_3 = stakeable_balance::<Runtime>(&3);
-=======
 		let init_stakeable_balance_2 = stakeable_balance_for(2);
 		let init_stakeable_balance_3 = stakeable_balance_for(3);
->>>>>>> 1e7704d4
 
 		let pool_bonded_account = Pools::generate_bonded_account(1);
 
@@ -384,11 +379,7 @@
 		System::reset_events();
 
 		let staked_before_withdraw_pool = staked_amount_for(pool_bonded_account);
-<<<<<<< HEAD
-		assert_eq!(stakeable_balance::<Runtime>(&pool_bonded_account), 26);
-=======
 		assert_eq!(delegated_balance_for(pool_bonded_account), 5 + 10 + 10);
->>>>>>> 1e7704d4
 
 		// now unbonding 3 will work, although the pool's ledger still has the unlocking chunks
 		// filled up.
@@ -406,11 +397,7 @@
 		);
 
 		// balance of the pool remains the same, it hasn't withdraw explicitly from the pool yet.
-<<<<<<< HEAD
-		assert_eq!(stakeable_balance::<Runtime>(&pool_bonded_account), 26);
-=======
 		assert_eq!(delegated_balance_for(pool_bonded_account), 25);
->>>>>>> 1e7704d4
 		// but the locked amount in the pool's account decreases due to the auto-withdraw:
 		assert_eq!(staked_before_withdraw_pool - 10, staked_amount_for(pool_bonded_account));
 
@@ -419,21 +406,12 @@
 
 		// however, note that the withdrawing from the pool still works for 2, the funds are taken
 		// from the pool's non staked balance.
-<<<<<<< HEAD
-		assert_eq!(stakeable_balance::<Runtime>(&pool_bonded_account), 26);
-		assert_eq!(pallet_staking::asset::staked::<Runtime>(&pool_bonded_account), 15);
-		assert_ok!(Pools::withdraw_unbonded(RuntimeOrigin::signed(2), 2, 10));
-		assert_eq!(stakeable_balance::<Runtime>(&pool_bonded_account), 16);
-
-		assert_eq!(stakeable_balance::<Runtime>(&2), 20);
-=======
 		assert_eq!(delegated_balance_for(pool_bonded_account), 25);
 		assert_eq!(staked_amount_for(pool_bonded_account), 15);
 		assert_ok!(Pools::withdraw_unbonded(RuntimeOrigin::signed(2), 2, 10));
 		assert_eq!(delegated_balance_for(pool_bonded_account), 15);
 
 		assert_eq!(stakeable_balance_for(2), 20);
->>>>>>> 1e7704d4
 		assert_eq!(TotalValueLocked::<Runtime>::get(), 15);
 
 		// 3 cannot withdraw yet.
@@ -452,15 +430,9 @@
 		assert_ok!(Pools::withdraw_unbonded(RuntimeOrigin::signed(3), 3, 10));
 
 		// final conditions are the expected.
-<<<<<<< HEAD
-		assert_eq!(stakeable_balance::<Runtime>(&pool_bonded_account), 6); // 5 init bonded + ED
-		assert_eq!(stakeable_balance::<Runtime>(&2), init_stakeable_balance_2);
-		assert_eq!(stakeable_balance::<Runtime>(&3), init_stakeable_balance_3);
-=======
 		assert_eq!(delegated_balance_for(pool_bonded_account), 5); // 5 init bonded
 		assert_eq!(stakeable_balance_for(2), init_stakeable_balance_2);
 		assert_eq!(stakeable_balance_for(3), init_stakeable_balance_3);
->>>>>>> 1e7704d4
 
 		assert_eq!(TotalValueLocked::<Runtime>::get(), init_tvl);
 	});
