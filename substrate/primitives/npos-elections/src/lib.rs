--- conflicted
+++ resolved
@@ -110,13 +110,9 @@
 pub use traits::{IdentifierT, PerThing128};
 
 /// The errors that might occur in this crate and `frame-election-provider-solution-type`.
-<<<<<<< HEAD
-#[derive(Eq, PartialEq, RuntimeDebug, Clone)]
-=======
 #[derive(
 	Eq, PartialEq, RuntimeDebug, Clone, codec::Encode, codec::Decode, scale_info::TypeInfo,
 )]
->>>>>>> 83db0474
 pub enum Error {
 	/// While going from solution indices to ratio, the weight of all the edges has gone above the
 	/// total.
