// Copyright (C) Parity Technologies (UK) Ltd.
// This file is part of Polkadot.

// Substrate is free software: you can redistribute it and/or modify
// it under the terms of the GNU General Public License as published by
// the Free Software Foundation, either version 3 of the License, or
// (at your option) any later version.

// Substrate is distributed in the hope that it will be useful,
// but WITHOUT ANY WARRANTY; without even the implied warranty of
// MERCHANTABILITY or FITNESS FOR A PARTICULAR PURPOSE.  See the
// GNU General Public License for more details.

// You should have received a copy of the GNU General Public License
// along with Polkadot.  If not, see <http://www.gnu.org/licenses/>.

//! Cross-Consensus Message format data structures.

// NOTE, this crate is meant to be used in many different environments, notably wasm, but not
// necessarily related to FRAME or even Substrate.
//
// Hence, `no_std` rather than sp-runtime.
#![cfg_attr(not(feature = "std"), no_std)]
// Because of XCMv2.
#![allow(deprecated)]

extern crate alloc;

use codec::{Decode, DecodeLimit, Encode, Error as CodecError, Input, MaxEncodedLen};
use derivative::Derivative;
use scale_info::TypeInfo;

<<<<<<< HEAD
=======
#[deprecated(
	note = "XCMv2 will be removed once XCMv5 is released. Please use XCMv3 or XCMv4 instead."
)]
pub mod v2;
>>>>>>> 48d875d0
pub mod v3;
pub mod v4;
pub mod v5;

pub mod lts {
	pub use super::v4::*;
}

pub mod latest {
	pub use super::v4::*;
}

mod double_encoded;
pub use double_encoded::DoubleEncoded;

#[cfg(test)]
mod tests;

/// Maximum nesting level for XCM decoding.
pub const MAX_XCM_DECODE_DEPTH: u32 = 8;

/// A version of XCM.
pub type Version = u32;

#[derive(Clone, Eq, PartialEq, Debug)]
pub enum Unsupported {}
impl Encode for Unsupported {}
impl Decode for Unsupported {
	fn decode<I: Input>(_: &mut I) -> Result<Self, CodecError> {
		Err("Not decodable".into())
	}
}

/// Attempt to convert `self` into a particular version of itself.
pub trait IntoVersion: Sized {
	/// Consume `self` and return same value expressed in some particular `version` of XCM.
	fn into_version(self, version: Version) -> Result<Self, ()>;

	/// Consume `self` and return same value expressed the latest version of XCM.
	fn into_latest(self) -> Result<Self, ()> {
		self.into_version(latest::VERSION)
	}
}

pub trait TryAs<T> {
	fn try_as(&self) -> Result<&T, ()>;
}

macro_rules! versioned_type {
	($(#[$attr:meta])* pub enum $n:ident {
		$(#[$index3:meta])+
		V3($v3:ty),
		$(#[$index4:meta])+
		V4($v4:ty),
		$(#[$index5:meta])+
		V5($v5:ty),
	}) => {
		#[derive(Derivative, Encode, Decode, TypeInfo)]
		#[derivative(
			Clone(bound = ""),
			Eq(bound = ""),
			PartialEq(bound = ""),
			Debug(bound = "")
		)]
		#[codec(encode_bound())]
		#[codec(decode_bound())]
		#[scale_info(replace_segment("staging_xcm", "xcm"))]
		$(#[$attr])*
		pub enum $n {
			$(#[$index3])*
			V3($v3),
			$(#[$index4])*
			V4($v4),
			$(#[$index5])*
			V5($v5),
		}
		impl $n {
			pub fn try_as<T>(&self) -> Result<&T, ()> where Self: TryAs<T> {
				<Self as TryAs<T>>::try_as(&self)
			}
		}
		impl TryAs<$v3> for $n {
			fn try_as(&self) -> Result<&$v3, ()> {
				match &self {
					Self::V3(ref x) => Ok(x),
					_ => Err(()),
				}
			}
		}
		impl TryAs<$v4> for $n {
			fn try_as(&self) -> Result<&$v4, ()> {
				match &self {
					Self::V4(ref x) => Ok(x),
					_ => Err(()),
				}
			}
		}
		impl TryAs<$v5> for $n {
			fn try_as(&self) -> Result<&$v5, ()> {
				match &self {
					Self::V5(ref x) => Ok(x),
					_ => Err(()),
				}
			}
		}
		impl IntoVersion for $n {
			fn into_version(self, n: Version) -> Result<Self, ()> {
				Ok(match n {
					3 => Self::V3(self.try_into()?),
					4 => Self::V4(self.try_into()?),
					5 => Self::V5(self.try_into()?),
					_ => return Err(()),
				})
			}
		}
		impl From<$v3> for $n {
			fn from(x: $v3) -> Self {
				$n::V3(x.into())
			}
		}
		impl From<$v4> for $n {
			fn from(x: $v4) -> Self {
				$n::V4(x.into())
			}
		}
		impl From<$v5> for $n {
			fn from(x: $v5) -> Self {
				$n::V5(x.into())
			}
		}
		impl TryFrom<$n> for $v3 {
			type Error = ();
			fn try_from(x: $n) -> Result<Self, ()> {
				use $n::*;
				match x {
					V3(x) => Ok(x),
					V4(x) => x.try_into().map_err(|_| ()),
					V5(x) => {
						let v4: $v4 = x.try_into().map_err(|_| ())?;
						v4.try_into().map_err(|_| ())
					}
				}
			}
		}
		impl TryFrom<$n> for $v4 {
			type Error = ();
			fn try_from(x: $n) -> Result<Self, ()> {
				use $n::*;
				match x {
					V3(x) => x.try_into().map_err(|_| ()),
					V4(x) => Ok(x),
					V5(x) => x.try_into().map_err(|_| ()),
				}
			}
		}
		impl TryFrom<$n> for $v5 {
			type Error = ();
			fn try_from(x: $n) -> Result<Self, ()> {
				use $n::*;
				match x {
					V3(x) => {
						let v4: $v4 = x.try_into().map_err(|_| ())?;
						v4.try_into().map_err(|_| ())
					},
					V4(x) => x.try_into().map_err(|_| ()),
					V5(x) => Ok(x),
				}
			}
		}
		impl MaxEncodedLen for $n {
			fn max_encoded_len() -> usize {
				<$v3>::max_encoded_len()
			}
		}
		impl IdentifyVersion for $n {
			fn identify_version(&self) -> Version {
				use $n::*;
				match self {
					V3(_) => v3::VERSION,
					V4(_) => v4::VERSION,
					V5(_) => v5::VERSION,
				}
			}
		}
	};
}

versioned_type! {
	/// A single version's `AssetId` value, together with its version code.
	pub enum VersionedAssetId {
		#[codec(index = 3)]
		V3(v3::AssetId),
		#[codec(index = 4)]
		V4(v4::AssetId),
		#[codec(index = 5)]
		V5(v5::AssetId),
	}
}

versioned_type! {
	/// A single version's `Response` value, together with its version code.
	pub enum VersionedResponse {
		#[codec(index = 3)]
		V3(v3::Response),
		#[codec(index = 4)]
		V4(v4::Response),
		#[codec(index = 5)]
		V5(v5::Response),
	}
}

versioned_type! {
	/// A single `NetworkId` value, together with its version code.
	pub enum VersionedNetworkId {
		#[codec(index = 3)]
		V3(v3::NetworkId),
		#[codec(index = 4)]
		V4(v4::NetworkId),
		#[codec(index = 5)]
		V5(v5::NetworkId),
	}
}

versioned_type! {
	/// A single `Junction` value, together with its version code.
	pub enum VersionedJunction {
		#[codec(index = 3)]
		V3(v3::Junction),
		#[codec(index = 4)]
		V4(v4::Junction),
		#[codec(index = 5)]
		V5(v5::Junction),
	}
}

versioned_type! {
	/// A single `Location` value, together with its version code.
	#[derive(Ord, PartialOrd)]
	pub enum VersionedLocation {
		#[codec(index = 3)]
		V3(v3::MultiLocation),
		#[codec(index = 4)]
		V4(v4::Location),
		#[codec(index = 5)]
		V5(v5::Location),
	}
}

versioned_type! {
	/// A single `InteriorLocation` value, together with its version code.
	pub enum VersionedInteriorLocation {
		#[codec(index = 3)]
		V3(v3::InteriorMultiLocation),
		#[codec(index = 4)]
		V4(v4::InteriorLocation),
		#[codec(index = 5)]
		V5(v5::InteriorLocation),
	}
}

versioned_type! {
	/// A single `Asset` value, together with its version code.
	pub enum VersionedAsset {
		#[codec(index = 3)]
		V3(v3::MultiAsset),
		#[codec(index = 4)]
		V4(v4::Asset),
		#[codec(index = 5)]
		V5(v5::Asset),
	}
}

versioned_type! {
	/// A single `MultiAssets` value, together with its version code.
	pub enum VersionedAssets {
		#[codec(index = 3)]
		V3(v3::MultiAssets),
		#[codec(index = 4)]
		V4(v4::Assets),
		#[codec(index = 5)]
		V5(v5::Assets),
	}
}

/// A single XCM message, together with its version code.
#[derive(Derivative, Encode, Decode, TypeInfo)]
#[derivative(Clone(bound = ""), Eq(bound = ""), PartialEq(bound = ""), Debug(bound = ""))]
#[codec(encode_bound())]
#[codec(decode_bound())]
#[scale_info(bounds(), skip_type_params(RuntimeCall))]
#[scale_info(replace_segment("staging_xcm", "xcm"))]
pub enum VersionedXcm<RuntimeCall> {
<<<<<<< HEAD
=======
	#[codec(index = 2)]
	#[deprecated]
	V2(v2::Xcm<RuntimeCall>),
>>>>>>> 48d875d0
	#[codec(index = 3)]
	V3(v3::Xcm<RuntimeCall>),
	#[codec(index = 4)]
	V4(v4::Xcm<RuntimeCall>),
	#[codec(index = 5)]
	V5(v5::Xcm<RuntimeCall>),
}

impl<C> IntoVersion for VersionedXcm<C> {
	fn into_version(self, n: Version) -> Result<Self, ()> {
		Ok(match n {
			3 => Self::V3(self.try_into()?),
			4 => Self::V4(self.try_into()?),
			5 => Self::V5(self.try_into()?),
			_ => return Err(()),
		})
	}
}

impl<C> IdentifyVersion for VersionedXcm<C> {
	fn identify_version(&self) -> Version {
		match self {
			Self::V3(_) => v3::VERSION,
			Self::V4(_) => v4::VERSION,
			Self::V5(_) => v5::VERSION,
		}
	}
}

impl<C> VersionedXcm<C> {
	/// Checks that the XCM is decodable with `MAX_XCM_DECODE_DEPTH`. Consequently, it also checks
	/// all decode implementations and limits, such as MAX_ITEMS_IN_ASSETS or
	/// MAX_INSTRUCTIONS_TO_DECODE.
	///
	/// Note that this uses the limit of the sender - not the receiver. It is a best effort.
	pub fn validate_xcm_nesting(&self) -> Result<(), ()> {
		self.using_encoded(|mut enc| {
			Self::decode_all_with_depth_limit(MAX_XCM_DECODE_DEPTH, &mut enc).map(|_| ())
		})
		.map_err(|e| {
			log::error!(target: "xcm::validate_xcm_nesting", "Decode error: {e:?} for xcm: {self:?}!");
			()
		})
	}
}

impl<RuntimeCall> From<v3::Xcm<RuntimeCall>> for VersionedXcm<RuntimeCall> {
	fn from(x: v3::Xcm<RuntimeCall>) -> Self {
		VersionedXcm::V3(x)
	}
}

impl<RuntimeCall> From<v4::Xcm<RuntimeCall>> for VersionedXcm<RuntimeCall> {
	fn from(x: v4::Xcm<RuntimeCall>) -> Self {
		VersionedXcm::V4(x)
	}
}

impl<RuntimeCall> From<v5::Xcm<RuntimeCall>> for VersionedXcm<RuntimeCall> {
	fn from(x: v5::Xcm<RuntimeCall>) -> Self {
		VersionedXcm::V5(x)
	}
}

impl<Call> TryFrom<VersionedXcm<Call>> for v3::Xcm<Call> {
	type Error = ();
	fn try_from(x: VersionedXcm<Call>) -> Result<Self, ()> {
		use VersionedXcm::*;
		match x {
			V3(x) => Ok(x),
			V4(x) => x.try_into(),
			V5(x) => {
				let v4: v4::Xcm<Call> = x.try_into()?;
				v4.try_into()
			}
		}
	}
}

impl<Call> TryFrom<VersionedXcm<Call>> for v4::Xcm<Call> {
	type Error = ();
	fn try_from(x: VersionedXcm<Call>) -> Result<Self, ()> {
		use VersionedXcm::*;
		match x {
			V3(x) => x.try_into(),
			V4(x) => Ok(x),
			V5(x) => x.try_into(),
		}
	}
}

impl<Call> TryFrom<VersionedXcm<Call>> for v5::Xcm<Call> {
	type Error = ();
	fn try_from(x: VersionedXcm<Call>) -> Result<Self, ()> {
		use VersionedXcm::*;
		match x {
			V3(x) => {
				let v4: v4::Xcm<Call> = x.try_into()?;
				v4.try_into()
			},
			V4(x) => x.try_into(),
			V5(x) => Ok(x),
		}
	}
}

/// Convert an `Xcm` datum into a `VersionedXcm`, based on a destination `Location` which will
/// interpret it.
pub trait WrapVersion {
	fn wrap_version<RuntimeCall>(
		dest: &latest::Location,
		xcm: impl Into<VersionedXcm<RuntimeCall>>,
	) -> Result<VersionedXcm<RuntimeCall>, ()>;
}

/// Used to get the version out of a versioned type.
// TODO(XCMv5): This could be `GetVersion` and we change the current one to `GetVersionFor`.
pub trait IdentifyVersion {
	fn identify_version(&self) -> Version;
}

/// Check and return the `Version` that should be used for the `Xcm` datum for the destination
/// `Location`, which will interpret it.
pub trait GetVersion {
	fn get_version_for(dest: &latest::Location) -> Option<Version>;
}

/// `()` implementation does nothing with the XCM, just sending with whatever version it was
/// authored as.
impl WrapVersion for () {
	fn wrap_version<RuntimeCall>(
		_: &latest::Location,
		xcm: impl Into<VersionedXcm<RuntimeCall>>,
	) -> Result<VersionedXcm<RuntimeCall>, ()> {
		Ok(xcm.into())
	}
}

/// `WrapVersion` implementation which attempts to always convert the XCM to version 3 before
/// wrapping it.
pub struct AlwaysV3;
impl WrapVersion for AlwaysV3 {
	fn wrap_version<Call>(
		_: &latest::Location,
		xcm: impl Into<VersionedXcm<Call>>,
	) -> Result<VersionedXcm<Call>, ()> {
		Ok(VersionedXcm::<Call>::V3(xcm.into().try_into()?))
	}
}
impl GetVersion for AlwaysV3 {
	fn get_version_for(_dest: &latest::Location) -> Option<Version> {
		Some(v3::VERSION)
	}
}

/// `WrapVersion` implementation which attempts to always convert the XCM to version 3 before
/// wrapping it.
pub struct AlwaysV4;
impl WrapVersion for AlwaysV4 {
	fn wrap_version<Call>(
		_: &latest::Location,
		xcm: impl Into<VersionedXcm<Call>>,
	) -> Result<VersionedXcm<Call>, ()> {
		Ok(VersionedXcm::<Call>::V4(xcm.into().try_into()?))
	}
}
impl GetVersion for AlwaysV4 {
	fn get_version_for(_dest: &latest::Location) -> Option<Version> {
		Some(v4::VERSION)
	}
}

/// `WrapVersion` implementation which attempts to always convert the XCM to version 3 before
/// wrapping it.
pub struct AlwaysV5;
impl WrapVersion for AlwaysV5 {
	fn wrap_version<Call>(
		_: &latest::Location,
		xcm: impl Into<VersionedXcm<Call>>,
	) -> Result<VersionedXcm<Call>, ()> {
		Ok(VersionedXcm::<Call>::V5(xcm.into().try_into()?))
	}
}
impl GetVersion for AlwaysV5 {
	fn get_version_for(_dest: &latest::Location) -> Option<Version> {
		Some(v5::VERSION)
	}
}

/// `WrapVersion` implementation which attempts to always convert the XCM to the latest version
/// before wrapping it.
pub type AlwaysLatest = AlwaysV5;

/// `WrapVersion` implementation which attempts to always convert the XCM to the most recent Long-
/// Term-Support version before wrapping it.
pub type AlwaysLts = AlwaysV4;

pub mod prelude {
	pub use super::{
		latest::prelude::*, AlwaysLatest, AlwaysLts, AlwaysV3, AlwaysV4, GetVersion,
		IdentifyVersion, IntoVersion, Unsupported, Version as XcmVersion, VersionedAsset,
		VersionedAssetId, VersionedAssets, VersionedInteriorLocation, VersionedLocation,
		VersionedResponse, VersionedXcm, WrapVersion,
	};
}

pub mod opaque {
	pub mod v3 {
		// Everything from v3
		pub use crate::v3::*;
		// Then override with the opaque types in v3
		pub use crate::v3::opaque::{Instruction, Xcm};
	}
	pub mod v4 {
		// Everything from v4
		pub use crate::v4::*;
		// Then override with the opaque types in v4
		pub use crate::v4::opaque::{Instruction, Xcm};
	}
	pub mod v5 {
		// Everything from v4
		pub use crate::v5::*;
		// Then override with the opaque types in v5
		pub use crate::v5::opaque::{Instruction, Xcm};
	}

	pub mod latest {
		pub use super::v5::*;
	}

	pub mod lts {
		pub use super::v4::*;
	}

	/// The basic `VersionedXcm` type which just uses the `Vec<u8>` as an encoded call.
	pub type VersionedXcm = super::VersionedXcm<()>;
}

#[test]
fn conversion_works() {
	use latest::prelude::*;
	let assets: Assets = (Here, 1u128).into();
	let _: VersionedAssets = assets.into();
}

#[test]
fn size_limits() {
	extern crate std;

	let mut test_failed = false;
	macro_rules! check_sizes {
        ($(($kind:ty, $expected:expr),)+) => {
            $({
                let s = core::mem::size_of::<$kind>();
                // Since the types often affect the size of other types in which they're included
                // it is more convenient to check multiple types at the same time and only fail
                // the test at the end. For debugging it's also useful to print out all of the sizes,
                // even if they're within the expected range.
                if s > $expected {
                    test_failed = true;
                    std::eprintln!(
                        "assertion failed: size of '{}' is {} (which is more than the expected {})",
                        stringify!($kind),
                        s,
                        $expected
                    );
                } else {
                    std::println!(
                        "type '{}' is of size {} which is within the expected {}",
                        stringify!($kind),
                        s,
                        $expected
                    );
                }
            })+
        }
    }

	check_sizes! {
		(crate::latest::Instruction<()>, 112),
		(crate::latest::Asset, 80),
		(crate::latest::Location, 24),
		(crate::latest::AssetId, 40),
		(crate::latest::Junctions, 16),
		(crate::latest::Junction, 88),
		(crate::latest::Response, 40),
		(crate::latest::AssetInstance, 48),
		(crate::latest::NetworkId, 48),
		(crate::latest::BodyId, 32),
		(crate::latest::Assets, 24),
		(crate::latest::BodyPart, 12),
	}
	assert!(!test_failed);
}

#[test]
fn validate_xcm_nesting_works() {
	use crate::latest::{
		prelude::{GeneralIndex, ReserveAssetDeposited, SetAppendix},
		Assets, Xcm, MAX_INSTRUCTIONS_TO_DECODE, MAX_ITEMS_IN_ASSETS,
	};

	// closure generates assets of `count`
	let assets = |count| {
		let mut assets = Assets::new();
		for i in 0..count {
			assets.push((GeneralIndex(i as u128), 100).into());
		}
		assets
	};

	// closer generates `Xcm` with nested instructions of `depth`
	let with_instr = |depth| {
		let mut xcm = Xcm::<()>(vec![]);
		for _ in 0..depth - 1 {
			xcm = Xcm::<()>(vec![SetAppendix(xcm)]);
		}
		xcm
	};

	// `MAX_INSTRUCTIONS_TO_DECODE` check
	assert!(VersionedXcm::<()>::from(Xcm(vec![
		ReserveAssetDeposited(assets(1));
		(MAX_INSTRUCTIONS_TO_DECODE - 1) as usize
	]))
	.validate_xcm_nesting()
	.is_ok());
	assert!(VersionedXcm::<()>::from(Xcm(vec![
		ReserveAssetDeposited(assets(1));
		MAX_INSTRUCTIONS_TO_DECODE as usize
	]))
	.validate_xcm_nesting()
	.is_ok());
	assert!(VersionedXcm::<()>::from(Xcm(vec![
		ReserveAssetDeposited(assets(1));
		(MAX_INSTRUCTIONS_TO_DECODE + 1) as usize
	]))
	.validate_xcm_nesting()
	.is_err());

	// `MAX_XCM_DECODE_DEPTH` check
	assert!(VersionedXcm::<()>::from(with_instr(MAX_XCM_DECODE_DEPTH - 1))
		.validate_xcm_nesting()
		.is_ok());
	assert!(VersionedXcm::<()>::from(with_instr(MAX_XCM_DECODE_DEPTH))
		.validate_xcm_nesting()
		.is_ok());
	assert!(VersionedXcm::<()>::from(with_instr(MAX_XCM_DECODE_DEPTH + 1))
		.validate_xcm_nesting()
		.is_err());

	// `MAX_ITEMS_IN_ASSETS` check
	assert!(VersionedXcm::<()>::from(Xcm(vec![ReserveAssetDeposited(assets(
		MAX_ITEMS_IN_ASSETS
	))]))
	.validate_xcm_nesting()
	.is_ok());
	assert!(VersionedXcm::<()>::from(Xcm(vec![ReserveAssetDeposited(assets(
		MAX_ITEMS_IN_ASSETS - 1
	))]))
	.validate_xcm_nesting()
	.is_ok());
	assert!(VersionedXcm::<()>::from(Xcm(vec![ReserveAssetDeposited(assets(
		MAX_ITEMS_IN_ASSETS + 1
	))]))
	.validate_xcm_nesting()
	.is_err());
}<|MERGE_RESOLUTION|>--- conflicted
+++ resolved
@@ -30,13 +30,6 @@
 use derivative::Derivative;
 use scale_info::TypeInfo;
 
-<<<<<<< HEAD
-=======
-#[deprecated(
-	note = "XCMv2 will be removed once XCMv5 is released. Please use XCMv3 or XCMv4 instead."
-)]
-pub mod v2;
->>>>>>> 48d875d0
 pub mod v3;
 pub mod v4;
 pub mod v5;
@@ -329,12 +322,6 @@
 #[scale_info(bounds(), skip_type_params(RuntimeCall))]
 #[scale_info(replace_segment("staging_xcm", "xcm"))]
 pub enum VersionedXcm<RuntimeCall> {
-<<<<<<< HEAD
-=======
-	#[codec(index = 2)]
-	#[deprecated]
-	V2(v2::Xcm<RuntimeCall>),
->>>>>>> 48d875d0
 	#[codec(index = 3)]
 	V3(v3::Xcm<RuntimeCall>),
 	#[codec(index = 4)]
