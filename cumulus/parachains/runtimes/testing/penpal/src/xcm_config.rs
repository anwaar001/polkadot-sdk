// Copyright (C) Parity Technologies (UK) Ltd.
// This file is part of Cumulus.

// Cumulus is free software: you can redistribute it and/or modify
// it under the terms of the GNU General Public License as published by
// the Free Software Foundation, either version 3 of the License, or
// (at your option) any later version.

// Cumulus is distributed in the hope that it will be useful,
// but WITHOUT ANY WARRANTY; without even the implied warranty of
// MERCHANTABILITY or FITNESS FOR A PARTICULAR PURPOSE.  See the
// GNU General Public License for more details.

// You should have received a copy of the GNU General Public License
// along with Cumulus.  If not, see <http://www.gnu.org/licenses/>.

//! Holds the XCM specific configuration that would otherwise be in lib.rs
//!
//! This configuration dictates how the Penpal chain will communicate with other chains.
//!
//! One of the main uses of the penpal chain will be to be a benefactor of reserve asset transfers
//! with Asset Hub as the reserve. At present no derivative tokens are minted on receipt of a
//! `ReserveAssetTransferDeposited` message but that will but the intension will be to support this
//! soon.
use super::{
	AccountId, AllPalletsWithSystem, AssetId as AssetIdPalletAssets, Assets, Balance, Balances,
	ParachainInfo, ParachainSystem, PolkadotXcm, Runtime, RuntimeCall, RuntimeEvent, RuntimeOrigin,
	WeightToFee, XcmpQueue,
};
use core::marker::PhantomData;
use frame_support::{
	parameter_types,
	traits::{
		fungibles::{self, Balanced, Credit},
		ConstU32, Contains, ContainsPair, Everything, Get, Nothing,
	},
	weights::Weight,
};
use frame_system::EnsureRoot;
use pallet_asset_tx_payment::HandleCredit;
use pallet_assets::Instance1;
use pallet_xcm::XcmPassthrough;
use polkadot_parachain_primitives::primitives::Sibling;
use polkadot_runtime_common::impls::ToAuthor;
use sp_runtime::traits::Zero;
use xcm::latest::prelude::*;
use xcm_builder::{
	AccountId32Aliases, AllowExplicitUnpaidExecutionFrom, AllowKnownQueryResponses,
	AllowSubscriptionsFrom, AllowTopLevelPaidExecutionFrom, AsPrefixedGeneralIndex,
	ConvertedConcreteId, CurrencyAdapter, DenyReserveTransferToRelayChain, DenyThenTry,
	EnsureXcmOrigin, FixedWeightBounds, FungiblesAdapter, IsConcrete, LocalMint, NativeAsset,
	ParentAsSuperuser, ParentIsPreset, RelayChainAsNative, SiblingParachainAsNative,
	SiblingParachainConvertsVia, SignedAccountId32AsNative, SignedToAccountId32,
	SovereignSignedViaLocation, TakeWeightCredit, TrailingSetTopicAsId, UsingComponents,
	WithComputedOrigin, WithUniqueTopic,
};
use xcm_executor::{traits::JustTry, XcmExecutor};

parameter_types! {
	pub const RelayLocation: Location = Location::parent();
	pub const RelayNetwork: Option<NetworkId> = None;
	pub RelayChainOrigin: RuntimeOrigin = cumulus_pallet_xcm::Origin::Relay.into();
	pub UniversalLocation: InteriorLocation = [Parachain(ParachainInfo::parachain_id().into())].into();
}

/// Type for specifying how a `Location` can be converted into an `AccountId`. This is used
/// when determining ownership of accounts for asset transacting and when attempting to use XCM
/// `Transact` in order to determine the dispatch Origin.
pub type LocationToAccountId = (
	// The parent (Relay-chain) origin converts to the parent `AccountId`.
	ParentIsPreset<AccountId>,
	// Sibling parachain origins convert to AccountId via the `ParaId::into`.
	SiblingParachainConvertsVia<Sibling, AccountId>,
	// Straight up local `AccountId32` origins just alias directly to `AccountId`.
	AccountId32Aliases<RelayNetwork, AccountId>,
);

/// Means for transacting assets on this chain.
pub type CurrencyTransactor = CurrencyAdapter<
	// Use this currency:
	Balances,
	// Use this currency when it is a fungible asset matching the given location or name:
	IsConcrete<RelayLocation>,
	// Do a simple punn to convert an AccountId32 Location into a native chain account ID:
	LocationToAccountId,
	// Our chain's account ID type (we can't get away without mentioning it explicitly):
	AccountId,
	// We don't track any teleports.
	(),
>;

/// Means for transacting assets besides the native currency on this chain.
pub type FungiblesTransactor = FungiblesAdapter<
	// Use this fungibles implementation:
	Assets,
	// Use this currency when it is a fungible asset matching the given location or name:
	ConvertedConcreteId<
		AssetIdPalletAssets,
		Balance,
		AsPrefixedGeneralIndex<SystemAssetHubAssetsPalletLocation, AssetIdPalletAssets, JustTry>,
		JustTry,
	>,
	// Convert an XCM Location into a local account id:
	LocationToAccountId,
	// Our chain's account ID type (we can't get away without mentioning it explicitly):
	AccountId,
	// We only want to allow teleports of known assets. We use non-zero issuance as an indication
	// that this asset is known.
	LocalMint<NonZeroIssuance<AccountId, Assets>>,
	// The account to use for tracking teleports.
	CheckingAccount,
>;

/// Means for transacting assets on this chain.
pub type AssetTransactors = (CurrencyTransactor, FungiblesTransactor);

/// This is the type we use to convert an (incoming) XCM origin into a local `Origin` instance,
/// ready for dispatching a transaction with Xcm's `Transact`. There is an `OriginKind` which can
/// biases the kind of local `Origin` it will become.
pub type XcmOriginToTransactDispatchOrigin = (
	// Sovereign account converter; this attempts to derive an `AccountId` from the origin location
	// using `LocationToAccountId` and then turn that into the usual `Signed` origin. Useful for
	// foreign chains who want to have a local sovereign account on this chain which they control.
	SovereignSignedViaLocation<LocationToAccountId, RuntimeOrigin>,
	// Native converter for Relay-chain (Parent) location; will convert to a `Relay` origin when
	// recognized.
	RelayChainAsNative<RelayChainOrigin, RuntimeOrigin>,
	// Native converter for sibling Parachains; will convert to a `SiblingPara` origin when
	// recognized.
	SiblingParachainAsNative<cumulus_pallet_xcm::Origin, RuntimeOrigin>,
	// Superuser converter for the Relay-chain (Parent) location. This will allow it to issue a
	// transaction from the Root origin.
	ParentAsSuperuser<RuntimeOrigin>,
	// Native signed account converter; this just converts an `AccountId32` origin into a normal
	// `RuntimeOrigin::Signed` origin of the same 32-byte value.
	SignedAccountId32AsNative<RelayNetwork, RuntimeOrigin>,
	// Xcm origins can be represented natively under the Xcm pallet's Xcm origin.
	XcmPassthrough<RuntimeOrigin>,
);

parameter_types! {
	// One XCM operation is 1_000_000_000 weight - almost certainly a conservative estimate.
	pub UnitWeightCost: Weight = Weight::from_parts(1_000_000_000, 64 * 1024);
	pub const MaxInstructions: u32 = 100;
	pub const MaxAssetsIntoHolding: u32 = 64;
}

pub struct ParentOrParentsExecutivePlurality;
impl Contains<Location> for ParentOrParentsExecutivePlurality {
	fn contains(location: &Location) -> bool {
		matches!(location.unpack(), (1, HERE) | (1, [Plurality { id: BodyId::Executive, .. }]))
	}
}

pub struct CommonGoodAssetsParachain;
impl Contains<Location> for CommonGoodAssetsParachain {
	fn contains(location: &Location) -> bool {
		matches!(location.unpack(), (1, [Parachain(1000)]))
	}
}

pub type Barrier = TrailingSetTopicAsId<
	DenyThenTry<
		DenyReserveTransferToRelayChain,
		(
			TakeWeightCredit,
			// Expected responses are OK.
			AllowKnownQueryResponses<PolkadotXcm>,
			// Allow XCMs with some computed origins to pass through.
			WithComputedOrigin<
				(
					// If the message is one that immediately attempts to pay for execution, then
					// allow it.
					AllowTopLevelPaidExecutionFrom<Everything>,
					// System Assets parachain, parent and its exec plurality get free
					// execution
					AllowExplicitUnpaidExecutionFrom<(
						CommonGoodAssetsParachain,
						ParentOrParentsExecutivePlurality,
					)>,
					// Subscriptions for version tracking are OK.
					AllowSubscriptionsFrom<Everything>,
				),
				UniversalLocation,
				ConstU32<8>,
			>,
		),
	>,
>;

/// Type alias to conveniently refer to `frame_system`'s `Config::AccountId`.
pub type AccountIdOf<R> = <R as frame_system::Config>::AccountId;

/// Asset filter that allows all assets from a certain location matching asset id.
pub struct AssetsFrom<T>(PhantomData<T>);
impl<T: Get<Location>> ContainsPair<Asset, Location> for AssetsFrom<T> {
	fn contains(asset: &Asset, origin: &Location) -> bool {
		let loc = T::get();
		&loc == origin &&
<<<<<<< HEAD
			matches!(asset, Asset { id: AssetId(asset_loc), fun: Fungible(_a) }
			if asset_loc.match_and_split(&loc).is_some())
=======
			matches!(asset, MultiAsset { id: AssetId::Concrete(asset_loc), fun: Fungible(_a) }
			if asset_loc.starts_with(&loc))
	}
}

/// Asset filter that allows native/relay asset if coming from a certain location.
pub struct NativeAssetFrom<T>(PhantomData<T>);
impl<T: Get<MultiLocation>> ContainsPair<MultiAsset, MultiLocation> for NativeAssetFrom<T> {
	fn contains(asset: &MultiAsset, origin: &MultiLocation) -> bool {
		let loc = T::get();
		&loc == origin &&
			matches!(asset, MultiAsset { id: AssetId::Concrete(asset_loc), fun: Fungible(_a) }
			if *asset_loc == MultiLocation::from(Parent))
>>>>>>> 689b9d91
	}
}

/// Allow checking in assets that have issuance > 0.
pub struct NonZeroIssuance<AccountId, Assets>(PhantomData<(AccountId, Assets)>);
impl<AccountId, Assets> Contains<<Assets as fungibles::Inspect<AccountId>>::AssetId>
	for NonZeroIssuance<AccountId, Assets>
where
	Assets: fungibles::Inspect<AccountId>,
{
	fn contains(id: &<Assets as fungibles::Inspect<AccountId>>::AssetId) -> bool {
		!Assets::total_issuance(id.clone()).is_zero()
	}
}

/// A `HandleCredit` implementation that naively transfers the fees to the block author.
/// Will drop and burn the assets in case the transfer fails.
pub struct AssetsToBlockAuthor<R>(PhantomData<R>);
impl<R> HandleCredit<AccountIdOf<R>, pallet_assets::Pallet<R, Instance1>> for AssetsToBlockAuthor<R>
where
	R: pallet_authorship::Config + pallet_assets::Config<Instance1>,
	AccountIdOf<R>: From<polkadot_primitives::AccountId> + Into<polkadot_primitives::AccountId>,
{
	fn handle_credit(credit: Credit<AccountIdOf<R>, pallet_assets::Pallet<R, Instance1>>) {
		if let Some(author) = pallet_authorship::Pallet::<R>::author() {
			// In case of error: Will drop the result triggering the `OnDrop` of the imbalance.
			let _ = pallet_assets::Pallet::<R, Instance1>::resolve(&author, credit);
		}
	}
}

<<<<<<< HEAD
pub trait Reserve {
	/// Returns assets reserve location.
	fn reserve(&self) -> Option<Location>;
}

// Takes the chain part of a Asset
impl Reserve for Asset {
	fn reserve(&self) -> Option<Location> {
		let location = &self.id.0;
		match location.unpack() {
			(0, [Parachain(id), ..]) => Some(Location::new(0, [Parachain(*id)])),
			(1, [Parachain(id), ..]) => Some(Location::new(1, [Parachain(*id)])),
			(1, _) => Some(Location::parent()),
			_ => None,
		}
	}
}

/// A `FilterAssetLocation` implementation. Filters multi native assets whose
/// reserve is same with `origin`.
pub struct MultiNativeAsset;
impl ContainsPair<Asset, Location> for MultiNativeAsset {
	fn contains(asset: &Asset, origin: &Location) -> bool {
		if let Some(ref reserve) = asset.reserve() {
			if reserve == origin {
				return true
			}
		}
		false
	}
}

=======
>>>>>>> 689b9d91
parameter_types! {
	/// The location that this chain recognizes as the Relay network's Asset Hub.
	pub SystemAssetHubLocation: Location = Location::new(1, [Parachain(1000)]);
	// ALWAYS ensure that the index in PalletInstance stays up-to-date with
	// the Relay Chain's Asset Hub's Assets pallet index
	pub SystemAssetHubAssetsPalletLocation: Location =
		Location::new(1, [Parachain(1000), PalletInstance(50)]);
	pub CheckingAccount: AccountId = PolkadotXcm::check_account();
}

pub type Reserves =
	(NativeAsset, AssetsFrom<SystemAssetHubLocation>, NativeAssetFrom<SystemAssetHubLocation>);

pub struct XcmConfig;
impl xcm_executor::Config for XcmConfig {
	type RuntimeCall = RuntimeCall;
	type XcmSender = XcmRouter;
	// How to withdraw and deposit an asset.
	type AssetTransactor = AssetTransactors;
	type OriginConverter = XcmOriginToTransactDispatchOrigin;
	type IsReserve = Reserves;
	// no teleport trust established with other chains
	type IsTeleporter = NativeAsset;
	type UniversalLocation = UniversalLocation;
	type Barrier = Barrier;
	type Weigher = FixedWeightBounds<UnitWeightCost, RuntimeCall, MaxInstructions>;
	type Trader =
		UsingComponents<WeightToFee, RelayLocation, AccountId, Balances, ToAuthor<Runtime>>;
	type ResponseHandler = PolkadotXcm;
	type AssetTrap = PolkadotXcm;
	type AssetClaims = PolkadotXcm;
	type SubscriptionService = PolkadotXcm;
	type PalletInstancesInfo = AllPalletsWithSystem;
	type MaxAssetsIntoHolding = MaxAssetsIntoHolding;
	type AssetLocker = ();
	type AssetExchanger = ();
	type FeeManager = ();
	type MessageExporter = ();
	type UniversalAliases = Nothing;
	type CallDispatcher = RuntimeCall;
	type SafeCallFilter = Everything;
	type Aliasers = Nothing;
}

/// No local origins on this chain are allowed to dispatch XCM sends/executions.
pub type LocalOriginToLocation = SignedToAccountId32<RuntimeOrigin, AccountId, RelayNetwork>;

/// The means for routing XCM messages which are not for local execution into the right message
/// queues.
pub type XcmRouter = WithUniqueTopic<(
	// Two routers - use UMP to communicate with the relay chain:
	cumulus_primitives_utility::ParentAsUmp<ParachainSystem, PolkadotXcm, ()>,
	// ..and XCMP to communicate with the sibling chains.
	XcmpQueue,
)>;

<<<<<<< HEAD
#[cfg(feature = "runtime-benchmarks")]
parameter_types! {
	pub ReachableDest: Option<Location> = Some(Parent.into());
}

=======
>>>>>>> 689b9d91
impl pallet_xcm::Config for Runtime {
	type RuntimeEvent = RuntimeEvent;
	type SendXcmOrigin = EnsureXcmOrigin<RuntimeOrigin, LocalOriginToLocation>;
	type XcmRouter = XcmRouter;
	type ExecuteXcmOrigin = EnsureXcmOrigin<RuntimeOrigin, LocalOriginToLocation>;
	type XcmExecuteFilter = Nothing;
	// ^ Disable dispatchable execute on the XCM pallet.
	// Needs to be `Everything` for local testing.
	type XcmExecutor = XcmExecutor<XcmConfig>;
	type XcmTeleportFilter = Everything;
	type XcmReserveTransferFilter = Everything;
	type Weigher = FixedWeightBounds<UnitWeightCost, RuntimeCall, MaxInstructions>;
	type UniversalLocation = UniversalLocation;
	type RuntimeOrigin = RuntimeOrigin;
	type RuntimeCall = RuntimeCall;

	const VERSION_DISCOVERY_QUEUE_SIZE: u32 = 100;
	// ^ Override for AdvertisedXcmVersion default
	type AdvertisedXcmVersion = pallet_xcm::CurrentXcmVersion;
	type Currency = Balances;
	type CurrencyMatcher = ();
	type TrustedLockers = ();
	type SovereignAccountOf = LocationToAccountId;
	type MaxLockers = ConstU32<8>;
	type WeightInfo = pallet_xcm::TestWeightInfo;
	type AdminOrigin = EnsureRoot<AccountId>;
	type MaxRemoteLockConsumers = ConstU32<0>;
	type RemoteLockConsumerIdentifier = ();
}

impl cumulus_pallet_xcm::Config for Runtime {
	type RuntimeEvent = RuntimeEvent;
	type XcmExecutor = XcmExecutor<XcmConfig>;
}<|MERGE_RESOLUTION|>--- conflicted
+++ resolved
@@ -197,24 +197,8 @@
 	fn contains(asset: &Asset, origin: &Location) -> bool {
 		let loc = T::get();
 		&loc == origin &&
-<<<<<<< HEAD
 			matches!(asset, Asset { id: AssetId(asset_loc), fun: Fungible(_a) }
-			if asset_loc.match_and_split(&loc).is_some())
-=======
-			matches!(asset, MultiAsset { id: AssetId::Concrete(asset_loc), fun: Fungible(_a) }
 			if asset_loc.starts_with(&loc))
-	}
-}
-
-/// Asset filter that allows native/relay asset if coming from a certain location.
-pub struct NativeAssetFrom<T>(PhantomData<T>);
-impl<T: Get<MultiLocation>> ContainsPair<MultiAsset, MultiLocation> for NativeAssetFrom<T> {
-	fn contains(asset: &MultiAsset, origin: &MultiLocation) -> bool {
-		let loc = T::get();
-		&loc == origin &&
-			matches!(asset, MultiAsset { id: AssetId::Concrete(asset_loc), fun: Fungible(_a) }
-			if *asset_loc == MultiLocation::from(Parent))
->>>>>>> 689b9d91
 	}
 }
 
@@ -246,41 +230,6 @@
 	}
 }
 
-<<<<<<< HEAD
-pub trait Reserve {
-	/// Returns assets reserve location.
-	fn reserve(&self) -> Option<Location>;
-}
-
-// Takes the chain part of a Asset
-impl Reserve for Asset {
-	fn reserve(&self) -> Option<Location> {
-		let location = &self.id.0;
-		match location.unpack() {
-			(0, [Parachain(id), ..]) => Some(Location::new(0, [Parachain(*id)])),
-			(1, [Parachain(id), ..]) => Some(Location::new(1, [Parachain(*id)])),
-			(1, _) => Some(Location::parent()),
-			_ => None,
-		}
-	}
-}
-
-/// A `FilterAssetLocation` implementation. Filters multi native assets whose
-/// reserve is same with `origin`.
-pub struct MultiNativeAsset;
-impl ContainsPair<Asset, Location> for MultiNativeAsset {
-	fn contains(asset: &Asset, origin: &Location) -> bool {
-		if let Some(ref reserve) = asset.reserve() {
-			if reserve == origin {
-				return true
-			}
-		}
-		false
-	}
-}
-
-=======
->>>>>>> 689b9d91
 parameter_types! {
 	/// The location that this chain recognizes as the Relay network's Asset Hub.
 	pub SystemAssetHubLocation: Location = Location::new(1, [Parachain(1000)]);
@@ -337,14 +286,6 @@
 	XcmpQueue,
 )>;
 
-<<<<<<< HEAD
-#[cfg(feature = "runtime-benchmarks")]
-parameter_types! {
-	pub ReachableDest: Option<Location> = Some(Parent.into());
-}
-
-=======
->>>>>>> 689b9d91
 impl pallet_xcm::Config for Runtime {
 	type RuntimeEvent = RuntimeEvent;
 	type SendXcmOrigin = EnsureXcmOrigin<RuntimeOrigin, LocalOriginToLocation>;
