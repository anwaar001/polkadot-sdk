--- conflicted
+++ resolved
@@ -111,12 +111,7 @@
 		scheduled_paras: BTreeSet<ParaId>,
 	) -> Result<Self> {
 		// Open the Db.
-<<<<<<< HEAD
 		let db = B::new(MAX_STORED_SCORES_PER_PARA).await;
-		let latest_block_number = db.latest_block_number().await;
-=======
-		let db = B::new().await;
->>>>>>> b23c4e12
 
 		let mut instance = Self {
 			db,
