--- conflicted
+++ resolved
@@ -37,20 +37,13 @@
 	prepare::PrepareSuccess,
 	pvf::PvfPrepData,
 };
-<<<<<<< HEAD
 use polkadot_node_primitives::{PoV, POV_BOMB_LIMIT, VALIDATION_CODE_BOMB_LIMIT};
-use polkadot_node_subsystem::{SubsystemError, SubsystemResult};
-use polkadot_parachain_primitives::primitives::{ValidationParams, ValidationResult};
-use polkadot_primitives::PersistedValidationData;
-use sp_maybe_compressed_blob::{blob_type, MaybeCompressedBlobType};
-=======
-use polkadot_node_primitives::PoV;
 use polkadot_node_subsystem::{
 	messages::PvfExecKind, ActiveLeavesUpdate, SubsystemError, SubsystemResult,
 };
-use polkadot_parachain_primitives::primitives::ValidationResult;
+use polkadot_parachain_primitives::primitives::{ValidationParams, ValidationResult};
 use polkadot_primitives::{Hash, PersistedValidationData};
->>>>>>> ca781792
+use sp_maybe_compressed_blob::{blob_type, MaybeCompressedBlobType};
 use std::{
 	collections::HashMap,
 	path::PathBuf,
@@ -576,8 +569,7 @@
 	awaiting_prepare: &mut AwaitingPrepare,
 	inputs: ExecutePvfInputs,
 ) -> Result<(), Fatal> {
-<<<<<<< HEAD
-	let ExecutePvfInputs { pvf, exec_timeout, pvd, pov, priority, result_tx } = inputs;
+	let ExecutePvfInputs { pvf, exec_timeout, pvd, pov, priority, exec_kind, result_tx } = inputs;
 
 	// A YOLO PVM execution interface
 
@@ -588,7 +580,9 @@
 			?pvf,
 			"handle_execute_pvf: Executing with YOLO PVM executor interface 🤟",
 		);
-		let raw_block_data = sp_maybe_compressed_blob::decompress(&pov.block_data.0, POV_BOMB_LIMIT).map_err(|_| Fatal)?;
+		let raw_block_data =
+			sp_maybe_compressed_blob::decompress(&pov.block_data.0, POV_BOMB_LIMIT)
+				.map_err(|_| Fatal)?;
 		let params = ValidationParams {
 			parent_head: pvd.parent_head.clone(),
 			block_data: polkadot_node_primitives::BlockData(raw_block_data.to_vec()),
@@ -597,19 +591,26 @@
 		};
 		let params = Arc::new(params.encode());
 
-		let code = sp_maybe_compressed_blob::decompress(&code, VALIDATION_CODE_BOMB_LIMIT).map_err(|_| Fatal)?;
-		let res = unsafe { polkadot_node_core_pvf_common::executor_interface::execute_artifact(&code, &pvf.executor_params(), &params) };
+		let code = sp_maybe_compressed_blob::decompress(&code, VALIDATION_CODE_BOMB_LIMIT)
+			.map_err(|_| Fatal)?;
+		let res = unsafe {
+			polkadot_node_core_pvf_common::executor_interface::execute_artifact(
+				&code,
+				&pvf.executor_params(),
+				&params,
+			)
+		};
 
 		let vres = match res {
-			Ok(bytes) => {
-				match ValidationResult::decode(&mut &bytes[..]) {
-					Ok(r) => Ok(r),
-					Err(e) => Err(ValidationError::Invalid(crate::InvalidCandidate::WorkerReportedInvalid(e.to_string())))
-				}
+			Ok(bytes) => match ValidationResult::decode(&mut &bytes[..]) {
+				Ok(r) => Ok(r),
+				Err(e) => Err(ValidationError::Invalid(
+					crate::InvalidCandidate::WorkerReportedInvalid(e.to_string()),
+				)),
 			},
-			Err(e) => {
-				Err(ValidationError::Invalid(crate::InvalidCandidate::WorkerReportedInvalid(e.to_string())))
-			}
+			Err(e) => Err(ValidationError::Invalid(
+				crate::InvalidCandidate::WorkerReportedInvalid(e.to_string()),
+			)),
 		};
 
 		result_tx.send(vres).map_err(|_| Fatal)?;
@@ -617,9 +618,6 @@
 		return Ok(());
 	}
 
-=======
-	let ExecutePvfInputs { pvf, exec_timeout, pvd, pov, priority, exec_kind, result_tx } = inputs;
->>>>>>> ca781792
 	let artifact_id = ArtifactId::from_pvf_prep_data(&pvf);
 	let executor_params = (*pvf.executor_params()).clone();
 
