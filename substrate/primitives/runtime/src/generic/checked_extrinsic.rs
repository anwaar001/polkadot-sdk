// This file is part of Substrate.

// Copyright (C) Parity Technologies (UK) Ltd.
// SPDX-License-Identifier: Apache-2.0

// Licensed under the Apache License, Version 2.0 (the "License");
// you may not use this file except in compliance with the License.
// You may obtain a copy of the License at
//
// 	http://www.apache.org/licenses/LICENSE-2.0
//
// Unless required by applicable law or agreed to in writing, software
// distributed under the License is distributed on an "AS IS" BASIS,
// WITHOUT WARRANTIES OR CONDITIONS OF ANY KIND, either express or implied.
// See the License for the specific language governing permissions and
// limitations under the License.

//! Generic implementation of an extrinsic that has passed the verification
//! stage.

use codec::Encode;
<<<<<<< HEAD

use crate::{
	traits::{
		self, transaction_extension::TransactionExtension, DispatchInfoOf, DispatchTransaction,
		Dispatchable, MaybeDisplay, Member, PostDispatchInfoOf, ValidateUnsigned,
=======
use sp_weights::Weight;

use crate::{
	traits::{
		self, transaction_extension::TransactionExtension, AsTransactionAuthorizedOrigin,
		DispatchInfoOf, DispatchTransaction, Dispatchable, MaybeDisplay, Member,
		PostDispatchInfoOf, ValidateUnsigned,
>>>>>>> b4732add
	},
	transaction_validity::{TransactionSource, TransactionValidity},
};

/// The kind of extrinsic this is, including any fields required of that kind. This is basically
/// the full extrinsic except the `Call`.
#[derive(PartialEq, Eq, Clone, sp_core::RuntimeDebug)]
pub enum ExtrinsicFormat<AccountId, Extension> {
	/// Extrinsic is bare; it must pass either the bare forms of `TransactionExtension` or
	/// `ValidateUnsigned`, both deprecated, or alternatively a `ProvideInherent`.
	Bare,
	/// Extrinsic has a default `Origin` of `Signed(AccountId)` and must pass all
	/// `TransactionExtension`s regular checks and includes all extension data.
	Signed(AccountId, Extension),
	/// Extrinsic has a default `Origin` of `None` and must pass all `TransactionExtension`s.
	/// regular checks and includes all extension data.
	General(Extension),
}

<<<<<<< HEAD
// TODO: Rename ValidateUnsigned to ValidateInherent
// TODO: Consider changing ValidateInherent API to avoid need for duplicating validate
//   code into pre_dispatch (rename that to `prepare`).
// TODO: New extrinsic type corresponding to `ExtrinsicFormat::General`, which is
//   unsigned but includes extension data.
// TODO: Move usage of `signed` to `format`:
// - Inherent instead of None.
// - Signed(id, extension) instead of Some((id, extra)).
// - Introduce General(extension) for one without a signature.

=======
>>>>>>> b4732add
/// Definition of something that the external world might want to say; its existence implies that it
/// has been checked and is good, particularly with regards to the signature.
///
/// This is typically passed into [`traits::Applyable::apply`], which should execute
/// [`CheckedExtrinsic::function`], alongside all other bits and bobs.
#[derive(PartialEq, Eq, Clone, sp_core::RuntimeDebug)]
pub struct CheckedExtrinsic<AccountId, Call, Extension> {
	/// Who this purports to be from and the number of extrinsics have come before
	/// from the same signer, if anyone (note this is not a signature).
	pub format: ExtrinsicFormat<AccountId, Extension>,

	/// The function that should be called.
	pub function: Call,
}

impl<AccountId, Call, Extension, RuntimeOrigin> traits::Applyable
	for CheckedExtrinsic<AccountId, Call, Extension>
where
	AccountId: Member + MaybeDisplay,
	Call: Member + Dispatchable<RuntimeOrigin = RuntimeOrigin> + Encode,
<<<<<<< HEAD
	Extension: TransactionExtension<Call, ()>,
	RuntimeOrigin: From<Option<AccountId>>,
=======
	Extension: TransactionExtension<Call>,
	RuntimeOrigin: From<Option<AccountId>> + AsTransactionAuthorizedOrigin,
>>>>>>> b4732add
{
	type Call = Call;

	fn validate<I: ValidateUnsigned<Call = Self::Call>>(
		&self,
		source: TransactionSource,
		info: &DispatchInfoOf<Self::Call>,
		len: usize,
	) -> TransactionValidity {
		match self.format {
			ExtrinsicFormat::Bare => {
				let inherent_validation = I::validate_unsigned(source, &self.function)?;
				#[allow(deprecated)]
<<<<<<< HEAD
				let legacy_validation = Extension::validate_bare_compat(&self.function, info, len)?;
=======
				let legacy_validation = Extension::bare_validate(&self.function, info, len)?;
>>>>>>> b4732add
				Ok(legacy_validation.combine_with(inherent_validation))
			},
			ExtrinsicFormat::Signed(ref signer, ref extension) => {
				let origin = Some(signer.clone()).into();
				extension.validate_only(origin, &self.function, info, len).map(|x| x.0)
			},
			ExtrinsicFormat::General(ref extension) =>
				extension.validate_only(None.into(), &self.function, info, len).map(|x| x.0),
		}
	}

	fn apply<I: ValidateUnsigned<Call = Self::Call>>(
		self,
		info: &DispatchInfoOf<Self::Call>,
		len: usize,
	) -> crate::ApplyExtrinsicResultWithInfo<PostDispatchInfoOf<Self::Call>> {
		match self.format {
			ExtrinsicFormat::Bare => {
				I::pre_dispatch(&self.function)?;
<<<<<<< HEAD
				// TODO: Remove below once `pre_dispatch_unsigned` is removed from `LegacyExtension`
				//   or `LegacyExtension` is removed.
				#[allow(deprecated)]
				Extension::validate_bare_compat(&self.function, info, len)?;
				#[allow(deprecated)]
				Extension::pre_dispatch_bare_compat(&self.function, info, len)?;
				let res = self.function.dispatch(None.into());
				let post_info = res.unwrap_or_else(|err| err.post_info);
				let pd_res = res.map(|_| ()).map_err(|e| e.error);
				// TODO: Remove below once `pre_dispatch_unsigned` is removed from `LegacyExtension`
				//   or `LegacyExtension` is removed.
				#[allow(deprecated)]
				Extension::post_dispatch_bare_compat(info, &post_info, len, &pd_res)?;
=======
				// TODO: Separate logic from `TransactionExtension` into a new `InherentExtension`
				// interface.
				Extension::bare_validate_and_prepare(&self.function, info, len)?;
				let res = self.function.dispatch(None.into());
				let mut post_info = res.unwrap_or_else(|err| err.post_info);
				let pd_res = res.map(|_| ()).map_err(|e| e.error);
				// TODO: Separate logic from `TransactionExtension` into a new `InherentExtension`
				// interface.
				Extension::bare_post_dispatch(info, &mut post_info, len, &pd_res)?;
>>>>>>> b4732add
				Ok(res)
			},
			ExtrinsicFormat::Signed(signer, extension) =>
				extension.dispatch_transaction(Some(signer).into(), self.function, info, len),
			ExtrinsicFormat::General(extension) =>
				extension.dispatch_transaction(None.into(), self.function, info, len),
		}
<<<<<<< HEAD
=======
	}
}

impl<AccountId, Call: Dispatchable, Extension: TransactionExtension<Call>>
	CheckedExtrinsic<AccountId, Call, Extension>
{
	/// Returns the weight of the extension of this transaction, if present. If the transaction
	/// doesn't use any extension, the weight returned is equal to zero.
	pub fn extension_weight(&self) -> Weight {
		match &self.format {
			ExtrinsicFormat::Bare => Weight::zero(),
			ExtrinsicFormat::Signed(_, ext) | ExtrinsicFormat::General(ext) =>
				ext.weight(&self.function),
		}
>>>>>>> b4732add
	}
}<|MERGE_RESOLUTION|>--- conflicted
+++ resolved
@@ -19,13 +19,6 @@
 //! stage.
 
 use codec::Encode;
-<<<<<<< HEAD
-
-use crate::{
-	traits::{
-		self, transaction_extension::TransactionExtension, DispatchInfoOf, DispatchTransaction,
-		Dispatchable, MaybeDisplay, Member, PostDispatchInfoOf, ValidateUnsigned,
-=======
 use sp_weights::Weight;
 
 use crate::{
@@ -33,7 +26,6 @@
 		self, transaction_extension::TransactionExtension, AsTransactionAuthorizedOrigin,
 		DispatchInfoOf, DispatchTransaction, Dispatchable, MaybeDisplay, Member,
 		PostDispatchInfoOf, ValidateUnsigned,
->>>>>>> b4732add
 	},
 	transaction_validity::{TransactionSource, TransactionValidity},
 };
@@ -53,19 +45,6 @@
 	General(Extension),
 }
 
-<<<<<<< HEAD
-// TODO: Rename ValidateUnsigned to ValidateInherent
-// TODO: Consider changing ValidateInherent API to avoid need for duplicating validate
-//   code into pre_dispatch (rename that to `prepare`).
-// TODO: New extrinsic type corresponding to `ExtrinsicFormat::General`, which is
-//   unsigned but includes extension data.
-// TODO: Move usage of `signed` to `format`:
-// - Inherent instead of None.
-// - Signed(id, extension) instead of Some((id, extra)).
-// - Introduce General(extension) for one without a signature.
-
-=======
->>>>>>> b4732add
 /// Definition of something that the external world might want to say; its existence implies that it
 /// has been checked and is good, particularly with regards to the signature.
 ///
@@ -86,13 +65,8 @@
 where
 	AccountId: Member + MaybeDisplay,
 	Call: Member + Dispatchable<RuntimeOrigin = RuntimeOrigin> + Encode,
-<<<<<<< HEAD
-	Extension: TransactionExtension<Call, ()>,
-	RuntimeOrigin: From<Option<AccountId>>,
-=======
 	Extension: TransactionExtension<Call>,
 	RuntimeOrigin: From<Option<AccountId>> + AsTransactionAuthorizedOrigin,
->>>>>>> b4732add
 {
 	type Call = Call;
 
@@ -106,11 +80,7 @@
 			ExtrinsicFormat::Bare => {
 				let inherent_validation = I::validate_unsigned(source, &self.function)?;
 				#[allow(deprecated)]
-<<<<<<< HEAD
-				let legacy_validation = Extension::validate_bare_compat(&self.function, info, len)?;
-=======
 				let legacy_validation = Extension::bare_validate(&self.function, info, len)?;
->>>>>>> b4732add
 				Ok(legacy_validation.combine_with(inherent_validation))
 			},
 			ExtrinsicFormat::Signed(ref signer, ref extension) => {
@@ -130,21 +100,6 @@
 		match self.format {
 			ExtrinsicFormat::Bare => {
 				I::pre_dispatch(&self.function)?;
-<<<<<<< HEAD
-				// TODO: Remove below once `pre_dispatch_unsigned` is removed from `LegacyExtension`
-				//   or `LegacyExtension` is removed.
-				#[allow(deprecated)]
-				Extension::validate_bare_compat(&self.function, info, len)?;
-				#[allow(deprecated)]
-				Extension::pre_dispatch_bare_compat(&self.function, info, len)?;
-				let res = self.function.dispatch(None.into());
-				let post_info = res.unwrap_or_else(|err| err.post_info);
-				let pd_res = res.map(|_| ()).map_err(|e| e.error);
-				// TODO: Remove below once `pre_dispatch_unsigned` is removed from `LegacyExtension`
-				//   or `LegacyExtension` is removed.
-				#[allow(deprecated)]
-				Extension::post_dispatch_bare_compat(info, &post_info, len, &pd_res)?;
-=======
 				// TODO: Separate logic from `TransactionExtension` into a new `InherentExtension`
 				// interface.
 				Extension::bare_validate_and_prepare(&self.function, info, len)?;
@@ -154,7 +109,6 @@
 				// TODO: Separate logic from `TransactionExtension` into a new `InherentExtension`
 				// interface.
 				Extension::bare_post_dispatch(info, &mut post_info, len, &pd_res)?;
->>>>>>> b4732add
 				Ok(res)
 			},
 			ExtrinsicFormat::Signed(signer, extension) =>
@@ -162,8 +116,6 @@
 			ExtrinsicFormat::General(extension) =>
 				extension.dispatch_transaction(None.into(), self.function, info, len),
 		}
-<<<<<<< HEAD
-=======
 	}
 }
 
@@ -178,6 +130,5 @@
 			ExtrinsicFormat::Signed(_, ext) | ExtrinsicFormat::General(ext) =>
 				ext.weight(&self.function),
 		}
->>>>>>> b4732add
 	}
 }