// Copyright (C) Parity Technologies (UK) Ltd.
// SPDX-License-Identifier: Apache-2.0

// Licensed under the Apache License, Version 2.0 (the "License");
// you may not use this file except in compliance with the License.
// You may obtain a copy of the License at
//
// 	http://www.apache.org/licenses/LICENSE-2.0
//
// Unless required by applicable law or agreed to in writing, software
// distributed under the License is distributed on an "AS IS" BASIS,
// WITHOUT WARRANTIES OR CONDITIONS OF ANY KIND, either express or implied.
// See the License for the specific language governing permissions and
// limitations under the License.

//! # Asset Hub Rococo Runtime
//!
//! Asset Hub Rococo, formerly known as "Rockmine", is the test network for its Kusama cousin.

#![cfg_attr(not(feature = "std"), no_std)]
#![recursion_limit = "256"]

// Make the WASM binary available.
#[cfg(feature = "std")]
include!(concat!(env!("OUT_DIR"), "/wasm_binary.rs"));

mod genesis_config_presets;
mod weights;
pub mod xcm_config;

extern crate alloc;

use alloc::{vec, vec::Vec};
use assets_common::{
	foreign_creators::ForeignCreators,
	local_and_foreign_assets::{LocalFromLeft, TargetFromLeft},
	matching::{FromNetwork, FromSiblingParachain},
	AssetIdForTrustBackedAssetsConvert,
};
use cumulus_pallet_parachain_system::RelayNumberMonotonicallyIncreases;
use cumulus_primitives_core::{AggregateMessageOrigin, ClaimQueueOffset, CoreSelector};
use sp_api::impl_runtime_apis;
use sp_core::{crypto::KeyTypeId, OpaqueMetadata};
use sp_runtime::{
	generic, impl_opaque_keys,
	traits::{AccountIdConversion, BlakeTwo256, Block as BlockT, Saturating, Verify},
	transaction_validity::{TransactionSource, TransactionValidity},
	ApplyExtrinsicResult, Permill,
};
use testnet_parachains_constants::rococo::snowbridge::EthereumNetwork;

#[cfg(feature = "std")]
use sp_version::NativeVersion;
use sp_version::RuntimeVersion;

use codec::{Decode, Encode, MaxEncodedLen};
use cumulus_primitives_core::ParaId;
use frame_support::{
	construct_runtime, derive_impl,
	dispatch::DispatchClass,
	genesis_builder_helper::{build_state, get_preset},
	ord_parameter_types, parameter_types,
	traits::{
		fungible, fungibles, tokens::imbalance::ResolveAssetTo, AsEnsureOriginWithArg, ConstBool,
		ConstU128, ConstU32, ConstU64, ConstU8, EitherOfDiverse, Equals, InstanceFilter,
		TransformOrigin,
	},
	weights::{ConstantMultiplier, Weight, WeightToFee as _},
	BoundedVec, PalletId,
};
use frame_system::{
	limits::{BlockLength, BlockWeights},
	EnsureRoot, EnsureSigned, EnsureSignedBy,
};
use pallet_asset_conversion_tx_payment::SwapAssetAdapter;
use pallet_nfts::PalletFeatures;
use parachains_common::{
	impls::DealWithFees,
	message_queue::{NarrowOriginToSibling, ParaIdToSibling},
	AccountId, AssetIdForTrustBackedAssets, AuraId, Balance, BlockNumber, CollectionId, Hash,
	Header, ItemId, Nonce, Signature, AVERAGE_ON_INITIALIZE_RATIO, NORMAL_DISPATCH_RATIO,
};
use sp_runtime::{Perbill, RuntimeDebug};
use testnet_parachains_constants::rococo::{consensus::*, currency::*, fee::WeightToFee, time::*};
use xcm_config::{
	ForeignAssetsConvertedConcreteId, GovernanceLocation, LocationToAccountId,
	PoolAssetsConvertedConcreteId, TokenLocation, TrustBackedAssetsConvertedConcreteId,
	TrustBackedAssetsPalletLocation,
};

#[cfg(test)]
mod tests;

#[cfg(any(feature = "std", test))]
pub use sp_runtime::BuildStorage;

// Polkadot imports
use pallet_xcm::{EnsureXcm, IsVoiceOfBody};
use polkadot_runtime_common::{BlockHashCount, SlowAdjustingFeeUpdate};
#[cfg(feature = "runtime-benchmarks")]
use xcm::latest::prelude::{
	Asset, Assets as XcmAssets, Fungible, Here, InteriorLocation, Junction, Junction::*, Location,
	NetworkId, NonFungible, Parent, ParentThen, Response,
};
use xcm::{
	latest::prelude::{AssetId, BodyId},
	VersionedAsset, VersionedAssetId, VersionedAssets, VersionedLocation, VersionedXcm,
};
use xcm_runtime_apis::{
	dry_run::{CallDryRunEffects, Error as XcmDryRunApiError, XcmDryRunEffects},
	fees::Error as XcmPaymentApiError,
};

use weights::{BlockExecutionWeight, ExtrinsicBaseWeight, RocksDbWeight};
use xcm_builder::{NetworkExportTable, SovereignPaidRemoteExporter};

impl_opaque_keys! {
	pub struct SessionKeys {
		pub aura: Aura,
	}
}

#[sp_version::runtime_version]
pub const VERSION: RuntimeVersion = RuntimeVersion {
	spec_name: alloc::borrow::Cow::Borrowed("statemine"),
	impl_name: alloc::borrow::Cow::Borrowed("statemine"),
	authoring_version: 1,
	spec_version: 1_016_002,
	impl_version: 0,
	apis: RUNTIME_API_VERSIONS,
	transaction_version: 16,
	system_version: 1,
};

/// The version information used to identify this runtime when compiled natively.
#[cfg(feature = "std")]
pub fn native_version() -> NativeVersion {
	NativeVersion { runtime_version: VERSION, can_author_with: Default::default() }
}

parameter_types! {
	pub const Version: RuntimeVersion = VERSION;
	pub RuntimeBlockLength: BlockLength =
		BlockLength::max_with_normal_ratio(5 * 1024 * 1024, NORMAL_DISPATCH_RATIO);
	pub RuntimeBlockWeights: BlockWeights = BlockWeights::builder()
		.base_block(BlockExecutionWeight::get())
		.for_class(DispatchClass::all(), |weights| {
			weights.base_extrinsic = ExtrinsicBaseWeight::get();
		})
		.for_class(DispatchClass::Normal, |weights| {
			weights.max_total = Some(NORMAL_DISPATCH_RATIO * MAXIMUM_BLOCK_WEIGHT);
		})
		.for_class(DispatchClass::Operational, |weights| {
			weights.max_total = Some(MAXIMUM_BLOCK_WEIGHT);
			// Operational transactions have some extra reserved space, so that they
			// are included even if block reached `MAXIMUM_BLOCK_WEIGHT`.
			weights.reserved = Some(
				MAXIMUM_BLOCK_WEIGHT - NORMAL_DISPATCH_RATIO * MAXIMUM_BLOCK_WEIGHT
			);
		})
		.avg_block_initialization(AVERAGE_ON_INITIALIZE_RATIO)
		.build_or_panic();
	pub const SS58Prefix: u8 = 42;
}

// Configure FRAME pallets to include in runtime.
#[derive_impl(frame_system::config_preludes::ParaChainDefaultConfig)]
impl frame_system::Config for Runtime {
	type BlockWeights = RuntimeBlockWeights;
	type BlockLength = RuntimeBlockLength;
	type AccountId = AccountId;
	type Nonce = Nonce;
	type Hash = Hash;
	type Block = Block;
	type BlockHashCount = BlockHashCount;
	type DbWeight = RocksDbWeight;
	type Version = Version;
	type AccountData = pallet_balances::AccountData<Balance>;
	type SystemWeightInfo = weights::frame_system::WeightInfo<Runtime>;
	type ExtensionsWeightInfo = weights::frame_system_extensions::WeightInfo<Runtime>;
	type SS58Prefix = SS58Prefix;
	type OnSetCode = cumulus_pallet_parachain_system::ParachainSetCode<Self>;
	type MaxConsumers = frame_support::traits::ConstU32<16>;
}

impl pallet_timestamp::Config for Runtime {
	/// A timestamp: milliseconds since the unix epoch.
	type Moment = u64;
	type OnTimestampSet = Aura;
	type MinimumPeriod = ConstU64<0>;
	type WeightInfo = weights::pallet_timestamp::WeightInfo<Runtime>;
}

impl pallet_authorship::Config for Runtime {
	type FindAuthor = pallet_session::FindAccountFromAuthorIndex<Self, Aura>;
	type EventHandler = (CollatorSelection,);
}

parameter_types! {
	pub const ExistentialDeposit: Balance = EXISTENTIAL_DEPOSIT;
}

impl pallet_balances::Config for Runtime {
	type MaxLocks = ConstU32<50>;
	/// The type for recording an account's balance.
	type Balance = Balance;
	/// The ubiquitous event type.
	type RuntimeEvent = RuntimeEvent;
	type DustRemoval = ();
	type ExistentialDeposit = ExistentialDeposit;
	type AccountStore = System;
	type WeightInfo = weights::pallet_balances::WeightInfo<Runtime>;
	type MaxReserves = ConstU32<50>;
	type ReserveIdentifier = [u8; 8];
	type RuntimeHoldReason = RuntimeHoldReason;
	type RuntimeFreezeReason = RuntimeFreezeReason;
	type FreezeIdentifier = ();
	type MaxFreezes = ConstU32<0>;
	type DoneSlashHandler = ();
}

parameter_types! {
	/// Relay Chain `TransactionByteFee` / 10
	pub const TransactionByteFee: Balance = MILLICENTS;
}

impl pallet_transaction_payment::Config for Runtime {
	type RuntimeEvent = RuntimeEvent;
	type OnChargeTransaction =
		pallet_transaction_payment::FungibleAdapter<Balances, DealWithFees<Runtime>>;
	type WeightToFee = WeightToFee;
	type LengthToFee = ConstantMultiplier<Balance, TransactionByteFee>;
	type FeeMultiplierUpdate = SlowAdjustingFeeUpdate<Self>;
	type OperationalFeeMultiplier = ConstU8<5>;
	type WeightInfo = weights::pallet_transaction_payment::WeightInfo<Runtime>;
}

parameter_types! {
	pub const AssetDeposit: Balance = UNITS / 10; // 1 / 10 UNITS deposit to create asset
	pub const AssetAccountDeposit: Balance = deposit(1, 16);
	pub const ApprovalDeposit: Balance = EXISTENTIAL_DEPOSIT;
	pub const AssetsStringLimit: u32 = 50;
	/// Key = 32 bytes, Value = 36 bytes (32+1+1+1+1)
	// https://github.com/paritytech/substrate/blob/069917b/frame/assets/src/lib.rs#L257L271
	pub const MetadataDepositBase: Balance = deposit(1, 68);
	pub const MetadataDepositPerByte: Balance = deposit(0, 1);
}

/// We allow root to execute privileged asset operations.
pub type AssetsForceOrigin = EnsureRoot<AccountId>;

// Called "Trust Backed" assets because these are generally registered by some account, and users of
// the asset assume it has some claimed backing. The pallet is called `Assets` in
// `construct_runtime` to avoid breaking changes on storage reads.
pub type TrustBackedAssetsInstance = pallet_assets::Instance1;
type TrustBackedAssetsCall = pallet_assets::Call<Runtime, TrustBackedAssetsInstance>;
impl pallet_assets::Config<TrustBackedAssetsInstance> for Runtime {
	type RuntimeEvent = RuntimeEvent;
	type Balance = Balance;
	type AssetId = AssetIdForTrustBackedAssets;
	type AssetIdParameter = codec::Compact<AssetIdForTrustBackedAssets>;
	type Currency = Balances;
	type CreateOrigin = AsEnsureOriginWithArg<EnsureSigned<AccountId>>;
	type ForceOrigin = AssetsForceOrigin;
	type AssetDeposit = AssetDeposit;
	type MetadataDepositBase = MetadataDepositBase;
	type MetadataDepositPerByte = MetadataDepositPerByte;
	type ApprovalDeposit = ApprovalDeposit;
	type StringLimit = AssetsStringLimit;
	type Freezer = AssetsFreezer;
	type Extra = ();
	type WeightInfo = weights::pallet_assets_local::WeightInfo<Runtime>;
	type CallbackHandle = pallet_assets::AutoIncAssetId<Runtime, TrustBackedAssetsInstance>;
	type AssetAccountDeposit = AssetAccountDeposit;
	type RemoveItemsLimit = frame_support::traits::ConstU32<1000>;
	#[cfg(feature = "runtime-benchmarks")]
	type BenchmarkHelper = ();
}

// Allow Freezes for the `Assets` pallet
pub type AssetsFreezerInstance = pallet_assets_freezer::Instance1;
impl pallet_assets_freezer::Config<AssetsFreezerInstance> for Runtime {
	type RuntimeFreezeReason = RuntimeFreezeReason;
	type RuntimeEvent = RuntimeEvent;
}

parameter_types! {
	pub const AssetConversionPalletId: PalletId = PalletId(*b"py/ascon");
	pub const LiquidityWithdrawalFee: Permill = Permill::from_percent(0);
}

ord_parameter_types! {
	pub const AssetConversionOrigin: sp_runtime::AccountId32 =
		AccountIdConversion::<sp_runtime::AccountId32>::into_account_truncating(&AssetConversionPalletId::get());
}

pub type PoolAssetsInstance = pallet_assets::Instance3;
impl pallet_assets::Config<PoolAssetsInstance> for Runtime {
	type RuntimeEvent = RuntimeEvent;
	type Balance = Balance;
	type RemoveItemsLimit = ConstU32<1000>;
	type AssetId = u32;
	type AssetIdParameter = u32;
	type Currency = Balances;
	type CreateOrigin =
		AsEnsureOriginWithArg<EnsureSignedBy<AssetConversionOrigin, sp_runtime::AccountId32>>;
	type ForceOrigin = AssetsForceOrigin;
	// Deposits are zero because creation/admin is limited to Asset Conversion pallet.
	type AssetDeposit = ConstU128<0>;
	type AssetAccountDeposit = ConstU128<0>;
	type MetadataDepositBase = ConstU128<0>;
	type MetadataDepositPerByte = ConstU128<0>;
	type ApprovalDeposit = ApprovalDeposit;
	type StringLimit = ConstU32<50>;
	type Freezer = PoolAssetsFreezer;
	type Extra = ();
	type WeightInfo = weights::pallet_assets_pool::WeightInfo<Runtime>;
	type CallbackHandle = ();
	#[cfg(feature = "runtime-benchmarks")]
	type BenchmarkHelper = ();
}

// Allow Freezes for the `PoolAssets` pallet
pub type PoolAssetsFreezerInstance = pallet_assets_freezer::Instance3;
impl pallet_assets_freezer::Config<PoolAssetsFreezerInstance> for Runtime {
	type RuntimeFreezeReason = RuntimeFreezeReason;
	type RuntimeEvent = RuntimeEvent;
}

/// Union fungibles implementation for `Assets` and `ForeignAssets`.
pub type LocalAndForeignAssets = fungibles::UnionOf<
	Assets,
	ForeignAssets,
	LocalFromLeft<
		AssetIdForTrustBackedAssetsConvert<TrustBackedAssetsPalletLocation, xcm::v5::Location>,
		AssetIdForTrustBackedAssets,
		xcm::v5::Location,
	>,
	xcm::v5::Location,
	AccountId,
>;

/// Union fungibles implementation for [`LocalAndForeignAssets`] and `Balances`.
pub type NativeAndAssets = fungible::UnionOf<
	Balances,
	LocalAndForeignAssets,
	TargetFromLeft<TokenLocation, xcm::v5::Location>,
	xcm::v5::Location,
	AccountId,
>;

pub type PoolIdToAccountId = pallet_asset_conversion::AccountIdConverter<
	AssetConversionPalletId,
	(xcm::v5::Location, xcm::v5::Location),
>;

impl pallet_asset_conversion::Config for Runtime {
	type RuntimeEvent = RuntimeEvent;
	type Balance = Balance;
	type HigherPrecisionBalance = sp_core::U256;
	type AssetKind = xcm::v5::Location;
	type Assets = NativeAndAssets;
	type PoolId = (Self::AssetKind, Self::AssetKind);
	type PoolLocator = pallet_asset_conversion::WithFirstAsset<
		TokenLocation,
		AccountId,
		Self::AssetKind,
		PoolIdToAccountId,
	>;
	type PoolAssetId = u32;
	type PoolAssets = PoolAssets;
	type PoolSetupFee = ConstU128<0>; // Asset class deposit fees are sufficient to prevent spam
	type PoolSetupFeeAsset = TokenLocation;
	type PoolSetupFeeTarget = ResolveAssetTo<AssetConversionOrigin, Self::Assets>;
	type LiquidityWithdrawalFee = LiquidityWithdrawalFee;
	type LPFee = ConstU32<3>;
	type PalletId = AssetConversionPalletId;
	type MaxSwapPathLength = ConstU32<3>;
	type MintMinLiquidity = ConstU128<100>;
	type WeightInfo = weights::pallet_asset_conversion::WeightInfo<Runtime>;
	#[cfg(feature = "runtime-benchmarks")]
	type BenchmarkHelper = assets_common::benchmarks::AssetPairFactory<
		TokenLocation,
		parachain_info::Pallet<Runtime>,
		xcm_config::TrustBackedAssetsPalletIndex,
		xcm::v5::Location,
	>;
}

impl pallet_asset_conversion_ops::Config for Runtime {
	type RuntimeEvent = RuntimeEvent;
	type PriorAccountIdConverter = pallet_asset_conversion::AccountIdConverterNoSeed<
		<Runtime as pallet_asset_conversion::Config>::PoolId,
	>;
	type AssetsRefund = <Runtime as pallet_asset_conversion::Config>::Assets;
	type PoolAssetsRefund = <Runtime as pallet_asset_conversion::Config>::PoolAssets;
	type PoolAssetsTeam = <Runtime as pallet_asset_conversion::Config>::PoolAssets;
	type DepositAsset = Balances;
	type WeightInfo = weights::pallet_asset_conversion_ops::WeightInfo<Runtime>;
}

parameter_types! {
	// we just reuse the same deposits
	pub const ForeignAssetsAssetDeposit: Balance = AssetDeposit::get();
	pub const ForeignAssetsAssetAccountDeposit: Balance = AssetAccountDeposit::get();
	pub const ForeignAssetsApprovalDeposit: Balance = ApprovalDeposit::get();
	pub const ForeignAssetsAssetsStringLimit: u32 = AssetsStringLimit::get();
	pub const ForeignAssetsMetadataDepositBase: Balance = MetadataDepositBase::get();
	pub const ForeignAssetsMetadataDepositPerByte: Balance = MetadataDepositPerByte::get();
}

/// Assets managed by some foreign location. Note: we do not declare a `ForeignAssetsCall` type, as
/// this type is used in proxy definitions. We assume that a foreign location would not want to set
/// an individual, local account as a proxy for the issuance of their assets. This issuance should
/// be managed by the foreign location's governance.
pub type ForeignAssetsInstance = pallet_assets::Instance2;
impl pallet_assets::Config<ForeignAssetsInstance> for Runtime {
	type RuntimeEvent = RuntimeEvent;
	type Balance = Balance;
	type AssetId = xcm::v5::Location;
	type AssetIdParameter = xcm::v5::Location;
	type Currency = Balances;
	type CreateOrigin = ForeignCreators<
		(
			FromSiblingParachain<parachain_info::Pallet<Runtime>, xcm::v5::Location>,
			FromNetwork<xcm_config::UniversalLocation, EthereumNetwork, xcm::v5::Location>,
			xcm_config::bridging::to_westend::WestendOrEthereumAssetFromAssetHubWestend,
		),
		LocationToAccountId,
		AccountId,
		xcm::v5::Location,
	>;
	type ForceOrigin = AssetsForceOrigin;
	type AssetDeposit = ForeignAssetsAssetDeposit;
	type MetadataDepositBase = ForeignAssetsMetadataDepositBase;
	type MetadataDepositPerByte = ForeignAssetsMetadataDepositPerByte;
	type ApprovalDeposit = ForeignAssetsApprovalDeposit;
	type StringLimit = ForeignAssetsAssetsStringLimit;
	type Freezer = ForeignAssetsFreezer;
	type Extra = ();
	type WeightInfo = weights::pallet_assets_foreign::WeightInfo<Runtime>;
	type CallbackHandle = ();
	type AssetAccountDeposit = ForeignAssetsAssetAccountDeposit;
	type RemoveItemsLimit = frame_support::traits::ConstU32<1000>;
	#[cfg(feature = "runtime-benchmarks")]
	type BenchmarkHelper = xcm_config::XcmBenchmarkHelper;
}

// Allow Freezes for the `ForeignAssets` pallet
pub type ForeignAssetsFreezerInstance = pallet_assets_freezer::Instance2;
impl pallet_assets_freezer::Config<ForeignAssetsFreezerInstance> for Runtime {
	type RuntimeFreezeReason = RuntimeFreezeReason;
	type RuntimeEvent = RuntimeEvent;
}

parameter_types! {
	// One storage item; key size is 32; value is size 4+4+16+32 bytes = 56 bytes.
	pub const DepositBase: Balance = deposit(1, 88);
	// Additional storage item size of 32 bytes.
	pub const DepositFactor: Balance = deposit(0, 32);
	pub const MaxSignatories: u32 = 100;
}

impl pallet_multisig::Config for Runtime {
	type RuntimeEvent = RuntimeEvent;
	type RuntimeCall = RuntimeCall;
	type Currency = Balances;
	type DepositBase = DepositBase;
	type DepositFactor = DepositFactor;
	type MaxSignatories = MaxSignatories;
	type WeightInfo = weights::pallet_multisig::WeightInfo<Runtime>;
	type BlockNumberProvider = frame_system::Pallet<Runtime>;
}

impl pallet_utility::Config for Runtime {
	type RuntimeEvent = RuntimeEvent;
	type RuntimeCall = RuntimeCall;
	type PalletsOrigin = OriginCaller;
	type WeightInfo = weights::pallet_utility::WeightInfo<Runtime>;
}

parameter_types! {
	// One storage item; key size 32, value size 8; .
	pub const ProxyDepositBase: Balance = deposit(1, 40);
	// Additional storage item size of 33 bytes.
	pub const ProxyDepositFactor: Balance = deposit(0, 33);
	pub const MaxProxies: u16 = 32;
	// One storage item; key size 32, value size 16
	pub const AnnouncementDepositBase: Balance = deposit(1, 48);
	pub const AnnouncementDepositFactor: Balance = deposit(0, 66);
	pub const MaxPending: u16 = 32;
}

/// The type used to represent the kinds of proxying allowed.
#[derive(
	Copy,
	Clone,
	Eq,
	PartialEq,
	Ord,
	PartialOrd,
	Encode,
	Decode,
	RuntimeDebug,
	MaxEncodedLen,
	scale_info::TypeInfo,
)]
pub enum ProxyType {
	/// Fully permissioned proxy. Can execute any call on behalf of _proxied_.
	Any,
	/// Can execute any call that does not transfer funds or assets.
	NonTransfer,
	/// Proxy with the ability to reject time-delay proxy announcements.
	CancelProxy,
	/// Assets proxy. Can execute any call from `assets`, **including asset transfers**.
	Assets,
	/// Owner proxy. Can execute calls related to asset ownership.
	AssetOwner,
	/// Asset manager. Can execute calls related to asset management.
	AssetManager,
	/// Collator selection proxy. Can execute calls related to collator selection mechanism.
	Collator,
}
impl Default for ProxyType {
	fn default() -> Self {
		Self::Any
	}
}

impl InstanceFilter<RuntimeCall> for ProxyType {
	fn filter(&self, c: &RuntimeCall) -> bool {
		match self {
			ProxyType::Any => true,
			ProxyType::NonTransfer => !matches!(
				c,
				RuntimeCall::Balances { .. } |
					RuntimeCall::Assets { .. } |
					RuntimeCall::NftFractionalization { .. } |
					RuntimeCall::Nfts { .. } |
					RuntimeCall::Uniques { .. }
			),
			ProxyType::CancelProxy => matches!(
				c,
				RuntimeCall::Proxy(pallet_proxy::Call::reject_announcement { .. }) |
					RuntimeCall::Utility { .. } |
					RuntimeCall::Multisig { .. }
			),
			ProxyType::Assets => {
				matches!(
					c,
					RuntimeCall::Assets { .. } |
						RuntimeCall::Utility { .. } |
						RuntimeCall::Multisig { .. } |
						RuntimeCall::NftFractionalization { .. } |
						RuntimeCall::Nfts { .. } |
						RuntimeCall::Uniques { .. }
				)
			},
			ProxyType::AssetOwner => matches!(
				c,
				RuntimeCall::Assets(TrustBackedAssetsCall::create { .. }) |
					RuntimeCall::Assets(TrustBackedAssetsCall::start_destroy { .. }) |
					RuntimeCall::Assets(TrustBackedAssetsCall::destroy_accounts { .. }) |
					RuntimeCall::Assets(TrustBackedAssetsCall::destroy_approvals { .. }) |
					RuntimeCall::Assets(TrustBackedAssetsCall::finish_destroy { .. }) |
					RuntimeCall::Assets(TrustBackedAssetsCall::transfer_ownership { .. }) |
					RuntimeCall::Assets(TrustBackedAssetsCall::set_team { .. }) |
					RuntimeCall::Assets(TrustBackedAssetsCall::set_metadata { .. }) |
					RuntimeCall::Assets(TrustBackedAssetsCall::clear_metadata { .. }) |
					RuntimeCall::Assets(TrustBackedAssetsCall::set_min_balance { .. }) |
					RuntimeCall::Nfts(pallet_nfts::Call::create { .. }) |
					RuntimeCall::Nfts(pallet_nfts::Call::destroy { .. }) |
					RuntimeCall::Nfts(pallet_nfts::Call::redeposit { .. }) |
					RuntimeCall::Nfts(pallet_nfts::Call::transfer_ownership { .. }) |
					RuntimeCall::Nfts(pallet_nfts::Call::set_team { .. }) |
					RuntimeCall::Nfts(pallet_nfts::Call::set_collection_max_supply { .. }) |
					RuntimeCall::Nfts(pallet_nfts::Call::lock_collection { .. }) |
					RuntimeCall::Uniques(pallet_uniques::Call::create { .. }) |
					RuntimeCall::Uniques(pallet_uniques::Call::destroy { .. }) |
					RuntimeCall::Uniques(pallet_uniques::Call::transfer_ownership { .. }) |
					RuntimeCall::Uniques(pallet_uniques::Call::set_team { .. }) |
					RuntimeCall::Uniques(pallet_uniques::Call::set_metadata { .. }) |
					RuntimeCall::Uniques(pallet_uniques::Call::set_attribute { .. }) |
					RuntimeCall::Uniques(pallet_uniques::Call::set_collection_metadata { .. }) |
					RuntimeCall::Uniques(pallet_uniques::Call::clear_metadata { .. }) |
					RuntimeCall::Uniques(pallet_uniques::Call::clear_attribute { .. }) |
					RuntimeCall::Uniques(pallet_uniques::Call::clear_collection_metadata { .. }) |
					RuntimeCall::Uniques(pallet_uniques::Call::set_collection_max_supply { .. }) |
					RuntimeCall::Utility { .. } |
					RuntimeCall::Multisig { .. }
			),
			ProxyType::AssetManager => matches!(
				c,
				RuntimeCall::Assets(TrustBackedAssetsCall::mint { .. }) |
					RuntimeCall::Assets(TrustBackedAssetsCall::burn { .. }) |
					RuntimeCall::Assets(TrustBackedAssetsCall::freeze { .. }) |
					RuntimeCall::Assets(TrustBackedAssetsCall::block { .. }) |
					RuntimeCall::Assets(TrustBackedAssetsCall::thaw { .. }) |
					RuntimeCall::Assets(TrustBackedAssetsCall::freeze_asset { .. }) |
					RuntimeCall::Assets(TrustBackedAssetsCall::thaw_asset { .. }) |
					RuntimeCall::Assets(TrustBackedAssetsCall::touch_other { .. }) |
					RuntimeCall::Assets(TrustBackedAssetsCall::refund_other { .. }) |
					RuntimeCall::Nfts(pallet_nfts::Call::force_mint { .. }) |
					RuntimeCall::Nfts(pallet_nfts::Call::update_mint_settings { .. }) |
					RuntimeCall::Nfts(pallet_nfts::Call::mint_pre_signed { .. }) |
					RuntimeCall::Nfts(pallet_nfts::Call::set_attributes_pre_signed { .. }) |
					RuntimeCall::Nfts(pallet_nfts::Call::lock_item_transfer { .. }) |
					RuntimeCall::Nfts(pallet_nfts::Call::unlock_item_transfer { .. }) |
					RuntimeCall::Nfts(pallet_nfts::Call::lock_item_properties { .. }) |
					RuntimeCall::Nfts(pallet_nfts::Call::set_metadata { .. }) |
					RuntimeCall::Nfts(pallet_nfts::Call::clear_metadata { .. }) |
					RuntimeCall::Nfts(pallet_nfts::Call::set_collection_metadata { .. }) |
					RuntimeCall::Nfts(pallet_nfts::Call::clear_collection_metadata { .. }) |
					RuntimeCall::Uniques(pallet_uniques::Call::mint { .. }) |
					RuntimeCall::Uniques(pallet_uniques::Call::burn { .. }) |
					RuntimeCall::Uniques(pallet_uniques::Call::freeze { .. }) |
					RuntimeCall::Uniques(pallet_uniques::Call::thaw { .. }) |
					RuntimeCall::Uniques(pallet_uniques::Call::freeze_collection { .. }) |
					RuntimeCall::Uniques(pallet_uniques::Call::thaw_collection { .. }) |
					RuntimeCall::Utility { .. } |
					RuntimeCall::Multisig { .. }
			),
			ProxyType::Collator => matches!(
				c,
				RuntimeCall::CollatorSelection { .. } |
					RuntimeCall::Utility { .. } |
					RuntimeCall::Multisig { .. }
			),
		}
	}

	fn is_superset(&self, o: &Self) -> bool {
		match (self, o) {
			(x, y) if x == y => true,
			(ProxyType::Any, _) => true,
			(_, ProxyType::Any) => false,
			(ProxyType::Assets, ProxyType::AssetOwner) => true,
			(ProxyType::Assets, ProxyType::AssetManager) => true,
			(ProxyType::NonTransfer, ProxyType::Collator) => true,
			_ => false,
		}
	}
}

impl pallet_proxy::Config for Runtime {
	type RuntimeEvent = RuntimeEvent;
	type RuntimeCall = RuntimeCall;
	type Currency = Balances;
	type ProxyType = ProxyType;
	type ProxyDepositBase = ProxyDepositBase;
	type ProxyDepositFactor = ProxyDepositFactor;
	type MaxProxies = MaxProxies;
	type WeightInfo = weights::pallet_proxy::WeightInfo<Runtime>;
	type MaxPending = MaxPending;
	type CallHasher = BlakeTwo256;
	type AnnouncementDepositBase = AnnouncementDepositBase;
	type AnnouncementDepositFactor = AnnouncementDepositFactor;
	type BlockNumberProvider = frame_system::Pallet<Runtime>;
}

parameter_types! {
	pub const ReservedXcmpWeight: Weight = MAXIMUM_BLOCK_WEIGHT.saturating_div(4);
	pub const ReservedDmpWeight: Weight = MAXIMUM_BLOCK_WEIGHT.saturating_div(4);
}

impl cumulus_pallet_parachain_system::Config for Runtime {
	type WeightInfo = weights::cumulus_pallet_parachain_system::WeightInfo<Runtime>;
	type RuntimeEvent = RuntimeEvent;
	type OnSystemEvent = ();
	type SelfParaId = parachain_info::Pallet<Runtime>;
	type DmpQueue = frame_support::traits::EnqueueWithOrigin<MessageQueue, RelayOrigin>;
	type ReservedDmpWeight = ReservedDmpWeight;
	type OutboundXcmpMessageSource = XcmpQueue;
	type XcmpMessageHandler = XcmpQueue;
	type ReservedXcmpWeight = ReservedXcmpWeight;
	type CheckAssociatedRelayNumber = RelayNumberMonotonicallyIncreases;
	type ConsensusHook = ConsensusHook;
	type SelectCore = cumulus_pallet_parachain_system::DefaultCoreSelector<Runtime>;
}

type ConsensusHook = cumulus_pallet_aura_ext::FixedVelocityConsensusHook<
	Runtime,
	RELAY_CHAIN_SLOT_DURATION_MILLIS,
	BLOCK_PROCESSING_VELOCITY,
	UNINCLUDED_SEGMENT_CAPACITY,
>;

parameter_types! {
	pub MessageQueueServiceWeight: Weight = Perbill::from_percent(35) * RuntimeBlockWeights::get().max_block;
}

impl pallet_message_queue::Config for Runtime {
	type RuntimeEvent = RuntimeEvent;
	type WeightInfo = weights::pallet_message_queue::WeightInfo<Runtime>;
	#[cfg(feature = "runtime-benchmarks")]
	type MessageProcessor = pallet_message_queue::mock_helpers::NoopMessageProcessor<
		cumulus_primitives_core::AggregateMessageOrigin,
	>;
	#[cfg(not(feature = "runtime-benchmarks"))]
	type MessageProcessor = xcm_builder::ProcessXcmMessage<
		AggregateMessageOrigin,
		xcm_executor::XcmExecutor<xcm_config::XcmConfig>,
		RuntimeCall,
	>;
	type Size = u32;
	// The XCMP queue pallet is only ever able to handle the `Sibling(ParaId)` origin:
	type QueueChangeHandler = NarrowOriginToSibling<XcmpQueue>;
	type QueuePausedQuery = NarrowOriginToSibling<XcmpQueue>;
	type HeapSize = sp_core::ConstU32<{ 103 * 1024 }>;
	type MaxStale = sp_core::ConstU32<8>;
	type ServiceWeight = MessageQueueServiceWeight;
	type IdleMaxServiceWeight = MessageQueueServiceWeight;
}

impl parachain_info::Config for Runtime {}

impl cumulus_pallet_aura_ext::Config for Runtime {}

parameter_types! {
	/// The asset ID for the asset that we use to pay for message delivery fees.
	pub FeeAssetId: AssetId = AssetId(xcm_config::TokenLocation::get());
	/// The base fee for the message delivery fees.
	pub const BaseDeliveryFee: u128 = CENTS.saturating_mul(3);
}

pub type PriceForSiblingParachainDelivery = polkadot_runtime_common::xcm_sender::ExponentialPrice<
	FeeAssetId,
	BaseDeliveryFee,
	TransactionByteFee,
	XcmpQueue,
>;

impl cumulus_pallet_xcmp_queue::Config for Runtime {
	type WeightInfo = weights::cumulus_pallet_xcmp_queue::WeightInfo<Runtime>;
	type RuntimeEvent = RuntimeEvent;
	type ChannelInfo = ParachainSystem;
	type VersionWrapper = PolkadotXcm;
	type XcmpQueue = TransformOrigin<MessageQueue, AggregateMessageOrigin, ParaId, ParaIdToSibling>;
	type MaxInboundSuspended = ConstU32<1_000>;
	type MaxActiveOutboundChannels = ConstU32<128>;
	// Most on-chain HRMP channels are configured to use 102400 bytes of max message size, so we
	// need to set the page size larger than that until we reduce the channel size on-chain.
	type MaxPageSize = ConstU32<{ 103 * 1024 }>;
	type ControllerOrigin = EnsureRoot<AccountId>;
	type ControllerOriginConverter = xcm_config::XcmOriginToTransactDispatchOrigin;
	type PriceForSiblingDelivery = PriceForSiblingParachainDelivery;
}

impl cumulus_pallet_xcmp_queue::migration::v5::V5Config for Runtime {
	// This must be the same as the `ChannelInfo` from the `Config`:
	type ChannelList = ParachainSystem;
}

parameter_types! {
	pub const RelayOrigin: AggregateMessageOrigin = AggregateMessageOrigin::Parent;
}

parameter_types! {
	pub const Period: u32 = 6 * HOURS;
	pub const Offset: u32 = 0;
}

impl pallet_session::Config for Runtime {
	type RuntimeEvent = RuntimeEvent;
	type ValidatorId = <Self as frame_system::Config>::AccountId;
	// we don't have stash and controller, thus we don't need the convert as well.
	type ValidatorIdOf = pallet_collator_selection::IdentityCollator;
	type ShouldEndSession = pallet_session::PeriodicSessions<Period, Offset>;
	type NextSessionRotation = pallet_session::PeriodicSessions<Period, Offset>;
	type SessionManager = CollatorSelection;
	// Essentially just Aura, but let's be pedantic.
	type SessionHandler = <SessionKeys as sp_runtime::traits::OpaqueKeys>::KeyTypeIdProviders;
	type Keys = SessionKeys;
	type WeightInfo = weights::pallet_session::WeightInfo<Runtime>;
}

impl pallet_aura::Config for Runtime {
	type AuthorityId = AuraId;
	type DisabledValidators = ();
	type MaxAuthorities = ConstU32<100_000>;
	type AllowMultipleBlocksPerSlot = ConstBool<true>;
	type SlotDuration = ConstU64<SLOT_DURATION>;
}

parameter_types! {
	pub const PotId: PalletId = PalletId(*b"PotStake");
	pub const SessionLength: BlockNumber = 6 * HOURS;
	// StakingAdmin pluralistic body.
	pub const StakingAdminBodyId: BodyId = BodyId::Defense;
}

/// We allow root and the `StakingAdmin` to execute privileged collator selection operations.
pub type CollatorSelectionUpdateOrigin = EitherOfDiverse<
	EnsureRoot<AccountId>,
	EnsureXcm<IsVoiceOfBody<GovernanceLocation, StakingAdminBodyId>>,
>;

impl pallet_collator_selection::Config for Runtime {
	type RuntimeEvent = RuntimeEvent;
	type Currency = Balances;
	type UpdateOrigin = CollatorSelectionUpdateOrigin;
	type PotId = PotId;
	type MaxCandidates = ConstU32<100>;
	type MinEligibleCollators = ConstU32<4>;
	type MaxInvulnerables = ConstU32<20>;
	// should be a multiple of session or things will get inconsistent
	type KickThreshold = Period;
	type ValidatorId = <Self as frame_system::Config>::AccountId;
	type ValidatorIdOf = pallet_collator_selection::IdentityCollator;
	type ValidatorRegistration = Session;
	type WeightInfo = weights::pallet_collator_selection::WeightInfo<Runtime>;
}

parameter_types! {
	pub StakingPot: AccountId = CollatorSelection::account_id();
}

impl pallet_asset_conversion_tx_payment::Config for Runtime {
	type RuntimeEvent = RuntimeEvent;
	type AssetId = xcm::v5::Location;
	type OnChargeAssetTransaction = SwapAssetAdapter<
		TokenLocation,
		NativeAndAssets,
		AssetConversion,
		ResolveAssetTo<StakingPot, NativeAndAssets>,
	>;
	type WeightInfo = weights::pallet_asset_conversion_tx_payment::WeightInfo<Runtime>;
	#[cfg(feature = "runtime-benchmarks")]
	type BenchmarkHelper = AssetConversionTxHelper;
}

parameter_types! {
	pub const UniquesCollectionDeposit: Balance = UNITS / 10; // 1 / 10 UNIT deposit to create a collection
	pub const UniquesItemDeposit: Balance = UNITS / 1_000; // 1 / 1000 UNIT deposit to mint an item
	pub const UniquesMetadataDepositBase: Balance = deposit(1, 129);
	pub const UniquesAttributeDepositBase: Balance = deposit(1, 0);
	pub const UniquesDepositPerByte: Balance = deposit(0, 1);
}

impl pallet_uniques::Config for Runtime {
	type RuntimeEvent = RuntimeEvent;
	type CollectionId = CollectionId;
	type ItemId = ItemId;
	type Currency = Balances;
	type ForceOrigin = AssetsForceOrigin;
	type CollectionDeposit = UniquesCollectionDeposit;
	type ItemDeposit = UniquesItemDeposit;
	type MetadataDepositBase = UniquesMetadataDepositBase;
	type AttributeDepositBase = UniquesAttributeDepositBase;
	type DepositPerByte = UniquesDepositPerByte;
	type StringLimit = ConstU32<128>;
	type KeyLimit = ConstU32<32>;
	type ValueLimit = ConstU32<64>;
	type WeightInfo = weights::pallet_uniques::WeightInfo<Runtime>;
	#[cfg(feature = "runtime-benchmarks")]
	type Helper = ();
	type CreateOrigin = AsEnsureOriginWithArg<EnsureSigned<AccountId>>;
	type Locker = ();
}

parameter_types! {
	pub const NftFractionalizationPalletId: PalletId = PalletId(*b"fraction");
	pub NewAssetSymbol: BoundedVec<u8, AssetsStringLimit> = (*b"FRAC").to_vec().try_into().unwrap();
	pub NewAssetName: BoundedVec<u8, AssetsStringLimit> = (*b"Frac").to_vec().try_into().unwrap();
}

impl pallet_nft_fractionalization::Config for Runtime {
	type RuntimeEvent = RuntimeEvent;
	type Deposit = AssetDeposit;
	type Currency = Balances;
	type NewAssetSymbol = NewAssetSymbol;
	type NewAssetName = NewAssetName;
	type StringLimit = AssetsStringLimit;
	type NftCollectionId = <Self as pallet_nfts::Config>::CollectionId;
	type NftId = <Self as pallet_nfts::Config>::ItemId;
	type AssetBalance = <Self as pallet_balances::Config>::Balance;
	type AssetId = <Self as pallet_assets::Config<TrustBackedAssetsInstance>>::AssetId;
	type Assets = Assets;
	type Nfts = Nfts;
	type PalletId = NftFractionalizationPalletId;
	type WeightInfo = weights::pallet_nft_fractionalization::WeightInfo<Runtime>;
	type RuntimeHoldReason = RuntimeHoldReason;
	#[cfg(feature = "runtime-benchmarks")]
	type BenchmarkHelper = ();
}

parameter_types! {
	pub NftsPalletFeatures: PalletFeatures = PalletFeatures::all_enabled();
	pub const NftsMaxDeadlineDuration: BlockNumber = 12 * 30 * DAYS;
	// re-use the Uniques deposits
	pub const NftsCollectionDeposit: Balance = UniquesCollectionDeposit::get();
	pub const NftsItemDeposit: Balance = UniquesItemDeposit::get();
	pub const NftsMetadataDepositBase: Balance = UniquesMetadataDepositBase::get();
	pub const NftsAttributeDepositBase: Balance = UniquesAttributeDepositBase::get();
	pub const NftsDepositPerByte: Balance = UniquesDepositPerByte::get();
}

impl pallet_nfts::Config for Runtime {
	type RuntimeEvent = RuntimeEvent;
	type CollectionId = CollectionId;
	type ItemId = ItemId;
	type Currency = Balances;
	type CreateOrigin = AsEnsureOriginWithArg<EnsureSigned<AccountId>>;
	type ForceOrigin = AssetsForceOrigin;
	type Locker = ();
	type CollectionDeposit = NftsCollectionDeposit;
	type ItemDeposit = NftsItemDeposit;
	type MetadataDepositBase = NftsMetadataDepositBase;
	type AttributeDepositBase = NftsAttributeDepositBase;
	type DepositPerByte = NftsDepositPerByte;
	type StringLimit = ConstU32<256>;
	type KeyLimit = ConstU32<64>;
	type ValueLimit = ConstU32<256>;
	type ApprovalsLimit = ConstU32<20>;
	type ItemAttributesApprovalsLimit = ConstU32<30>;
	type MaxTips = ConstU32<10>;
	type MaxDeadlineDuration = NftsMaxDeadlineDuration;
	type MaxAttributesPerCall = ConstU32<10>;
	type Features = NftsPalletFeatures;
	type OffchainSignature = Signature;
	type OffchainPublic = <Signature as Verify>::Signer;
	type WeightInfo = weights::pallet_nfts::WeightInfo<Runtime>;
	#[cfg(feature = "runtime-benchmarks")]
	type Helper = ();
	type BlockNumberProvider = frame_system::Pallet<Runtime>;
}

/// XCM router instance to BridgeHub with bridging capabilities for `Westend` global
/// consensus with dynamic fees and back-pressure.
pub type ToWestendXcmRouterInstance = pallet_xcm_bridge_hub_router::Instance3;
impl pallet_xcm_bridge_hub_router::Config<ToWestendXcmRouterInstance> for Runtime {
	type RuntimeEvent = RuntimeEvent;
	type WeightInfo = weights::pallet_xcm_bridge_hub_router::WeightInfo<Runtime>;

	type DestinationVersion = PolkadotXcm;

<<<<<<< HEAD
	// Let's use `SovereignPaidRemoteExporter`, which sends `ExportMessage` over HRMP to the sibling
	// BridgeHub.
	type ToBridgeHubSender = SovereignPaidRemoteExporter<
		// `ExporterFor` wrapper handling dynamic fees for congestion.
		pallet_xcm_bridge_hub_router::impls::ViaRemoteBridgeHubExporter<
			Runtime,
			ToWestendXcmRouterInstance,
			NetworkExportTable<xcm_config::bridging::to_westend::BridgeTable>,
			xcm_config::bridging::to_westend::WestendNetwork,
			xcm_config::bridging::SiblingBridgeHub,
		>,
		XcmpQueue,
		xcm_config::UniversalLocation,
	>;

	// For congestion - resolves `BridgeId` using the same algorithm as `pallet_xcm_bridge_hub` on
	// the BH.
	type BridgeIdResolver = pallet_xcm_bridge_hub_router::impls::EnsureIsRemoteBridgeIdResolver<
		xcm_config::UniversalLocation,
	>;
	// For congestion - allow only calls from BH.
	type BridgeHubOrigin =
		AsEnsureOriginWithArg<EnsureXcm<Equals<xcm_config::bridging::SiblingBridgeHub>>>;
=======
	type BridgeHubOrigin = frame_support::traits::EitherOfDiverse<
		EnsureRoot<AccountId>,
		EnsureXcm<Equals<Self::SiblingBridgeHubLocation>>,
	>;
	type ToBridgeHubSender = XcmpQueue;
	type LocalXcmChannelManager =
		cumulus_pallet_xcmp_queue::bridging::InAndOutXcmpChannelStatusProvider<Runtime>;
>>>>>>> cbeb66fb

	// For adding message size fees
	type ByteFee = xcm_config::bridging::XcmBridgeHubRouterByteFee;
	// For adding message size fees
	type FeeAsset = xcm_config::bridging::XcmBridgeHubRouterFeeAssetId;
}

// Create the runtime by composing the FRAME pallets that were previously configured.
construct_runtime!(
	pub enum Runtime
	{
		// System support stuff.
		System: frame_system = 0,
		ParachainSystem: cumulus_pallet_parachain_system = 1,
		Timestamp: pallet_timestamp = 3,
		ParachainInfo: parachain_info = 4,

		// Monetary stuff.
		Balances: pallet_balances = 10,
		TransactionPayment: pallet_transaction_payment = 11,
		AssetTxPayment: pallet_asset_conversion_tx_payment = 13,

		// Collator support. the order of these 5 are important and shall not change.
		Authorship: pallet_authorship = 20,
		CollatorSelection: pallet_collator_selection = 21,
		Session: pallet_session = 22,
		Aura: pallet_aura = 23,
		AuraExt: cumulus_pallet_aura_ext = 24,

		// XCM helpers.
		XcmpQueue: cumulus_pallet_xcmp_queue = 30,
		PolkadotXcm: pallet_xcm = 31,
		CumulusXcm: cumulus_pallet_xcm = 32,
		MessageQueue: pallet_message_queue = 34,

		// Handy utilities.
		Utility: pallet_utility = 40,
		Multisig: pallet_multisig = 41,
		Proxy: pallet_proxy = 42,

		// Bridge utilities.
		ToWestendXcmRouter: pallet_xcm_bridge_hub_router::<Instance3> = 45,

		// The main stage.
		Assets: pallet_assets::<Instance1> = 50,
		Uniques: pallet_uniques = 51,
		Nfts: pallet_nfts = 52,
		ForeignAssets: pallet_assets::<Instance2> = 53,
		NftFractionalization: pallet_nft_fractionalization = 54,
		PoolAssets: pallet_assets::<Instance3> = 55,
		AssetConversion: pallet_asset_conversion = 56,
		AssetsFreezer: pallet_assets_freezer::<Instance1> = 57,
		ForeignAssetsFreezer: pallet_assets_freezer::<Instance2> = 58,
		PoolAssetsFreezer: pallet_assets_freezer::<Instance3> = 59,

		// TODO: the pallet instance should be removed once all pools have migrated
		// to the new account IDs.
		AssetConversionMigration: pallet_asset_conversion_ops = 200,
	}
);

/// The address format for describing accounts.
pub type Address = sp_runtime::MultiAddress<AccountId, ()>;
/// Block type as expected by this runtime.
pub type Block = generic::Block<Header, UncheckedExtrinsic>;
/// A Block signed with a Justification
pub type SignedBlock = generic::SignedBlock<Block>;
/// BlockId type as expected by this runtime.
pub type BlockId = generic::BlockId<Block>;
/// The extension to the basic transaction logic.
pub type TxExtension = (
	frame_system::CheckNonZeroSender<Runtime>,
	frame_system::CheckSpecVersion<Runtime>,
	frame_system::CheckTxVersion<Runtime>,
	frame_system::CheckGenesis<Runtime>,
	frame_system::CheckEra<Runtime>,
	frame_system::CheckNonce<Runtime>,
	frame_system::CheckWeight<Runtime>,
	pallet_asset_conversion_tx_payment::ChargeAssetTxPayment<Runtime>,
	cumulus_primitives_storage_weight_reclaim::StorageWeightReclaim<Runtime>,
	frame_metadata_hash_extension::CheckMetadataHash<Runtime>,
);
/// Unchecked extrinsic type as expected by this runtime.
pub type UncheckedExtrinsic =
	generic::UncheckedExtrinsic<Address, RuntimeCall, Signature, TxExtension>;
/// Migrations to apply on runtime upgrade.
pub type Migrations = (
	InitStorageVersions,
	// unreleased
	cumulus_pallet_xcmp_queue::migration::v4::MigrationToV4<Runtime>,
	cumulus_pallet_xcmp_queue::migration::v5::MigrateV4ToV5<Runtime>,
	pallet_collator_selection::migration::v2::MigrationToV2<Runtime>,
	frame_support::migrations::RemovePallet<StateTrieMigrationName, RocksDbWeight>,
	// unreleased
	pallet_assets::migration::next_asset_id::SetNextAssetId<
		ConstU32<50_000_000>,
		Runtime,
		TrustBackedAssetsInstance,
	>,
	// permanent
	pallet_xcm::migration::MigrateToLatestXcmVersion<Runtime>,
);

parameter_types! {
	pub const StateTrieMigrationName: &'static str = "StateTrieMigration";
}

/// Migration to initialize storage versions for pallets added after genesis.
///
/// This is now done automatically (see <https://github.com/paritytech/polkadot-sdk/pull/1297>),
/// but some pallets had made it in and had storage set in them for this parachain before it was
/// merged.
pub struct InitStorageVersions;

impl frame_support::traits::OnRuntimeUpgrade for InitStorageVersions {
	fn on_runtime_upgrade() -> Weight {
		use frame_support::traits::{GetStorageVersion, StorageVersion};

		let mut writes = 0;

		if PolkadotXcm::on_chain_storage_version() == StorageVersion::new(0) {
			PolkadotXcm::in_code_storage_version().put::<PolkadotXcm>();
			writes.saturating_inc();
		}

		if Multisig::on_chain_storage_version() == StorageVersion::new(0) {
			Multisig::in_code_storage_version().put::<Multisig>();
			writes.saturating_inc();
		}

		if Assets::on_chain_storage_version() == StorageVersion::new(0) {
			Assets::in_code_storage_version().put::<Assets>();
			writes.saturating_inc();
		}

		if Uniques::on_chain_storage_version() == StorageVersion::new(0) {
			Uniques::in_code_storage_version().put::<Uniques>();
			writes.saturating_inc();
		}

		if Nfts::on_chain_storage_version() == StorageVersion::new(0) {
			Nfts::in_code_storage_version().put::<Nfts>();
			writes.saturating_inc();
		}

		if ForeignAssets::on_chain_storage_version() == StorageVersion::new(0) {
			ForeignAssets::in_code_storage_version().put::<ForeignAssets>();
			writes.saturating_inc();
		}

		if PoolAssets::on_chain_storage_version() == StorageVersion::new(0) {
			PoolAssets::in_code_storage_version().put::<PoolAssets>();
			writes.saturating_inc();
		}

		<Runtime as frame_system::Config>::DbWeight::get().reads_writes(7, writes)
	}
}

/// Executive: handles dispatch to the various modules.
pub type Executive = frame_executive::Executive<
	Runtime,
	Block,
	frame_system::ChainContext<Runtime>,
	Runtime,
	AllPalletsWithSystem,
	Migrations,
>;

#[cfg(feature = "runtime-benchmarks")]
pub struct AssetConversionTxHelper;

#[cfg(feature = "runtime-benchmarks")]
impl
	pallet_asset_conversion_tx_payment::BenchmarkHelperTrait<
		AccountId,
		cumulus_primitives_core::Location,
		cumulus_primitives_core::Location,
	> for AssetConversionTxHelper
{
	fn create_asset_id_parameter(seed: u32) -> (Location, Location) {
		// Use a different parachain' foreign assets pallet so that the asset is indeed foreign.
		let asset_id = Location::new(
			1,
			[
				cumulus_primitives_core::Junction::Parachain(3000),
				cumulus_primitives_core::Junction::PalletInstance(53),
				cumulus_primitives_core::Junction::GeneralIndex(seed.into()),
			],
		);
		(asset_id.clone(), asset_id)
	}

	fn setup_balances_and_pool(asset_id: cumulus_primitives_core::Location, account: AccountId) {
		use frame_support::{assert_ok, traits::fungibles::Mutate};
		assert_ok!(ForeignAssets::force_create(
			RuntimeOrigin::root(),
			asset_id.clone().into(),
			account.clone().into(), /* owner */
			true,                   /* is_sufficient */
			1,
		));

		let lp_provider = account.clone();
		use frame_support::traits::Currency;
		let _ = Balances::deposit_creating(&lp_provider, u64::MAX.into());
		assert_ok!(ForeignAssets::mint_into(
			asset_id.clone().into(),
			&lp_provider,
			u64::MAX.into()
		));

		let token_native = alloc::boxed::Box::new(TokenLocation::get());
		let token_second = alloc::boxed::Box::new(asset_id);

		assert_ok!(AssetConversion::create_pool(
			RuntimeOrigin::signed(lp_provider.clone()),
			token_native.clone(),
			token_second.clone()
		));

		assert_ok!(AssetConversion::add_liquidity(
			RuntimeOrigin::signed(lp_provider.clone()),
			token_native,
			token_second,
			(u32::MAX / 8).into(), // 1 desired
			u32::MAX.into(),       // 2 desired
			1,                     // 1 min
			1,                     // 2 min
			lp_provider,
		));
	}
}

#[cfg(feature = "runtime-benchmarks")]
mod benches {
	frame_benchmarking::define_benchmarks!(
		[frame_system, SystemBench::<Runtime>]
		[frame_system_extensions, SystemExtensionsBench::<Runtime>]
		[pallet_assets, Local]
		[pallet_assets, Foreign]
		[pallet_assets, Pool]
		[pallet_asset_conversion, AssetConversion]
		[pallet_asset_conversion_tx_payment, AssetTxPayment]
		[pallet_balances, Balances]
		[pallet_message_queue, MessageQueue]
		[pallet_multisig, Multisig]
		[pallet_nft_fractionalization, NftFractionalization]
		[pallet_nfts, Nfts]
		[pallet_proxy, Proxy]
		[pallet_session, SessionBench::<Runtime>]
		[pallet_uniques, Uniques]
		[pallet_utility, Utility]
		[pallet_timestamp, Timestamp]
		[pallet_transaction_payment, TransactionPayment]
		[pallet_collator_selection, CollatorSelection]
		[cumulus_pallet_parachain_system, ParachainSystem]
		[cumulus_pallet_xcmp_queue, XcmpQueue]
		[pallet_xcm_bridge_hub_router, ToWestend]
		[pallet_asset_conversion_ops, AssetConversionMigration]
		// XCM
		[pallet_xcm, PalletXcmExtrinsicsBenchmark::<Runtime>]
		// NOTE: Make sure you point to the individual modules below.
		[pallet_xcm_benchmarks::fungible, XcmBalances]
		[pallet_xcm_benchmarks::generic, XcmGeneric]
	);
}

impl_runtime_apis! {
	impl sp_consensus_aura::AuraApi<Block, AuraId> for Runtime {
		fn slot_duration() -> sp_consensus_aura::SlotDuration {
			sp_consensus_aura::SlotDuration::from_millis(SLOT_DURATION)
		}

		fn authorities() -> Vec<AuraId> {
			pallet_aura::Authorities::<Runtime>::get().into_inner()
		}
	}

	impl cumulus_primitives_aura::AuraUnincludedSegmentApi<Block> for Runtime {
		fn can_build_upon(
			included_hash: <Block as BlockT>::Hash,
			slot: cumulus_primitives_aura::Slot,
		) -> bool {
			ConsensusHook::can_build_upon(included_hash, slot)
		}
	}

	impl sp_api::Core<Block> for Runtime {
		fn version() -> RuntimeVersion {
			VERSION
		}

		fn execute_block(block: Block) {
			Executive::execute_block(block)
		}

		fn initialize_block(header: &<Block as BlockT>::Header) -> sp_runtime::ExtrinsicInclusionMode {
			Executive::initialize_block(header)
		}
	}

	impl sp_api::Metadata<Block> for Runtime {
		fn metadata() -> OpaqueMetadata {
			OpaqueMetadata::new(Runtime::metadata().into())
		}

		fn metadata_at_version(version: u32) -> Option<OpaqueMetadata> {
			Runtime::metadata_at_version(version)
		}

		fn metadata_versions() -> alloc::vec::Vec<u32> {
			Runtime::metadata_versions()
		}
	}

	impl sp_block_builder::BlockBuilder<Block> for Runtime {
		fn apply_extrinsic(extrinsic: <Block as BlockT>::Extrinsic) -> ApplyExtrinsicResult {
			Executive::apply_extrinsic(extrinsic)
		}

		fn finalize_block() -> <Block as BlockT>::Header {
			Executive::finalize_block()
		}

		fn inherent_extrinsics(data: sp_inherents::InherentData) -> Vec<<Block as BlockT>::Extrinsic> {
			data.create_extrinsics()
		}

		fn check_inherents(
			block: Block,
			data: sp_inherents::InherentData,
		) -> sp_inherents::CheckInherentsResult {
			data.check_extrinsics(&block)
		}
	}

	impl sp_transaction_pool::runtime_api::TaggedTransactionQueue<Block> for Runtime {
		fn validate_transaction(
			source: TransactionSource,
			tx: <Block as BlockT>::Extrinsic,
			block_hash: <Block as BlockT>::Hash,
		) -> TransactionValidity {
			Executive::validate_transaction(source, tx, block_hash)
		}
	}

	impl sp_offchain::OffchainWorkerApi<Block> for Runtime {
		fn offchain_worker(header: &<Block as BlockT>::Header) {
			Executive::offchain_worker(header)
		}
	}

	impl sp_session::SessionKeys<Block> for Runtime {
		fn generate_session_keys(seed: Option<Vec<u8>>) -> Vec<u8> {
			SessionKeys::generate(seed)
		}

		fn decode_session_keys(
			encoded: Vec<u8>,
		) -> Option<Vec<(Vec<u8>, KeyTypeId)>> {
			SessionKeys::decode_into_raw_public_keys(&encoded)
		}
	}

	impl frame_system_rpc_runtime_api::AccountNonceApi<Block, AccountId, Nonce> for Runtime {
		fn account_nonce(account: AccountId) -> Nonce {
			System::account_nonce(account)
		}
	}

	impl pallet_asset_conversion::AssetConversionApi<
		Block,
		Balance,
		xcm::v5::Location,
	> for Runtime
	{
		fn quote_price_exact_tokens_for_tokens(asset1: xcm::v5::Location, asset2: xcm::v5::Location, amount: Balance, include_fee: bool) -> Option<Balance> {
			AssetConversion::quote_price_exact_tokens_for_tokens(asset1, asset2, amount, include_fee)
		}
		fn quote_price_tokens_for_exact_tokens(asset1: xcm::v5::Location, asset2: xcm::v5::Location, amount: Balance, include_fee: bool) -> Option<Balance> {
			AssetConversion::quote_price_tokens_for_exact_tokens(asset1, asset2, amount, include_fee)
		}
		fn get_reserves(asset1: xcm::v5::Location, asset2: xcm::v5::Location) -> Option<(Balance, Balance)> {
			AssetConversion::get_reserves(asset1, asset2).ok()
		}
	}

	impl pallet_transaction_payment_rpc_runtime_api::TransactionPaymentApi<Block, Balance> for Runtime {
		fn query_info(
			uxt: <Block as BlockT>::Extrinsic,
			len: u32,
		) -> pallet_transaction_payment_rpc_runtime_api::RuntimeDispatchInfo<Balance> {
			TransactionPayment::query_info(uxt, len)
		}
		fn query_fee_details(
			uxt: <Block as BlockT>::Extrinsic,
			len: u32,
		) -> pallet_transaction_payment::FeeDetails<Balance> {
			TransactionPayment::query_fee_details(uxt, len)
		}
		fn query_weight_to_fee(weight: Weight) -> Balance {
			TransactionPayment::weight_to_fee(weight)
		}
		fn query_length_to_fee(length: u32) -> Balance {
			TransactionPayment::length_to_fee(length)
		}
	}

	impl pallet_transaction_payment_rpc_runtime_api::TransactionPaymentCallApi<Block, Balance, RuntimeCall>
		for Runtime
	{
		fn query_call_info(
			call: RuntimeCall,
			len: u32,
		) -> pallet_transaction_payment::RuntimeDispatchInfo<Balance> {
			TransactionPayment::query_call_info(call, len)
		}
		fn query_call_fee_details(
			call: RuntimeCall,
			len: u32,
		) -> pallet_transaction_payment::FeeDetails<Balance> {
			TransactionPayment::query_call_fee_details(call, len)
		}
		fn query_weight_to_fee(weight: Weight) -> Balance {
			TransactionPayment::weight_to_fee(weight)
		}
		fn query_length_to_fee(length: u32) -> Balance {
			TransactionPayment::length_to_fee(length)
		}
	}

	impl assets_common::runtime_api::FungiblesApi<
		Block,
		AccountId,
	> for Runtime
	{
		fn query_account_balances(account: AccountId) -> Result<xcm::VersionedAssets, assets_common::runtime_api::FungiblesAccessError> {
			use assets_common::fungible_conversion::{convert, convert_balance};
			Ok([
				// collect pallet_balance
				{
					let balance = Balances::free_balance(account.clone());
					if balance > 0 {
						vec![convert_balance::<TokenLocation, Balance>(balance)?]
					} else {
						vec![]
					}
				},
				// collect pallet_assets (TrustBackedAssets)
				convert::<_, _, _, _, TrustBackedAssetsConvertedConcreteId>(
					Assets::account_balances(account.clone())
						.iter()
						.filter(|(_, balance)| balance > &0)
				)?,
				// collect pallet_assets (ForeignAssets)
				convert::<_, _, _, _, ForeignAssetsConvertedConcreteId>(
					ForeignAssets::account_balances(account.clone())
						.iter()
						.filter(|(_, balance)| balance > &0)
				)?,
				// collect pallet_assets (PoolAssets)
				convert::<_, _, _, _, PoolAssetsConvertedConcreteId>(
					PoolAssets::account_balances(account)
						.iter()
						.filter(|(_, balance)| balance > &0)
				)?,
				// collect ... e.g. other tokens
			].concat().into())
		}
	}

	impl xcm_runtime_apis::fees::XcmPaymentApi<Block> for Runtime {
		fn query_acceptable_payment_assets(xcm_version: xcm::Version) -> Result<Vec<VersionedAssetId>, XcmPaymentApiError> {
			let native_token = xcm_config::TokenLocation::get();
			// We accept the native token to pay fees.
			let mut acceptable_assets = vec![AssetId(native_token.clone())];
			// We also accept all assets in a pool with the native token.
			acceptable_assets.extend(
				assets_common::PoolAdapter::<Runtime>::get_assets_in_pool_with(native_token)
				.map_err(|()| XcmPaymentApiError::VersionedConversionFailed)?
			);
			PolkadotXcm::query_acceptable_payment_assets(xcm_version, acceptable_assets)
		}

		fn query_weight_to_asset_fee(weight: Weight, asset: VersionedAssetId) -> Result<u128, XcmPaymentApiError> {
			let native_asset = xcm_config::TokenLocation::get();
			let fee_in_native = WeightToFee::weight_to_fee(&weight);
			let latest_asset_id: Result<AssetId, ()> = asset.clone().try_into();
			match latest_asset_id {
				Ok(asset_id) if asset_id.0 == native_asset => {
					// for native token
					Ok(fee_in_native)
				},
				Ok(asset_id) => {
					// Try to get current price of `asset_id` in `native_asset`.
					if let Ok(Some(swapped_in_native)) = assets_common::PoolAdapter::<Runtime>::quote_price_tokens_for_exact_tokens(
							asset_id.0.clone(),
							native_asset,
							fee_in_native,
							true, // We include the fee.
						) {
						Ok(swapped_in_native)
					} else {
						log::trace!(target: "xcm::xcm_runtime_apis", "query_weight_to_asset_fee - unhandled asset_id: {asset_id:?}!");
						Err(XcmPaymentApiError::AssetNotFound)
					}
				},
				Err(_) => {
					log::trace!(target: "xcm::xcm_runtime_apis", "query_weight_to_asset_fee - failed to convert asset: {asset:?}!");
					Err(XcmPaymentApiError::VersionedConversionFailed)
				}
			}
		}

		fn query_xcm_weight(message: VersionedXcm<()>) -> Result<Weight, XcmPaymentApiError> {
			PolkadotXcm::query_xcm_weight(message)
		}

		fn query_delivery_fees(destination: VersionedLocation, message: VersionedXcm<()>) -> Result<VersionedAssets, XcmPaymentApiError> {
			PolkadotXcm::query_delivery_fees(destination, message)
		}
	}

	impl xcm_runtime_apis::dry_run::DryRunApi<Block, RuntimeCall, RuntimeEvent, OriginCaller> for Runtime {
		fn dry_run_call(origin: OriginCaller, call: RuntimeCall) -> Result<CallDryRunEffects<RuntimeEvent>, XcmDryRunApiError> {
			PolkadotXcm::dry_run_call::<Runtime, xcm_config::XcmRouter, OriginCaller, RuntimeCall>(origin, call)
		}

		fn dry_run_xcm(origin_location: VersionedLocation, xcm: VersionedXcm<RuntimeCall>) -> Result<XcmDryRunEffects<RuntimeEvent>, XcmDryRunApiError> {
			PolkadotXcm::dry_run_xcm::<Runtime, xcm_config::XcmRouter, RuntimeCall, xcm_config::XcmConfig>(origin_location, xcm)
		}
	}

	impl xcm_runtime_apis::conversions::LocationToAccountApi<Block, AccountId> for Runtime {
		fn convert_location(location: VersionedLocation) -> Result<
			AccountId,
			xcm_runtime_apis::conversions::Error
		> {
			xcm_runtime_apis::conversions::LocationToAccountHelper::<
				AccountId,
				xcm_config::LocationToAccountId,
			>::convert_location(location)
		}
	}

	impl cumulus_primitives_core::CollectCollationInfo<Block> for Runtime {
		fn collect_collation_info(header: &<Block as BlockT>::Header) -> cumulus_primitives_core::CollationInfo {
			ParachainSystem::collect_collation_info(header)
		}
	}

	impl cumulus_primitives_core::GetCoreSelectorApi<Block> for Runtime {
		fn core_selector() -> (CoreSelector, ClaimQueueOffset) {
			ParachainSystem::core_selector()
		}
	}

	#[cfg(feature = "try-runtime")]
	impl frame_try_runtime::TryRuntime<Block> for Runtime {
		fn on_runtime_upgrade(checks: frame_try_runtime::UpgradeCheckSelect) -> (Weight, Weight) {
			let weight = Executive::try_runtime_upgrade(checks).unwrap();
			(weight, RuntimeBlockWeights::get().max_block)
		}

		fn execute_block(
			block: Block,
			state_root_check: bool,
			signature_check: bool,
			select: frame_try_runtime::TryStateSelect,
		) -> Weight {
			// NOTE: intentional unwrap: we don't want to propagate the error backwards, and want to
			// have a backtrace here.
			Executive::try_execute_block(block, state_root_check, signature_check, select).unwrap()
		}
	}

	#[cfg(feature = "runtime-benchmarks")]
	impl frame_benchmarking::Benchmark<Block> for Runtime {
		fn benchmark_metadata(extra: bool) -> (
			Vec<frame_benchmarking::BenchmarkList>,
			Vec<frame_support::traits::StorageInfo>,
		) {
			use frame_benchmarking::{Benchmarking, BenchmarkList};
			use frame_support::traits::StorageInfoTrait;
			use frame_system_benchmarking::Pallet as SystemBench;
			use frame_system_benchmarking::extensions::Pallet as SystemExtensionsBench;
			use cumulus_pallet_session_benchmarking::Pallet as SessionBench;
			use pallet_xcm::benchmarking::Pallet as PalletXcmExtrinsicsBenchmark;
			use pallet_xcm_bridge_hub_router::benchmarking::Pallet as XcmBridgeHubRouterBench;

			// This is defined once again in dispatch_benchmark, because list_benchmarks!
			// and add_benchmarks! are macros exported by define_benchmarks! macros and those types
			// are referenced in that call.
			type XcmBalances = pallet_xcm_benchmarks::fungible::Pallet::<Runtime>;
			type XcmGeneric = pallet_xcm_benchmarks::generic::Pallet::<Runtime>;

			// Benchmark files generated for `Assets/ForeignAssets` instances are by default
			// `pallet_assets_assets.rs / pallet_assets_foreign_assets`, which is not really nice,
			// so with this redefinition we can change names to nicer:
			// `pallet_assets_local.rs / pallet_assets_foreign.rs`.
			type Local = pallet_assets::Pallet::<Runtime, TrustBackedAssetsInstance>;
			type Foreign = pallet_assets::Pallet::<Runtime, ForeignAssetsInstance>;
			type Pool = pallet_assets::Pallet::<Runtime, PoolAssetsInstance>;

			type ToWestend = XcmBridgeHubRouterBench<Runtime, ToWestendXcmRouterInstance>;

			let mut list = Vec::<BenchmarkList>::new();
			list_benchmarks!(list, extra);

			let storage_info = AllPalletsWithSystem::storage_info();
			(list, storage_info)
		}

		fn dispatch_benchmark(
			config: frame_benchmarking::BenchmarkConfig
		) -> Result<Vec<frame_benchmarking::BenchmarkBatch>, alloc::string::String> {
			use frame_benchmarking::{Benchmarking, BenchmarkBatch, BenchmarkError};
			use sp_storage::TrackedStorageKey;

			use frame_system_benchmarking::Pallet as SystemBench;
			use frame_system_benchmarking::extensions::Pallet as SystemExtensionsBench;
			impl frame_system_benchmarking::Config for Runtime {
				fn setup_set_code_requirements(code: &alloc::vec::Vec<u8>) -> Result<(), BenchmarkError> {
					ParachainSystem::initialize_for_set_code_benchmark(code.len() as u32);
					Ok(())
				}

				fn verify_set_code() {
					System::assert_last_event(cumulus_pallet_parachain_system::Event::<Runtime>::ValidationFunctionStored.into());
				}
			}

			use cumulus_pallet_session_benchmarking::Pallet as SessionBench;
			impl cumulus_pallet_session_benchmarking::Config for Runtime {}

			use pallet_xcm_bridge_hub_router::benchmarking::{
				Pallet as XcmBridgeHubRouterBench,
				Config as XcmBridgeHubRouterConfig,
			};

			parameter_types! {
				pub ExistentialDepositAsset: Option<Asset> = Some((
					TokenLocation::get(),
					ExistentialDeposit::get()
				).into());
				pub const RandomParaId: ParaId = ParaId::new(43211234);
			}

			use pallet_xcm::benchmarking::Pallet as PalletXcmExtrinsicsBenchmark;
			impl pallet_xcm::benchmarking::Config for Runtime {
				type DeliveryHelper = (
					cumulus_primitives_utility::ToParentDeliveryHelper<
						xcm_config::XcmConfig,
						ExistentialDepositAsset,
						xcm_config::PriceForParentDelivery,
					>,
					polkadot_runtime_common::xcm_sender::ToParachainDeliveryHelper<
						xcm_config::XcmConfig,
						ExistentialDepositAsset,
						PriceForSiblingParachainDelivery,
						RandomParaId,
						ParachainSystem,
					>
				);

				fn reachable_dest() -> Option<Location> {
					Some(Parent.into())
				}

				fn teleportable_asset_and_dest() -> Option<(Asset, Location)> {
					// Relay/native token can be teleported between AH and Relay.
					Some((
						Asset {
							fun: Fungible(ExistentialDeposit::get()),
							id: AssetId(Parent.into())
						},
						Parent.into(),
					))
				}

				fn reserve_transferable_asset_and_dest() -> Option<(Asset, Location)> {
					Some((
						Asset {
							fun: Fungible(ExistentialDeposit::get()),
							id: AssetId(Parent.into())
						},
						// AH can reserve transfer native token to some random parachain.
						ParentThen(Parachain(RandomParaId::get().into()).into()).into(),
					))
				}

				fn set_up_complex_asset_transfer(
				) -> Option<(XcmAssets, u32, Location, alloc::boxed::Box<dyn FnOnce()>)> {
					// Transfer to Relay some local AH asset (local-reserve-transfer) while paying
					// fees using teleported native token.
					// (We don't care that Relay doesn't accept incoming unknown AH local asset)
					let dest = Parent.into();

					let fee_amount = EXISTENTIAL_DEPOSIT;
					let fee_asset: Asset = (Location::parent(), fee_amount).into();

					let who = frame_benchmarking::whitelisted_caller();
					// Give some multiple of the existential deposit
					let balance = fee_amount + EXISTENTIAL_DEPOSIT * 1000;
					let _ = <Balances as frame_support::traits::Currency<_>>::make_free_balance_be(
						&who, balance,
					);
					// verify initial balance
					assert_eq!(Balances::free_balance(&who), balance);

					// set up local asset
					let asset_amount = 10u128;
					let initial_asset_amount = asset_amount * 10;
					let (asset_id, _, _) = pallet_assets::benchmarking::create_default_minted_asset::<
						Runtime,
						pallet_assets::Instance1
					>(true, initial_asset_amount);
					let asset_location = Location::new(
						0,
						[PalletInstance(50), GeneralIndex(u32::from(asset_id).into())]
					);
					let transfer_asset: Asset = (asset_location, asset_amount).into();

					let assets: XcmAssets = vec![fee_asset.clone(), transfer_asset].into();
					let fee_index = if assets.get(0).unwrap().eq(&fee_asset) { 0 } else { 1 };

					// verify transferred successfully
					let verify = alloc::boxed::Box::new(move || {
						// verify native balance after transfer, decreased by transferred fee amount
						// (plus transport fees)
						assert!(Balances::free_balance(&who) <= balance - fee_amount);
						// verify asset balance decreased by exactly transferred amount
						assert_eq!(
							Assets::balance(asset_id.into(), &who),
							initial_asset_amount - asset_amount,
						);
					});
					Some((assets, fee_index as u32, dest, verify))
				}

				fn get_asset() -> Asset {
					Asset {
						id: AssetId(Location::parent()),
						fun: Fungible(ExistentialDeposit::get()),
					}
				}
			}

			impl XcmBridgeHubRouterConfig<ToWestendXcmRouterInstance> for Runtime {
				fn ensure_bridged_target_destination() -> Result<Location, BenchmarkError> {
					Ok(xcm_config::bridging::to_westend::AssetHubWestend::get())
				}
				fn update_bridge_status_origin() -> Option<RuntimeOrigin> {
					Some(pallet_xcm::Origin::Xcm(xcm_config::bridging::SiblingBridgeHub::get()).into())
				}
			}

			use xcm_config::{TokenLocation, MaxAssetsIntoHolding};
			use pallet_xcm_benchmarks::asset_instance_from;

			impl pallet_xcm_benchmarks::Config for Runtime {
				type XcmConfig = xcm_config::XcmConfig;
				type AccountIdConverter = xcm_config::LocationToAccountId;
				type DeliveryHelper = cumulus_primitives_utility::ToParentDeliveryHelper<
					xcm_config::XcmConfig,
					ExistentialDepositAsset,
					xcm_config::PriceForParentDelivery,
				>;
				fn valid_destination() -> Result<Location, BenchmarkError> {
					Ok(TokenLocation::get())
				}
				fn worst_case_holding(depositable_count: u32) -> XcmAssets {
					// A mix of fungible, non-fungible, and concrete assets.
					let holding_non_fungibles = MaxAssetsIntoHolding::get() / 2 - depositable_count;
					let holding_fungibles = holding_non_fungibles.saturating_sub(2);  // -2 for two `iter::once` bellow
					let fungibles_amount: u128 = 100;
					(0..holding_fungibles)
						.map(|i| {
							Asset {
								id: GeneralIndex(i as u128).into(),
								fun: Fungible(fungibles_amount * (i + 1) as u128), // non-zero amount
							}
						})
						.chain(core::iter::once(Asset { id: Here.into(), fun: Fungible(u128::MAX) }))
						.chain(core::iter::once(Asset { id: AssetId(TokenLocation::get()), fun: Fungible(1_000_000 * UNITS) }))
						.chain((0..holding_non_fungibles).map(|i| Asset {
							id: GeneralIndex(i as u128).into(),
							fun: NonFungible(asset_instance_from(i)),
						}))
						.collect::<Vec<_>>()
						.into()
				}
			}

			parameter_types! {
				pub const TrustedTeleporter: Option<(Location, Asset)> = Some((
					TokenLocation::get(),
					Asset { fun: Fungible(UNITS), id: AssetId(TokenLocation::get()) },
				));
				pub const CheckedAccount: Option<(AccountId, xcm_builder::MintLocation)> = None;
				// AssetHubRococo trusts AssetHubWestend as reserve for WNDs
				pub TrustedReserve: Option<(Location, Asset)> = Some(
					(
						xcm_config::bridging::to_westend::AssetHubWestend::get(),
						Asset::from((xcm_config::bridging::to_westend::WndLocation::get(), 1000000000000 as u128))
					)
				);
			}

			impl pallet_xcm_benchmarks::fungible::Config for Runtime {
				type TransactAsset = Balances;

				type CheckedAccount = CheckedAccount;
				type TrustedTeleporter = TrustedTeleporter;
				type TrustedReserve = TrustedReserve;

				fn get_asset() -> Asset {
					Asset {
						id: AssetId(TokenLocation::get()),
						fun: Fungible(UNITS),
					}
				}
			}

			impl pallet_xcm_benchmarks::generic::Config for Runtime {
				type TransactAsset = Balances;
				type RuntimeCall = RuntimeCall;

				fn worst_case_response() -> (u64, Response) {
					(0u64, Response::Version(Default::default()))
				}

				fn worst_case_asset_exchange() -> Result<(XcmAssets, XcmAssets), BenchmarkError> {
					Err(BenchmarkError::Skip)
				}

				fn universal_alias() -> Result<(Location, Junction), BenchmarkError> {
					xcm_config::bridging::BridgingBenchmarksHelper::prepare_universal_alias()
					.ok_or(BenchmarkError::Skip)
				}

				fn transact_origin_and_runtime_call() -> Result<(Location, RuntimeCall), BenchmarkError> {
					Ok((TokenLocation::get(), frame_system::Call::remark_with_event { remark: vec![] }.into()))
				}

				fn subscribe_origin() -> Result<Location, BenchmarkError> {
					Ok(TokenLocation::get())
				}

				fn claimable_asset() -> Result<(Location, Location, XcmAssets), BenchmarkError> {
					let origin = TokenLocation::get();
					let assets: XcmAssets = (TokenLocation::get(), 1_000 * UNITS).into();
					let ticket = Location { parents: 0, interior: Here };
					Ok((origin, ticket, assets))
				}

				fn fee_asset() -> Result<Asset, BenchmarkError> {
					Ok(Asset {
						id: AssetId(TokenLocation::get()),
						fun: Fungible(1_000_000 * UNITS),
					})
				}

				fn unlockable_asset() -> Result<(Location, Location, Asset), BenchmarkError> {
					Err(BenchmarkError::Skip)
				}

				fn export_message_origin_and_destination(
				) -> Result<(Location, NetworkId, InteriorLocation), BenchmarkError> {
					Err(BenchmarkError::Skip)
				}

				fn alias_origin() -> Result<(Location, Location), BenchmarkError> {
					// Any location can alias to an internal location.
					// Here parachain 1001 aliases to an internal account.
					Ok((
						Location::new(1, [Parachain(1001)]),
						Location::new(1, [Parachain(1001), AccountId32 { id: [111u8; 32], network: None }]),
					))
				}
			}

			type XcmBalances = pallet_xcm_benchmarks::fungible::Pallet::<Runtime>;
			type XcmGeneric = pallet_xcm_benchmarks::generic::Pallet::<Runtime>;

			type Local = pallet_assets::Pallet::<Runtime, TrustBackedAssetsInstance>;
			type Foreign = pallet_assets::Pallet::<Runtime, ForeignAssetsInstance>;
			type Pool = pallet_assets::Pallet::<Runtime, PoolAssetsInstance>;

			type ToWestend = XcmBridgeHubRouterBench<Runtime, ToWestendXcmRouterInstance>;

			let whitelist: Vec<TrackedStorageKey> = vec![
				// Block Number
				hex_literal::hex!("26aa394eea5630e07c48ae0c9558cef702a5c1b19ab7a04f536c519aca4983ac").to_vec().into(),
				// Total Issuance
				hex_literal::hex!("c2261276cc9d1f8598ea4b6a74b15c2f57c875e4cff74148e4628f264b974c80").to_vec().into(),
				// Execution Phase
				hex_literal::hex!("26aa394eea5630e07c48ae0c9558cef7ff553b5a9862a516939d82b3d3d8661a").to_vec().into(),
				// Event Count
				hex_literal::hex!("26aa394eea5630e07c48ae0c9558cef70a98fdbe9ce6c55837576c60c7af3850").to_vec().into(),
				// System Events
				hex_literal::hex!("26aa394eea5630e07c48ae0c9558cef780d41e5e16056765bc8461851072c9d7").to_vec().into(),
				//TODO: use from relay_well_known_keys::ACTIVE_CONFIG
				hex_literal::hex!("06de3d8a54d27e44a9d5ce189618f22db4b49d95320d9021994c850f25b8e385").to_vec().into(),
			];

			let mut batches = Vec::<BenchmarkBatch>::new();
			let params = (&config, &whitelist);
			add_benchmarks!(params, batches);

			Ok(batches)
		}
	}

	impl sp_genesis_builder::GenesisBuilder<Block> for Runtime {
		fn build_state(config: Vec<u8>) -> sp_genesis_builder::Result {
			build_state::<RuntimeGenesisConfig>(config)
		}

		fn get_preset(id: &Option<sp_genesis_builder::PresetId>) -> Option<Vec<u8>> {
			get_preset::<RuntimeGenesisConfig>(id, &genesis_config_presets::get_preset)
		}

		fn preset_names() -> Vec<sp_genesis_builder::PresetId> {
			genesis_config_presets::preset_names()
		}
	}

	impl xcm_runtime_apis::trusted_query::TrustedQueryApi<Block> for Runtime {
		fn is_trusted_reserve(asset: VersionedAsset, location: VersionedLocation) -> xcm_runtime_apis::trusted_query::XcmTrustedQueryResult {
			PolkadotXcm::is_trusted_reserve(asset, location)
		}
		fn is_trusted_teleporter(asset: VersionedAsset, location: VersionedLocation) -> xcm_runtime_apis::trusted_query::XcmTrustedQueryResult {
			PolkadotXcm::is_trusted_teleporter(asset, location)
		}
	}
}

cumulus_pallet_parachain_system::register_validate_block! {
	Runtime = Runtime,
	BlockExecutor = cumulus_pallet_aura_ext::BlockExecutor::<Runtime, Executive>,
}<|MERGE_RESOLUTION|>--- conflicted
+++ resolved
@@ -934,7 +934,7 @@
 
 	type DestinationVersion = PolkadotXcm;
 
-<<<<<<< HEAD
+	// TODO:revert-for-depracated-new
 	// Let's use `SovereignPaidRemoteExporter`, which sends `ExportMessage` over HRMP to the sibling
 	// BridgeHub.
 	type ToBridgeHubSender = SovereignPaidRemoteExporter<
@@ -958,15 +958,15 @@
 	// For congestion - allow only calls from BH.
 	type BridgeHubOrigin =
 		AsEnsureOriginWithArg<EnsureXcm<Equals<xcm_config::bridging::SiblingBridgeHub>>>;
-=======
-	type BridgeHubOrigin = frame_support::traits::EitherOfDiverse<
-		EnsureRoot<AccountId>,
-		EnsureXcm<Equals<Self::SiblingBridgeHubLocation>>,
-	>;
-	type ToBridgeHubSender = XcmpQueue;
-	type LocalXcmChannelManager =
-		cumulus_pallet_xcmp_queue::bridging::InAndOutXcmpChannelStatusProvider<Runtime>;
->>>>>>> cbeb66fb
+
+	// TODO:revert-for-depracated-old
+	// type BridgeHubOrigin = frame_support::traits::EitherOfDiverse<
+	// 	EnsureRoot<AccountId>,
+	// 	EnsureXcm<Equals<Self::SiblingBridgeHubLocation>>,
+	// >;
+	// type ToBridgeHubSender = XcmpQueue;
+	// type LocalXcmChannelManager =
+	// 	cumulus_pallet_xcmp_queue::bridging::InAndOutXcmpChannelStatusProvider<Runtime>;
 
 	// For adding message size fees
 	type ByteFee = xcm_config::bridging::XcmBridgeHubRouterByteFee;
