--- conflicted
+++ resolved
@@ -16,34 +16,6 @@
 targets = ["x86_64-unknown-linux-gnu"]
 
 [dependencies]
-<<<<<<< HEAD
-jsonrpsee = { version = "0.20.3", features = ["server"] }
-node-primitives = { path = "../primitives" }
-pallet-transaction-payment-rpc = { path = "../../../frame/transaction-payment/rpc" }
-mmr-rpc = { path = "../../../client/merkle-mountain-range/rpc" }
-sc-chain-spec = { path = "../../../client/chain-spec" }
-sc-client-api = { path = "../../../client/api" }
-sc-consensus-babe = { path = "../../../client/consensus/babe" }
-sc-consensus-babe-rpc = { path = "../../../client/consensus/babe/rpc" }
-sc-consensus-beefy = { path = "../../../client/consensus/beefy" }
-sc-consensus-beefy-rpc = { path = "../../../client/consensus/beefy/rpc" }
-sc-consensus-grandpa = { path = "../../../client/consensus/grandpa" }
-sc-consensus-grandpa-rpc = { path = "../../../client/consensus/grandpa/rpc" }
-sc-mixnet = { path = "../../../client/mixnet" }
-sc-rpc = { path = "../../../client/rpc" }
-sc-rpc-api = { path = "../../../client/rpc-api" }
-sc-rpc-spec-v2 = { path = "../../../client/rpc-spec-v2" }
-sc-sync-state-rpc = { path = "../../../client/sync-state-rpc" }
-sc-transaction-pool-api = { path = "../../../client/transaction-pool/api" }
-sp-api = { path = "../../../primitives/api" }
-sp-blockchain = { path = "../../../primitives/blockchain" }
-sp-consensus = { path = "../../../primitives/consensus/common" }
-sp-keystore = { path = "../../../primitives/keystore" }
-sp-runtime = { path = "../../../primitives/runtime" }
-sp-statement-store = { path = "../../../primitives/statement-store" }
-substrate-frame-rpc-system = { path = "../../../utils/frame/rpc/system" }
-substrate-state-trie-migration-rpc = { path = "../../../utils/frame/rpc/state-trie-migration-rpc" }
-=======
 jsonrpsee = { features = ["server"], workspace = true }
 mmr-rpc = { workspace = true, default-features = true }
 node-primitives = { workspace = true, default-features = true }
@@ -71,5 +43,4 @@
 sp-runtime = { workspace = true, default-features = true }
 sp-statement-store = { workspace = true, default-features = true }
 substrate-frame-rpc-system = { workspace = true, default-features = true }
-substrate-state-trie-migration-rpc = { workspace = true, default-features = true }
->>>>>>> 6ce61101
+substrate-state-trie-migration-rpc = { workspace = true, default-features = true }