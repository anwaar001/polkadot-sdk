// This file is part of Substrate.

// Copyright (C) Parity Technologies (UK) Ltd.
// SPDX-License-Identifier: GPL-3.0-or-later WITH Classpath-exception-2.0

// This program is free software: you can redistribute it and/or modify
// it under the terms of the GNU General Public License as published by
// the Free Software Foundation, either version 3 of the License, or
// (at your option) any later version.

// This program is distributed in the hope that it will be useful,
// but WITHOUT ANY WARRANTY; without even the implied warranty of
// MERCHANTABILITY or FITNESS FOR A PARTICULAR PURPOSE. See the
// GNU General Public License for more details.

// You should have received a copy of the GNU General Public License
// along with this program. If not, see <https://www.gnu.org/licenses/>.

use criterion::{criterion_group, criterion_main, BatchSize, Criterion};
use rand::{distributions::Uniform, rngs::StdRng, Rng, SeedableRng};
use sc_client_api::{Backend as _, BlockImportOperation, NewBlockState, StateBackend};
use sc_client_db::{Backend, BlocksPruning, DatabaseSettings, DatabaseSource, PruningMode};
use sp_core::H256;
use sp_runtime::{
<<<<<<< HEAD
	generic::UncheckedExtrinsic,
	testing::{Block as RawBlock, Header, MockCallU64},
=======
	testing::{Block as RawBlock, Header, MockCallU64, TestXt},
>>>>>>> b4732add
	StateVersion, Storage,
};
use tempfile::TempDir;

<<<<<<< HEAD
pub(crate) type Block = RawBlock<UncheckedExtrinsic<u64, MockCallU64, (), ()>>;
=======
pub(crate) type Block = RawBlock<TestXt<MockCallU64, ()>>;
>>>>>>> b4732add

fn insert_blocks(db: &Backend<Block>, storage: Vec<(Vec<u8>, Vec<u8>)>) -> H256 {
	let mut op = db.begin_operation().unwrap();
	let mut header = Header {
		number: 0,
		parent_hash: Default::default(),
		state_root: Default::default(),
		digest: Default::default(),
		extrinsics_root: Default::default(),
	};

	header.state_root = op
		.set_genesis_state(
			Storage {
				top: vec![(
					sp_core::storage::well_known_keys::CODE.to_vec(),
					kitchensink_runtime::wasm_binary_unwrap().to_vec(),
				)]
				.into_iter()
				.collect(),
				children_default: Default::default(),
			},
			true,
			StateVersion::V1,
		)
		.unwrap();

	op.set_block_data(header.clone(), Some(vec![]), None, None, NewBlockState::Best)
		.unwrap();

	db.commit_operation(op).unwrap();

	let mut number = 1;
	let mut parent_hash = header.hash();

	for i in 0..10 {
		let mut op = db.begin_operation().unwrap();

		db.begin_state_operation(&mut op, parent_hash).unwrap();

		let mut header = Header {
			number,
			parent_hash,
			state_root: Default::default(),
			digest: Default::default(),
			extrinsics_root: Default::default(),
		};

		let changes = storage
			.iter()
			.skip(i * 100_000)
			.take(100_000)
			.map(|(k, v)| (k.clone(), Some(v.clone())))
			.collect::<Vec<_>>();

		let (state_root, tx) = db.state_at(parent_hash).unwrap().storage_root(
			changes.iter().map(|(k, v)| (k.as_slice(), v.as_deref())),
			StateVersion::V1,
		);
		header.state_root = state_root;

		op.update_db_storage(tx).unwrap();
		op.update_storage(changes.clone(), Default::default()).unwrap();

		op.set_block_data(header.clone(), Some(vec![]), None, None, NewBlockState::Best)
			.unwrap();

		db.commit_operation(op).unwrap();

		number += 1;
		parent_hash = header.hash();
	}

	parent_hash
}

enum BenchmarkConfig {
	NoCache,
	TrieNodeCache,
}

fn create_backend(config: BenchmarkConfig, temp_dir: &TempDir) -> Backend<Block> {
	let path = temp_dir.path().to_owned();

	let trie_cache_maximum_size = match config {
		BenchmarkConfig::NoCache => None,
		BenchmarkConfig::TrieNodeCache => Some(2 * 1024 * 1024 * 1024),
	};

	let settings = DatabaseSettings {
		trie_cache_maximum_size,
		state_pruning: Some(PruningMode::ArchiveAll),
		source: DatabaseSource::ParityDb { path },
		blocks_pruning: BlocksPruning::KeepAll,
	};

	Backend::new(settings, 100).expect("Creates backend")
}

/// Generate the storage that will be used for the benchmark
///
/// Returns the `Vec<key>` and the `Vec<(key, value)>`
fn generate_storage() -> (Vec<Vec<u8>>, Vec<(Vec<u8>, Vec<u8>)>) {
	let mut rng = StdRng::seed_from_u64(353893213);

	let mut storage = Vec::new();
	let mut keys = Vec::new();

	for _ in 0..1_000_000 {
		let key_len: usize = rng.gen_range(32..128);
		let key = (&mut rng)
			.sample_iter(Uniform::new_inclusive(0, 255))
			.take(key_len)
			.collect::<Vec<u8>>();

		let value_len: usize = rng.gen_range(20..60);
		let value = (&mut rng)
			.sample_iter(Uniform::new_inclusive(0, 255))
			.take(value_len)
			.collect::<Vec<u8>>();

		keys.push(key.clone());
		storage.push((key, value));
	}

	(keys, storage)
}

fn state_access_benchmarks(c: &mut Criterion) {
	sp_tracing::try_init_simple();

	let (keys, storage) = generate_storage();
	let path = TempDir::new().expect("Creates temporary directory");

	let block_hash = {
		let backend = create_backend(BenchmarkConfig::NoCache, &path);
		insert_blocks(&backend, storage.clone())
	};

	let mut group = c.benchmark_group("Reading entire state");
	group.sample_size(20);

	let mut bench_multiple_values = |config, desc, multiplier| {
		let backend = create_backend(config, &path);

		group.bench_function(desc, |b| {
			b.iter_batched(
				|| backend.state_at(block_hash).expect("Creates state"),
				|state| {
					for key in keys.iter().cycle().take(keys.len() * multiplier) {
						let _ = state.storage(&key).expect("Doesn't fail").unwrap();
					}
				},
				BatchSize::SmallInput,
			)
		});
	};

	bench_multiple_values(
		BenchmarkConfig::TrieNodeCache,
		"with trie node cache and reading each key once",
		1,
	);
	bench_multiple_values(BenchmarkConfig::NoCache, "no cache and reading each key once", 1);

	bench_multiple_values(
		BenchmarkConfig::TrieNodeCache,
		"with trie node cache and reading 4 times each key in a row",
		4,
	);
	bench_multiple_values(
		BenchmarkConfig::NoCache,
		"no cache and reading 4 times each key in a row",
		4,
	);

	group.finish();

	let mut group = c.benchmark_group("Reading a single value");

	let mut bench_single_value = |config, desc, multiplier| {
		let backend = create_backend(config, &path);

		group.bench_function(desc, |b| {
			b.iter_batched(
				|| backend.state_at(block_hash).expect("Creates state"),
				|state| {
					for key in keys.iter().take(1).cycle().take(multiplier) {
						let _ = state.storage(&key).expect("Doesn't fail").unwrap();
					}
				},
				BatchSize::SmallInput,
			)
		});
	};

	bench_single_value(
		BenchmarkConfig::TrieNodeCache,
		"with trie node cache and reading the key once",
		1,
	);
	bench_single_value(BenchmarkConfig::NoCache, "no cache and reading the key once", 1);

	bench_single_value(
		BenchmarkConfig::TrieNodeCache,
		"with trie node cache and reading 4 times each key in a row",
		4,
	);
	bench_single_value(
		BenchmarkConfig::NoCache,
		"no cache and reading 4 times each key in a row",
		4,
	);

	group.finish();

	let mut group = c.benchmark_group("Hashing a value");

	let mut bench_single_value = |config, desc, multiplier| {
		let backend = create_backend(config, &path);

		group.bench_function(desc, |b| {
			b.iter_batched(
				|| backend.state_at(block_hash).expect("Creates state"),
				|state| {
					for key in keys.iter().take(1).cycle().take(multiplier) {
						let _ = state.storage_hash(&key).expect("Doesn't fail").unwrap();
					}
				},
				BatchSize::SmallInput,
			)
		});
	};

	bench_single_value(
		BenchmarkConfig::TrieNodeCache,
		"with trie node cache and hashing the key once",
		1,
	);
	bench_single_value(BenchmarkConfig::NoCache, "no cache and hashing the key once", 1);

	bench_single_value(
		BenchmarkConfig::TrieNodeCache,
		"with trie node cache and hashing 4 times each key in a row",
		4,
	);
	bench_single_value(
		BenchmarkConfig::NoCache,
		"no cache and hashing 4 times each key in a row",
		4,
	);

	group.finish();

	let mut group = c.benchmark_group("Hashing `:code`");

	let mut bench_single_value = |config, desc| {
		let backend = create_backend(config, &path);

		group.bench_function(desc, |b| {
			b.iter_batched(
				|| backend.state_at(block_hash).expect("Creates state"),
				|state| {
					let _ = state
						.storage_hash(sp_core::storage::well_known_keys::CODE)
						.expect("Doesn't fail")
						.unwrap();
				},
				BatchSize::SmallInput,
			)
		});
	};

	bench_single_value(BenchmarkConfig::TrieNodeCache, "with trie node cache");
	bench_single_value(BenchmarkConfig::NoCache, "no cache");

	group.finish();
}

criterion_group!(benches, state_access_benchmarks);
criterion_main!(benches);<|MERGE_RESOLUTION|>--- conflicted
+++ resolved
@@ -22,21 +22,12 @@
 use sc_client_db::{Backend, BlocksPruning, DatabaseSettings, DatabaseSource, PruningMode};
 use sp_core::H256;
 use sp_runtime::{
-<<<<<<< HEAD
-	generic::UncheckedExtrinsic,
-	testing::{Block as RawBlock, Header, MockCallU64},
-=======
 	testing::{Block as RawBlock, Header, MockCallU64, TestXt},
->>>>>>> b4732add
 	StateVersion, Storage,
 };
 use tempfile::TempDir;
 
-<<<<<<< HEAD
-pub(crate) type Block = RawBlock<UncheckedExtrinsic<u64, MockCallU64, (), ()>>;
-=======
 pub(crate) type Block = RawBlock<TestXt<MockCallU64, ()>>;
->>>>>>> b4732add
 
 fn insert_blocks(db: &Backend<Block>, storage: Vec<(Vec<u8>, Vec<u8>)>) -> H256 {
 	let mut op = db.begin_operation().unwrap();
