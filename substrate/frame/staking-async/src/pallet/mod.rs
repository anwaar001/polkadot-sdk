// This file is part of Substrate.

// Copyright (C) Parity Technologies (UK) Ltd.
// SPDX-License-Identifier: Apache-2.0

// Licensed under the Apache License, Version 2.0 (the "License");
// you may not use this file except in compliance with the License.
// You may obtain a copy of the License at
//
// 	http://www.apache.org/licenses/LICENSE-2.0
//
// Unless required by applicable law or agreed to in writing, software
// distributed under the License is distributed on an "AS IS" BASIS,
// WITHOUT WARRANTIES OR CONDITIONS OF ANY KIND, either express or implied.
// See the License for the specific language governing permissions and
// limitations under the License.

//! `pallet-staking-async`'s main `pallet` module.

use crate::{
	asset, slashing, weights::WeightInfo, AccountIdLookupOf, ActiveEraInfo, BalanceOf, EraPayout,
	EraRewardPoints, ExposurePage, Forcing, LedgerIntegrityState, MaxNominationsOf,
	NegativeImbalanceOf, Nominations, NominationsQuota, PositiveImbalanceOf, RewardDestination,
	StakingLedger, UnappliedSlash, UnlockChunk, ValidatorPrefs,
};
use alloc::{format, vec::Vec};
use codec::Codec;
use frame_election_provider_support::{ElectionProvider, SortedListProvider, VoteWeight};
use frame_support::{
	assert_ok,
	pallet_prelude::*,
	traits::{
		fungible::{
			hold::{Balanced as FunHoldBalanced, Mutate as FunHoldMutate},
			Mutate, Mutate as FunMutate,
		},
		Contains, Defensive, DefensiveSaturating, EnsureOrigin, Get, InspectLockableCurrency,
		Nothing, OnUnbalanced,
	},
	weights::Weight,
	BoundedBTreeSet, BoundedVec,
};
use frame_system::{ensure_root, ensure_signed, pallet_prelude::*};
pub use impls::*;
use rand::seq::SliceRandom;
use rand_chacha::{
	rand_core::{RngCore, SeedableRng},
	ChaChaRng,
};
use sp_core::{sr25519::Pair as SrPair, Pair};
use sp_runtime::{
	traits::{StaticLookup, Zero},
	ArithmeticError, Perbill, Percent,
};
use sp_staking::{
	EraIndex, Page, SessionIndex,
	StakingAccount::{self, Controller, Stash},
	StakingInterface,
};

mod impls;

<<<<<<< HEAD
// The speculative number of spans are used as an input of the weight annotation of
// [`Call::unbond`], as the post dispatch weight may depend on the number of slashing span on the
// account which is not provided as an input. The value set should be conservative but sensible.
pub const SPECULATIVE_NUM_SPANS: u32 = 32;

=======
>>>>>>> c4ba6e02
#[frame_support::pallet]
pub mod pallet {
	use core::ops::Deref;

	use super::*;
	use crate::{session_rotation, PagedExposureMetadata, SnapshotStatus};
	use codec::HasCompact;
	use frame_election_provider_support::{ElectionDataProvider, PageIndex};
	use frame_support::DefaultNoBound;

	/// The in-code storage version.
	const STORAGE_VERSION: StorageVersion = StorageVersion::new(17);

	#[pallet::pallet]
	#[pallet::storage_version(STORAGE_VERSION)]
	pub struct Pallet<T>(_);

	/// Possible operations on the configuration values of this pallet.
	#[derive(TypeInfo, Debug, Clone, Encode, Decode, DecodeWithMemTracking, PartialEq)]
	pub enum ConfigOp<T: Default + Codec> {
		/// Don't change.
		Noop,
		/// Set the given value.
		Set(T),
		/// Remove from storage.
		Remove,
	}

	#[pallet::config(with_default)]
	pub trait Config: frame_system::Config {
		/// The old trait for staking balance. Deprecated and only used for migrating old ledgers.
		#[pallet::no_default]
		type OldCurrency: InspectLockableCurrency<
			Self::AccountId,
			Moment = BlockNumberFor<Self>,
			Balance = Self::CurrencyBalance,
		>;

		/// The staking balance.
		#[pallet::no_default]
		type Currency: FunHoldMutate<
				Self::AccountId,
				Reason = Self::RuntimeHoldReason,
				Balance = Self::CurrencyBalance,
			> + FunMutate<Self::AccountId, Balance = Self::CurrencyBalance>
			+ FunHoldBalanced<Self::AccountId, Balance = Self::CurrencyBalance>;

		/// Overarching hold reason.
		#[pallet::no_default_bounds]
		type RuntimeHoldReason: From<HoldReason>;

		/// Just the `Currency::Balance` type; we have this item to allow us to constrain it to
		/// `From<u64>`.
		type CurrencyBalance: sp_runtime::traits::AtLeast32BitUnsigned
			+ codec::FullCodec
			+ DecodeWithMemTracking
			+ HasCompact<Type: DecodeWithMemTracking>
			+ Copy
			+ MaybeSerializeDeserialize
			+ core::fmt::Debug
			+ Default
			+ From<u64>
			+ TypeInfo
			+ Send
			+ Sync
			+ MaxEncodedLen;

		/// Convert a balance into a number used for election calculation. This must fit into a
		/// `u64` but is allowed to be sensibly lossy. The `u64` is used to communicate with the
		/// [`frame_election_provider_support`] crate which accepts u64 numbers and does operations
		/// in 128.
		/// Consequently, the backward convert is used convert the u128s from sp-elections back to a
		/// [`BalanceOf`].
		#[pallet::no_default_bounds]
		type CurrencyToVote: sp_staking::currency_to_vote::CurrencyToVote<BalanceOf<Self>>;

		/// Something that provides the election functionality.
		#[pallet::no_default]
		type ElectionProvider: ElectionProvider<
			AccountId = Self::AccountId,
			BlockNumber = BlockNumberFor<Self>,
			// we only accept an election provider that has staking as data provider.
			DataProvider = Pallet<Self>,
		>;

		/// Something that defines the maximum number of nominations per nominator.
		#[pallet::no_default_bounds]
		type NominationsQuota: NominationsQuota<BalanceOf<Self>>;

		/// Number of eras to keep in history.
		///
		/// Following information is kept for eras in `[current_era -
		/// HistoryDepth, current_era]`: `ErasValidatorPrefs`, `ErasValidatorReward`,
		/// `ErasRewardPoints`, `ErasTotalStake`, `ErasClaimedRewards`,
		/// `ErasStakersPaged`, `ErasStakersOverview`.
		///
		/// Must be more than the number of eras delayed by session.
		/// I.e. active era must always be in history. I.e. `active_era >
		/// current_era - history_depth` must be guaranteed.
		///
		/// If migrating an existing pallet from storage value to config value,
		/// this should be set to same value or greater as in storage.
		#[pallet::constant]
		type HistoryDepth: Get<u32>;

		/// Tokens have been minted and are unused for validator-reward.
		/// See [Era payout](./index.html#era-payout).
		#[pallet::no_default_bounds]
		type RewardRemainder: OnUnbalanced<NegativeImbalanceOf<Self>>;

		/// Handler for the unbalanced reduction when slashing a staker.
		#[pallet::no_default_bounds]
		type Slash: OnUnbalanced<NegativeImbalanceOf<Self>>;

		/// Handler for the unbalanced increment when rewarding a staker.
		/// NOTE: in most cases, the implementation of `OnUnbalanced` should modify the total
		/// issuance.
		#[pallet::no_default_bounds]
		type Reward: OnUnbalanced<PositiveImbalanceOf<Self>>;

		/// Number of sessions per era.
		#[pallet::constant]
		type SessionsPerEra: Get<SessionIndex>;

		/// Number of sessions before the end of an era when the election for the next era will
		/// start.
		///
		/// - This determines how many sessions **before** the last session of the era the staking
		///   election process should begin.
		/// - The value is bounded between **1** (election starts at the beginning of the last
		///   session) and `SessionsPerEra` (election starts at the beginning of the first session
		///   of the era).
		///
		/// ### Example:
		/// - If `SessionsPerEra = 6` and `PlanningEraOffset = 1`, the election starts at the
		///   beginning of session `6 - 1 = 5`.
		/// - If `PlanningEraOffset = 6`, the election starts at the beginning of session `6 - 6 =
		///   0`, meaning it starts at the very beginning of the era.
		#[pallet::constant]
		type PlanningEraOffset: Get<SessionIndex>;

		/// Number of eras that staked funds must remain bonded for.
		#[pallet::constant]
		type BondingDuration: Get<EraIndex>;

		/// Number of eras that slashes are deferred by, after computation.
		///
		/// This should be less than the bonding duration. Set to 0 if slashes
		/// should be applied immediately, without opportunity for intervention.
		#[pallet::constant]
		type SlashDeferDuration: Get<EraIndex>;

		/// The origin which can manage less critical staking parameters that does not require root.
		///
		/// Supported actions: (1) cancel deferred slash, (2) set minimum commission.
		#[pallet::no_default]
		type AdminOrigin: EnsureOrigin<Self::RuntimeOrigin>;

		/// The payout for validators and the system for the current era.
		/// See [Era payout](./index.html#era-payout).
		#[pallet::no_default]
		type EraPayout: EraPayout<BalanceOf<Self>>;

		/// The maximum size of each `T::ExposurePage`.
		///
		/// An `ExposurePage` is weakly bounded to a maximum of `MaxExposurePageSize`
		/// nominators.
		///
		/// For older non-paged exposure, a reward payout was restricted to the top
		/// `MaxExposurePageSize` nominators. This is to limit the i/o cost for the
		/// nominator payout.
		///
		/// Note: `MaxExposurePageSize` is used to bound `ErasClaimedRewards` and is unsafe to
		/// reduce without handling it in a migration.
		#[pallet::constant]
		type MaxExposurePageSize: Get<u32>;

		/// The absolute maximum of winner validators this pallet should return.
		///
		/// As this pallet supports multi-block election, the set of winner validators *per
		/// election* is bounded by this type.
		#[pallet::constant]
		type MaxValidatorSet: Get<u32>;

		/// Something that provides a best-effort sorted list of voters aka electing nominators,
		/// used for NPoS election.
		///
		/// The changes to nominators are reported to this. Moreover, each validator's self-vote is
		/// also reported as one independent vote.
		///
		/// To keep the load off the chain as much as possible, changes made to the staked amount
		/// via rewards and slashes are not reported and thus need to be manually fixed by the
		/// staker. In case of `bags-list`, this always means using `rebag` and `putInFrontOf`.
		///
		/// Invariant: what comes out of this list will always be a nominator.
		#[pallet::no_default]
		type VoterList: SortedListProvider<Self::AccountId, Score = VoteWeight>;

		/// WIP: This is a noop as of now, the actual business logic that's described below is going
		/// to be introduced in a follow-up PR.
		///
		/// Something that provides a best-effort sorted list of targets aka electable validators,
		/// used for NPoS election.
		///
		/// The changes to the approval stake of each validator are reported to this. This means any
		/// change to:
		/// 1. The stake of any validator or nominator.
		/// 2. The targets of any nominator
		/// 3. The role of any staker (e.g. validator -> chilled, nominator -> validator, etc)
		///
		/// Unlike `VoterList`, the values in this list are always kept up to date with reward and
		/// slash as well, and thus represent the accurate approval stake of all account being
		/// nominated by nominators.
		///
		/// Note that while at the time of nomination, all targets are checked to be real
		/// validators, they can chill at any point, and their approval stakes will still be
		/// recorded. This implies that what comes out of iterating this list MIGHT NOT BE AN ACTIVE
		/// VALIDATOR.
		#[pallet::no_default]
		type TargetList: SortedListProvider<Self::AccountId, Score = BalanceOf<Self>>;

		/// The maximum number of `unlocking` chunks a [`StakingLedger`] can
		/// have. Effectively determines how many unique eras a staker may be
		/// unbonding in.
		///
		/// Note: `MaxUnlockingChunks` is used as the upper bound for the
		/// `BoundedVec` item `StakingLedger.unlocking`. Setting this value
		/// lower than the existing value can lead to inconsistencies in the
		/// `StakingLedger` and will need to be handled properly in a runtime
		/// migration. The test `reducing_max_unlocking_chunks_abrupt` shows
		/// this effect.
		#[pallet::constant]
		type MaxUnlockingChunks: Get<u32>;

		/// The maximum amount of controller accounts that can be deprecated in one call.
		type MaxControllersInDeprecationBatch: Get<u32>;

		/// Something that listens to staking updates and performs actions based on the data it
		/// receives.
		///
		/// WARNING: this only reports slashing and withdraw events for the time being.
		#[pallet::no_default_bounds]
		type EventListeners: sp_staking::OnStakingUpdate<Self::AccountId, BalanceOf<Self>>;

		/// Maximum number of invulnerable validators.
		#[pallet::constant]
		type MaxInvulnerables: Get<u32>;

		/// Maximum number of disabled validators.
		#[pallet::constant]
		type MaxDisabledValidators: Get<u32>;

		/// Interface to talk to the RC-Client pallet, possibly sending election results to the
		/// relay chain.
		#[pallet::no_default]
		type RcClientInterface: pallet_staking_async_rc_client::RcClientInterface<
			AccountId = Self::AccountId,
		>;

		#[pallet::no_default_bounds]
		/// Filter some accounts from participating in staking.
		///
		/// This is useful for example to blacklist an account that is participating in staking in
		/// another way (such as pools).
		type Filter: Contains<Self::AccountId>;

		/// Weight information for extrinsics in this pallet.
		type WeightInfo: WeightInfo;
	}

	/// A reason for placing a hold on funds.
	#[pallet::composite_enum]
	pub enum HoldReason {
		/// Funds on stake by a nominator or a validator.
		#[codec(index = 0)]
		Staking,
	}

	/// Default implementations of [`DefaultConfig`], which can be used to implement [`Config`].
	pub mod config_preludes {
		use super::*;
		use frame_support::{derive_impl, parameter_types, traits::ConstU32};
		pub struct TestDefaultConfig;

		#[derive_impl(frame_system::config_preludes::TestDefaultConfig, no_aggregated_types)]
		impl frame_system::DefaultConfig for TestDefaultConfig {}

		parameter_types! {
			pub const SessionsPerEra: SessionIndex = 3;
			pub const BondingDuration: EraIndex = 3;
		}

		#[frame_support::register_default_impl(TestDefaultConfig)]
		impl DefaultConfig for TestDefaultConfig {
			#[inject_runtime_type]
			type RuntimeHoldReason = ();
			type CurrencyBalance = u128;
			type CurrencyToVote = ();
			type NominationsQuota = crate::FixedNominationsQuota<16>;
			type HistoryDepth = ConstU32<84>;
			type RewardRemainder = ();
			type Slash = ();
			type Reward = ();
			type SessionsPerEra = SessionsPerEra;
			type BondingDuration = BondingDuration;
			type PlanningEraOffset = ConstU32<1>;
			type SlashDeferDuration = ();
			type MaxExposurePageSize = ConstU32<64>;
			type MaxUnlockingChunks = ConstU32<32>;
			type MaxValidatorSet = ConstU32<100>;
			type MaxControllersInDeprecationBatch = ConstU32<100>;
			type MaxInvulnerables = ConstU32<20>;
			type MaxDisabledValidators = ConstU32<100>;
			type EventListeners = ();
			type Filter = Nothing;
			type WeightInfo = ();
		}
	}

	/// The ideal number of active validators.
	#[pallet::storage]
	pub type ValidatorCount<T> = StorageValue<_, u32, ValueQuery>;

	/// Any validators that may never be slashed or forcibly kicked. It's a Vec since they're
	/// easy to initialize and the performance hit is minimal (we expect no more than four
	/// invulnerables) and restricted to testnets.
	#[pallet::storage]
	pub type Invulnerables<T: Config> =
		StorageValue<_, BoundedVec<T::AccountId, T::MaxInvulnerables>, ValueQuery>;

	/// Map from all locked "stash" accounts to the controller account.
	///
	/// TWOX-NOTE: SAFE since `AccountId` is a secure hash.
	#[pallet::storage]
	pub type Bonded<T: Config> = StorageMap<_, Twox64Concat, T::AccountId, T::AccountId>;

	/// The minimum active bond to become and maintain the role of a nominator.
	#[pallet::storage]
	pub type MinNominatorBond<T: Config> = StorageValue<_, BalanceOf<T>, ValueQuery>;

	/// The minimum active bond to become and maintain the role of a validator.
	#[pallet::storage]
	pub type MinValidatorBond<T: Config> = StorageValue<_, BalanceOf<T>, ValueQuery>;

	/// The minimum active nominator stake of the last successful election.
	#[pallet::storage]
	pub type MinimumActiveStake<T> = StorageValue<_, BalanceOf<T>, ValueQuery>;

	/// The minimum amount of commission that validators can set.
	///
	/// If set to `0`, no limit exists.
	#[pallet::storage]
	pub type MinCommission<T: Config> = StorageValue<_, Perbill, ValueQuery>;

	/// Map from all (unlocked) "controller" accounts to the info regarding the staking.
	///
	/// Note: All the reads and mutations to this storage *MUST* be done through the methods exposed
	/// by [`StakingLedger`] to ensure data and lock consistency.
	#[pallet::storage]
	pub type Ledger<T: Config> = StorageMap<_, Blake2_128Concat, T::AccountId, StakingLedger<T>>;

	/// Where the reward payment should be made. Keyed by stash.
	///
	/// TWOX-NOTE: SAFE since `AccountId` is a secure hash.
	#[pallet::storage]
	pub type Payee<T: Config> =
		StorageMap<_, Twox64Concat, T::AccountId, RewardDestination<T::AccountId>, OptionQuery>;

	/// The map from (wannabe) validator stash key to the preferences of that validator.
	///
	/// TWOX-NOTE: SAFE since `AccountId` is a secure hash.
	#[pallet::storage]
	pub type Validators<T: Config> =
		CountedStorageMap<_, Twox64Concat, T::AccountId, ValidatorPrefs, ValueQuery>;

	/// The maximum validator count before we stop allowing new validators to join.
	///
	/// When this value is not set, no limits are enforced.
	#[pallet::storage]
	pub type MaxValidatorsCount<T> = StorageValue<_, u32, OptionQuery>;

	/// The map from nominator stash key to their nomination preferences, namely the validators that
	/// they wish to support.
	///
	/// Note that the keys of this storage map might become non-decodable in case the
	/// account's [`NominationsQuota::MaxNominations`] configuration is decreased.
	/// In this rare case, these nominators
	/// are still existent in storage, their key is correct and retrievable (i.e. `contains_key`
	/// indicates that they exist), but their value cannot be decoded. Therefore, the non-decodable
	/// nominators will effectively not-exist, until they re-submit their preferences such that it
	/// is within the bounds of the newly set `Config::MaxNominations`.
	///
	/// This implies that `::iter_keys().count()` and `::iter().count()` might return different
	/// values for this map. Moreover, the main `::count()` is aligned with the former, namely the
	/// number of keys that exist.
	///
	/// Lastly, if any of the nominators become non-decodable, they can be chilled immediately via
	/// [`Call::chill_other`] dispatchable by anyone.
	///
	/// TWOX-NOTE: SAFE since `AccountId` is a secure hash.
	#[pallet::storage]
	pub type Nominators<T: Config> =
		CountedStorageMap<_, Twox64Concat, T::AccountId, Nominations<T>>;

	/// Stakers whose funds are managed by other pallets.
	///
	/// This pallet does not apply any locks on them, therefore they are only virtually bonded. They
	/// are expected to be keyless accounts and hence should not be allowed to mutate their ledger
	/// directly via this pallet. Instead, these accounts are managed by other pallets and accessed
	/// via low level apis. We keep track of them to do minimal integrity checks.
	#[pallet::storage]
	pub type VirtualStakers<T: Config> = CountedStorageMap<_, Twox64Concat, T::AccountId, ()>;

	/// The maximum nominator count before we stop allowing new validators to join.
	///
	/// When this value is not set, no limits are enforced.
	#[pallet::storage]
	pub type MaxNominatorsCount<T> = StorageValue<_, u32, OptionQuery>;

	// --- AUDIT NOTE: the following storage items should only be controlled by `Rotator`

	/// The current planned era index.
	///
	/// This is the latest planned era, depending on how the Session pallet queues the validator
	/// set, it might be active or not.
	#[pallet::storage]
	pub type CurrentEra<T> = StorageValue<_, EraIndex>;

	/// The active era information, it holds index and start.
	///
	/// The active era is the era being currently rewarded. Validator set of this era must be
	/// equal to what is RC's session pallet.
	#[pallet::storage]
	pub type ActiveEra<T> = StorageValue<_, ActiveEraInfo>;

	/// Custom bound for [`BondedEras`] which is equal to [`Config::BondingDuration`] + 1.
	pub struct BondedErasBound<T>(core::marker::PhantomData<T>);
	impl<T: Config> Get<u32> for BondedErasBound<T> {
		fn get() -> u32 {
			T::BondingDuration::get().saturating_add(1)
		}
	}

	/// A mapping from still-bonded eras to the first session index of that era.
	///
	/// Must contains information for eras for the range:
	/// `[active_era - bounding_duration; active_era]`
	#[pallet::storage]
	pub type BondedEras<T: Config> =
		StorageValue<_, BoundedVec<(EraIndex, SessionIndex), BondedErasBound<T>>, ValueQuery>;

	// --- AUDIT Note: end of storage items controlled by `Rotator`.

	/// Summary of validator exposure at a given era.
	///
	/// This contains the total stake in support of the validator and their own stake. In addition,
	/// it can also be used to get the number of nominators backing this validator and the number of
	/// exposure pages they are divided into. The page count is useful to determine the number of
	/// pages of rewards that needs to be claimed.
	///
	/// This is keyed first by the era index to allow bulk deletion and then the stash account.
	/// Should only be accessed through `Eras`.
	///
	/// Is it removed after [`Config::HistoryDepth`] eras.
	/// If stakers hasn't been set or has been removed then empty overview is returned.
	#[pallet::storage]
	pub type ErasStakersOverview<T: Config> = StorageDoubleMap<
		_,
		Twox64Concat,
		EraIndex,
		Twox64Concat,
		T::AccountId,
		PagedExposureMetadata<BalanceOf<T>>,
		OptionQuery,
	>;

	/// A bounded wrapper for [`sp_staking::ExposurePage`].
	///
	/// It has `Deref` and `DerefMut` impls that map it back [`sp_staking::ExposurePage`] for all
	/// purposes. This is done in such a way because we prefer to keep the types in [`sp_staking`]
	/// pure, and not polluted by pallet-specific bounding logic.
	///
	/// It encoded and decodes exactly the same as [`sp_staking::ExposurePage`], and provides a
	/// manual `MaxEncodedLen` implementation, to be used in benchmarking
	#[derive(PartialEqNoBound, Encode, Decode, DebugNoBound, TypeInfo, DefaultNoBound)]
	#[scale_info(skip_type_params(T))]
	pub struct BoundedExposurePage<T: Config>(pub ExposurePage<T::AccountId, BalanceOf<T>>);
	impl<T: Config> Deref for BoundedExposurePage<T> {
		type Target = ExposurePage<T::AccountId, BalanceOf<T>>;

		fn deref(&self) -> &Self::Target {
			&self.0
		}
	}

	impl<T: Config> core::ops::DerefMut for BoundedExposurePage<T> {
		fn deref_mut(&mut self) -> &mut Self::Target {
			&mut self.0
		}
	}

	impl<T: Config> codec::MaxEncodedLen for BoundedExposurePage<T> {
		fn max_encoded_len() -> usize {
			let max_exposure_page_size = T::MaxExposurePageSize::get() as usize;
			let individual_size =
				T::AccountId::max_encoded_len() + BalanceOf::<T>::max_encoded_len();

			// 1 balance for `total`
			BalanceOf::<T>::max_encoded_len() +
			// individual_size multiplied by page size
				max_exposure_page_size.saturating_mul(individual_size)
		}
	}

	impl<T: Config> From<ExposurePage<T::AccountId, BalanceOf<T>>> for BoundedExposurePage<T> {
		fn from(value: ExposurePage<T::AccountId, BalanceOf<T>>) -> Self {
			Self(value)
		}
	}

	impl<T: Config> From<BoundedExposurePage<T>> for ExposurePage<T::AccountId, BalanceOf<T>> {
		fn from(value: BoundedExposurePage<T>) -> Self {
			value.0
		}
	}

	impl<T: Config> codec::EncodeLike<BoundedExposurePage<T>>
		for ExposurePage<T::AccountId, BalanceOf<T>>
	{
	}

	/// Paginated exposure of a validator at given era.
	///
	/// This is keyed first by the era index to allow bulk deletion, then stash account and finally
	/// the page. Should only be accessed through `Eras`.
	///
	/// This is cleared after [`Config::HistoryDepth`] eras.
	#[pallet::storage]
	pub type ErasStakersPaged<T: Config> = StorageNMap<
		_,
		(
			NMapKey<Twox64Concat, EraIndex>,
			NMapKey<Twox64Concat, T::AccountId>,
			NMapKey<Twox64Concat, Page>,
		),
		BoundedExposurePage<T>,
		OptionQuery,
	>;

	pub struct ErasClaimedRewardsBound<T>(core::marker::PhantomData<T>);
	impl<T: Config> Get<u32> for ErasClaimedRewardsBound<T> {
		fn get() -> u32 {
			let max_total_nominators_per_validator =
				<T::ElectionProvider as ElectionProvider>::MaxBackersPerWinner::get() *
					<T::ElectionProvider as ElectionProvider>::Pages::get();
			let exposure_page_size = T::MaxExposurePageSize::get();
			max_total_nominators_per_validator
				.saturating_div(exposure_page_size)
				.saturating_add(1)
		}
	}

	/// History of claimed paged rewards by era and validator.
	///
	/// This is keyed by era and validator stash which maps to the set of page indexes which have
	/// been claimed.
	///
	/// It is removed after [`Config::HistoryDepth`] eras.
	#[pallet::storage]
	pub type ErasClaimedRewards<T: Config> = StorageDoubleMap<
		_,
		Twox64Concat,
		EraIndex,
		Twox64Concat,
		T::AccountId,
		WeakBoundedVec<Page, ErasClaimedRewardsBound<T>>,
		ValueQuery,
	>;

	/// Exposure of validator at era with the preferences of validators.
	///
	/// This is keyed first by the era index to allow bulk deletion and then the stash account.
	///
	/// Is it removed after [`Config::HistoryDepth`] eras.
	// If prefs hasn't been set or has been removed then 0 commission is returned.
	#[pallet::storage]
	pub type ErasValidatorPrefs<T: Config> = StorageDoubleMap<
		_,
		Twox64Concat,
		EraIndex,
		Twox64Concat,
		T::AccountId,
		ValidatorPrefs,
		ValueQuery,
	>;

	/// The total validator era payout for the last [`Config::HistoryDepth`] eras.
	///
	/// Eras that haven't finished yet or has been removed doesn't have reward.
	#[pallet::storage]
	pub type ErasValidatorReward<T: Config> = StorageMap<_, Twox64Concat, EraIndex, BalanceOf<T>>;

	/// Rewards for the last [`Config::HistoryDepth`] eras.
	/// If reward hasn't been set or has been removed then 0 reward is returned.
	#[pallet::storage]
	pub type ErasRewardPoints<T: Config> =
		StorageMap<_, Twox64Concat, EraIndex, EraRewardPoints<T>, ValueQuery>;

	/// The total amount staked for the last [`Config::HistoryDepth`] eras.
	/// If total hasn't been set or has been removed then 0 stake is returned.
	#[pallet::storage]
	pub type ErasTotalStake<T: Config> =
		StorageMap<_, Twox64Concat, EraIndex, BalanceOf<T>, ValueQuery>;

	/// Mode of era forcing.
	#[pallet::storage]
	pub type ForceEra<T> = StorageValue<_, Forcing, ValueQuery>;

	/// Maximum staked rewards, i.e. the percentage of the era inflation that
	/// is used for stake rewards.
	/// See [Era payout](./index.html#era-payout).
	#[pallet::storage]
	pub type MaxStakedRewards<T> = StorageValue<_, Percent, OptionQuery>;

	/// The percentage of the slash that is distributed to reporters.
	///
	/// The rest of the slashed value is handled by the `Slash`.
	#[pallet::storage]
	pub type SlashRewardFraction<T> = StorageValue<_, Perbill, ValueQuery>;

	/// The amount of currency given to reporters of a slash event which was
	/// canceled by extraordinary circumstances (e.g. governance).
	#[pallet::storage]
	pub type CanceledSlashPayout<T: Config> = StorageValue<_, BalanceOf<T>, ValueQuery>;

	/// Stores reported offences in a queue until they are processed in subsequent blocks.
	///
	/// Each offence is recorded under the corresponding era index and the offending validator's
	/// account. If an offence spans multiple pages, only one page is processed at a time. Offences
	/// are handled sequentially, with their associated slashes computed and stored in
	/// `UnappliedSlashes`. These slashes are then applied in a future era as determined by
	/// `SlashDeferDuration`.
	///
	/// Any offences tied to an era older than `BondingDuration` are automatically dropped.
	/// Processing always prioritizes the oldest era first.
	#[pallet::storage]
	pub type OffenceQueue<T: Config> = StorageDoubleMap<
		_,
		Twox64Concat,
		EraIndex,
		Twox64Concat,
		T::AccountId,
		slashing::OffenceRecord<T::AccountId>,
	>;

	/// Tracks the eras that contain offences in `OffenceQueue`, sorted from **earliest to latest**.
	///
	/// - This ensures efficient retrieval of the oldest offence without iterating through
	/// `OffenceQueue`.
	/// - When a new offence is added to `OffenceQueue`, its era is **inserted in sorted order**
	/// if not already present.
	/// - When all offences for an era are processed, it is **removed** from this list.
	/// - The maximum length of this vector is bounded by `BondingDuration`.
	///
	/// This eliminates the need for expensive iteration and sorting when fetching the next offence
	/// to process.
	#[pallet::storage]
	pub type OffenceQueueEras<T: Config> = StorageValue<_, BoundedVec<u32, T::BondingDuration>>;

	/// Tracks the currently processed offence record from the `OffenceQueue`.
	///
	/// - When processing offences, an offence record is **popped** from the oldest era in
	///   `OffenceQueue` and stored here.
	/// - The function `process_offence` reads from this storage, processing one page of exposure at
	///   a time.
	/// - After processing a page, the `exposure_page` count is **decremented** until it reaches
	///   zero.
	/// - Once fully processed, the offence record is removed from this storage.
	///
	/// This ensures that offences are processed incrementally, preventing excessive computation
	/// in a single block while maintaining correct slashing behavior.
	#[pallet::storage]
	pub type ProcessingOffence<T: Config> =
		StorageValue<_, (EraIndex, T::AccountId, slashing::OffenceRecord<T::AccountId>)>;

	/// All unapplied slashes that are queued for later.
	#[pallet::storage]
	pub type UnappliedSlashes<T: Config> = StorageDoubleMap<
		_,
		Twox64Concat,
		EraIndex,
		Twox64Concat,
		// Unique key for unapplied slashes: (validator, slash fraction, page index).
		(T::AccountId, Perbill, u32),
		UnappliedSlash<T>,
		OptionQuery,
	>;

	/// All slashing events on validators, mapped by era to the highest slash proportion
	/// and slash value of the era.
	#[pallet::storage]
	pub type ValidatorSlashInEra<T: Config> = StorageDoubleMap<
		_,
		Twox64Concat,
		EraIndex,
		Twox64Concat,
		T::AccountId,
		(Perbill, BalanceOf<T>),
	>;

	/// All slashing events on nominators, mapped by era to the highest slash value of the era.
	#[pallet::storage]
	pub type NominatorSlashInEra<T: Config> =
		StorageDoubleMap<_, Twox64Concat, EraIndex, Twox64Concat, T::AccountId, BalanceOf<T>>;

<<<<<<< HEAD
	/// Slashing spans for stash accounts.
	#[pallet::storage]
	#[pallet::unbounded]
	pub type SlashingSpans<T: Config> =
		StorageMap<_, Twox64Concat, T::AccountId, slashing::SlashingSpans>;

	/// Records information about the maximum slash of a stash within a slashing span,
	/// as well as how much reward has been paid out.
	#[pallet::storage]
	pub type SpanSlash<T: Config> = StorageMap<
		_,
		Twox64Concat,
		(T::AccountId, slashing::SpanIndex),
		slashing::SpanRecord<BalanceOf<T>>,
		ValueQuery,
	>;

=======
>>>>>>> c4ba6e02
	/// The threshold for when users can start calling `chill_other` for other validators /
	/// nominators. The threshold is compared to the actual number of validators / nominators
	/// (`CountFor*`) in the system compared to the configured max (`Max*Count`).
	#[pallet::storage]
	pub type ChillThreshold<T: Config> = StorageValue<_, Percent, OptionQuery>;

	/// Voter snapshot progress status.
	///
	/// If the status is `Ongoing`, it keeps a cursor of the last voter retrieved to proceed when
	/// creating the next snapshot page.
	#[pallet::storage]
	pub type VoterSnapshotStatus<T: Config> =
		StorageValue<_, SnapshotStatus<T::AccountId>, ValueQuery>;

	/// Keeps track of an ongoing multi-page election solution request.
	///
	/// If `Some(_)``, it is the next page that we intend to elect. If `None`, we are not in the
	/// election process.
	///
	/// This is only set in multi-block elections. Should always be `None` otherwise.
	#[pallet::storage]
	pub type NextElectionPage<T: Config> = StorageValue<_, PageIndex, OptionQuery>;

	/// A bounded list of the "electable" stashes that resulted from a successful election.
	#[pallet::storage]
	pub type ElectableStashes<T: Config> =
		StorageValue<_, BoundedBTreeSet<T::AccountId, T::MaxValidatorSet>, ValueQuery>;

	#[pallet::genesis_config]
	#[derive(frame_support::DefaultNoBound, frame_support::DebugNoBound)]
	pub struct GenesisConfig<T: Config> {
		pub validator_count: u32,
		pub invulnerables: BoundedVec<T::AccountId, T::MaxInvulnerables>,
		pub force_era: Forcing,
		pub slash_reward_fraction: Perbill,
		pub canceled_payout: BalanceOf<T>,
		pub stakers: Vec<(T::AccountId, BalanceOf<T>, crate::StakerStatus<T::AccountId>)>,
		pub min_nominator_bond: BalanceOf<T>,
		pub min_validator_bond: BalanceOf<T>,
		pub max_validator_count: Option<u32>,
		pub max_nominator_count: Option<u32>,
		/// Create the given number of validators and nominators.
		///
		/// These account need not be in the endowment list of balances, and are auto-topped up
		/// here.
		///
		/// Useful for testing genesis config.
		pub dev_stakers: Option<(u32, u32)>,
		/// initial active era, corresponding session index and start timestamp.
		pub active_era: (u32, u32, u64),
	}

	impl<T: Config> GenesisConfig<T> {
		fn generate_endowed_bonded_account(derivation: &str, rng: &mut ChaChaRng) -> T::AccountId {
			let pair: SrPair = Pair::from_string(&derivation, None)
				.expect(&format!("Failed to parse derivation string: {derivation}"));
			let who = T::AccountId::decode(&mut &pair.public().encode()[..])
				.expect(&format!("Failed to decode public key from pair: {:?}", pair.public()));

			let (min, max) = T::VoterList::range();
			let stake = BalanceOf::<T>::from(rng.next_u64().min(max).max(min));
			let two: BalanceOf<T> = 2u32.into();

			assert_ok!(T::Currency::mint_into(&who, stake * two));
			assert_ok!(<Pallet<T>>::bond(
				T::RuntimeOrigin::from(Some(who.clone()).into()),
				stake,
				RewardDestination::Staked,
			));
			who
		}
	}

	#[pallet::genesis_build]
	impl<T: Config> BuildGenesisConfig for GenesisConfig<T> {
		fn build(&self) {
			crate::log!(trace, "initializing with {:?}", self);
			ValidatorCount::<T>::put(self.validator_count);
			assert!(
				self.invulnerables.len() as u32 <= T::MaxInvulnerables::get(),
				"Too many invulnerable validators at genesis."
			);
			<Invulnerables<T>>::put(&self.invulnerables);
			ForceEra::<T>::put(self.force_era);
			CanceledSlashPayout::<T>::put(self.canceled_payout);
			SlashRewardFraction::<T>::put(self.slash_reward_fraction);
			MinNominatorBond::<T>::put(self.min_nominator_bond);
			MinValidatorBond::<T>::put(self.min_validator_bond);
			if let Some(x) = self.max_validator_count {
				MaxValidatorsCount::<T>::put(x);
			}
			if let Some(x) = self.max_nominator_count {
				MaxNominatorsCount::<T>::put(x);
			}

			for &(ref stash, balance, ref status) in &self.stakers {
				crate::log!(
					trace,
					"inserting genesis staker: {:?} => {:?} => {:?}",
					stash,
					balance,
					status
				);
				assert!(
					asset::free_to_stake::<T>(stash) >= balance,
					"Stash does not have enough balance to bond."
				);
				assert_ok!(<Pallet<T>>::bond(
					T::RuntimeOrigin::from(Some(stash.clone()).into()),
					balance,
					RewardDestination::Staked,
				));
				assert_ok!(match status {
					crate::StakerStatus::Validator => <Pallet<T>>::validate(
						T::RuntimeOrigin::from(Some(stash.clone()).into()),
						Default::default(),
					),
					crate::StakerStatus::Nominator(votes) => <Pallet<T>>::nominate(
						T::RuntimeOrigin::from(Some(stash.clone()).into()),
						votes.iter().map(|l| T::Lookup::unlookup(l.clone())).collect(),
					),
					_ => Ok(()),
				});
				assert!(
					ValidatorCount::<T>::get() <=
						<T::ElectionProvider as ElectionProvider>::MaxWinnersPerPage::get() *
							<T::ElectionProvider as ElectionProvider>::Pages::get()
				);
			}

			// all voters are reported to the `VoterList`.
			assert_eq!(
				T::VoterList::count(),
				Nominators::<T>::count() + Validators::<T>::count(),
				"not all genesis stakers were inserted into sorted list provider, something is wrong."
			);

			// now generate the dev stakers, after all else is setup
			if let Some((validators, nominators)) = self.dev_stakers {
				crate::log!(
					debug,
					"generating dev stakers: validators: {}, nominators: {}",
					validators,
					nominators
				);
				let base_derivation = "//staker//{}";

				// it is okay for the randomness to be the same on every call. If we want different,
				// we can make `base_derivation` configurable.
				let mut rng =
					ChaChaRng::from_seed(base_derivation.using_encoded(sp_core::blake2_256));

				(0..validators).for_each(|index| {
					let derivation = base_derivation.replace("{}", &format!("validator{}", index));
					let who = Self::generate_endowed_bonded_account(&derivation, &mut rng);
					assert_ok!(<Pallet<T>>::validate(
						T::RuntimeOrigin::from(Some(who.clone()).into()),
						Default::default(),
					));
				});

				let all_validators = Validators::<T>::iter_keys().collect::<Vec<_>>();

				(0..nominators).for_each(|index| {
					let derivation = base_derivation.replace("{}", &format!("nominator{}", index));
					let who = Self::generate_endowed_bonded_account(&derivation, &mut rng);

					let random_nominations = all_validators
						.choose_multiple(&mut rng, MaxNominationsOf::<T>::get() as usize)
						.map(|v| v.clone())
						.collect::<Vec<_>>();

					assert_ok!(<Pallet<T>>::nominate(
						T::RuntimeOrigin::from(Some(who.clone()).into()),
						random_nominations.iter().map(|l| T::Lookup::unlookup(l.clone())).collect(),
					));
				})
			}

			let (active_era, session_index, timestamp) = self.active_era;
			ActiveEra::<T>::put(ActiveEraInfo { index: active_era, start: Some(timestamp) });
			// at genesis, we do not have any new planned era.
			CurrentEra::<T>::put(active_era);
			// set the bonded genesis era
			BondedEras::<T>::put(
				BoundedVec::<_, BondedErasBound<T>>::try_from(
					alloc::vec![(active_era, session_index)]
				)
				.expect("bound for BondedEras is BondingDuration + 1; can contain at least one element; qed")
			);
		}
	}

	#[pallet::event]
	#[pallet::generate_deposit(pub fn deposit_event)]
	pub enum Event<T: Config> {
		/// The era payout has been set; the first balance is the validator-payout; the second is
		/// the remainder from the maximum amount of reward.
		EraPaid {
			era_index: EraIndex,
			validator_payout: BalanceOf<T>,
			remainder: BalanceOf<T>,
		},
		/// The nominator has been rewarded by this amount to this destination.
		Rewarded {
			stash: T::AccountId,
			dest: RewardDestination<T::AccountId>,
			amount: BalanceOf<T>,
		},
		/// A staker (validator or nominator) has been slashed by the given amount.
		Slashed {
			staker: T::AccountId,
			amount: BalanceOf<T>,
		},
		/// An old slashing report from a prior era was discarded because it could
		/// not be processed.
		OldSlashingReportDiscarded {
			session_index: SessionIndex,
		},
		/// An account has bonded this amount. \[stash, amount\]
		///
		/// NOTE: This event is only emitted when funds are bonded via a dispatchable. Notably,
		/// it will not be emitted for staking rewards when they are added to stake.
		Bonded {
			stash: T::AccountId,
			amount: BalanceOf<T>,
		},
		/// An account has unbonded this amount.
		Unbonded {
			stash: T::AccountId,
			amount: BalanceOf<T>,
		},
		/// An account has called `withdraw_unbonded` and removed unbonding chunks worth `Balance`
		/// from the unlocking queue.
		Withdrawn {
			stash: T::AccountId,
			amount: BalanceOf<T>,
		},
		/// A subsequent event of `Withdrawn`, indicating that `stash` was fully removed from the
		/// system.
		StakerRemoved {
			stash: T::AccountId,
		},
		/// A nominator has been kicked from a validator.
		Kicked {
			nominator: T::AccountId,
			stash: T::AccountId,
		},
		/// An account has stopped participating as either a validator or nominator.
		Chilled {
			stash: T::AccountId,
		},
		/// A Page of stakers rewards are getting paid. `next` is `None` if all pages are claimed.
		PayoutStarted {
			era_index: EraIndex,
			validator_stash: T::AccountId,
			page: Page,
			next: Option<Page>,
		},
		/// A validator has set their preferences.
		ValidatorPrefsSet {
			stash: T::AccountId,
			prefs: ValidatorPrefs,
		},
		/// Voters size limit reached.
		SnapshotVotersSizeExceeded {
			size: u32,
		},
		/// Targets size limit reached.
		SnapshotTargetsSizeExceeded {
			size: u32,
		},
		ForceEra {
			mode: Forcing,
		},
		/// Report of a controller batch deprecation.
		ControllerBatchDeprecated {
			failures: u32,
		},
		/// Staking balance migrated from locks to holds, with any balance that could not be held
		/// is force withdrawn.
		CurrencyMigrated {
			stash: T::AccountId,
			force_withdraw: BalanceOf<T>,
		},
		/// A page from a multi-page election was fetched. A number of these are followed by
		/// `StakersElected`.
		///
		/// `Ok(count)` indicates the give number of stashes were added.
		/// `Err(index)` indicates that the stashes after index were dropped.
		/// `Err(0)` indicates that an error happened but no stashes were dropped nor added.
		///
		/// The error indicates that a number of validators were dropped due to excess size, but
		/// the overall election will continue.
		PagedElectionProceeded {
			page: PageIndex,
			result: Result<u32, u32>,
		},
		/// An offence for the given validator, for the given percentage of their stake, at the
		/// given era as been reported.
		OffenceReported {
			offence_era: EraIndex,
			validator: T::AccountId,
			fraction: Perbill,
		},
		/// An offence has been processed and the corresponding slash has been computed.
		SlashComputed {
			offence_era: EraIndex,
			slash_era: EraIndex,
			offender: T::AccountId,
			page: u32,
		},
		/// An unapplied slash has been cancelled.
		SlashCancelled {
			slash_era: EraIndex,
			slash_key: (T::AccountId, Perbill, u32),
			payout: BalanceOf<T>,
		},
		/// Session change has been triggered.
		///
		/// If planned_era is one era ahead of active_era, it implies new era is being planned and
		/// election is ongoing.
		SessionRotated {
			starting_session: SessionIndex,
			active_era: EraIndex,
			planned_era: EraIndex,
		},
	}

	#[pallet::error]
	#[derive(PartialEq)]
	pub enum Error<T> {
		/// Not a controller account.
		NotController,
		/// Not a stash account.
		NotStash,
		/// Stash is already bonded.
		AlreadyBonded,
		/// Controller is already paired.
		AlreadyPaired,
		/// Targets cannot be empty.
		EmptyTargets,
		/// Duplicate index.
		DuplicateIndex,
		/// Slash record not found.
		InvalidSlashRecord,
		/// Cannot have a validator or nominator role, with value less than the minimum defined by
		/// governance (see `MinValidatorBond` and `MinNominatorBond`). If unbonding is the
		/// intention, `chill` first to remove one's role as validator/nominator.
		InsufficientBond,
		/// Can not schedule more unlock chunks.
		NoMoreChunks,
		/// Can not rebond without unlocking chunks.
		NoUnlockChunk,
		/// Attempting to target a stash that still has funds.
		FundedTarget,
		/// Invalid era to reward.
		InvalidEraToReward,
		/// Invalid number of nominations.
		InvalidNumberOfNominations,
		/// Rewards for this era have already been claimed for this validator.
		AlreadyClaimed,
		/// No nominators exist on this page.
		InvalidPage,
		/// Incorrect previous history depth input provided.
		IncorrectHistoryDepth,
		/// Internal state has become somehow corrupted and the operation cannot continue.
		BadState,
		/// Too many nomination targets supplied.
		TooManyTargets,
		/// A nomination target was supplied that was blocked or otherwise not a validator.
		BadTarget,
		/// The user has enough bond and thus cannot be chilled forcefully by an external person.
		CannotChillOther,
		/// There are too many nominators in the system. Governance needs to adjust the staking
		/// settings to keep things safe for the runtime.
		TooManyNominators,
		/// There are too many validator candidates in the system. Governance needs to adjust the
		/// staking settings to keep things safe for the runtime.
		TooManyValidators,
		/// Commission is too low. Must be at least `MinCommission`.
		CommissionTooLow,
		/// Some bound is not met.
		BoundNotMet,
		/// Used when attempting to use deprecated controller account logic.
		ControllerDeprecated,
		/// Cannot reset a ledger.
		CannotRestoreLedger,
		/// Provided reward destination is not allowed.
		RewardDestinationRestricted,
		/// Not enough funds available to withdraw.
		NotEnoughFunds,
		/// Operation not allowed for virtual stakers.
		VirtualStakerNotAllowed,
		/// Stash could not be reaped as other pallet might depend on it.
		CannotReapStash,
		/// The stake of this account is already migrated to `Fungible` holds.
		AlreadyMigrated,
		/// Era not yet started.
		EraNotStarted,
		/// Account is restricted from participation in staking. This may happen if the account is
		/// staking in another way already, such as via pool.
		Restricted,
	}

	impl<T: Config> Pallet<T> {
		/// Apply previously-unapplied slashes on the beginning of a new era, after a delay.
		pub fn apply_unapplied_slashes(active_era: EraIndex) -> Weight {
			let mut slashes = UnappliedSlashes::<T>::iter_prefix(&active_era).take(1);
			if let Some((key, slash)) = slashes.next() {
				crate::log!(
					debug,
					"🦹 found slash {:?} scheduled to be executed in era {:?}",
					slash,
					active_era,
				);
				let offence_era = active_era.saturating_sub(T::SlashDeferDuration::get());
				slashing::apply_slash::<T>(slash, offence_era);
				// remove the slash
				UnappliedSlashes::<T>::remove(&active_era, &key);
				T::WeightInfo::apply_slash()
			} else {
				T::DbWeight::get().reads(1)
			}
		}
	}

	#[pallet::hooks]
	impl<T: Config> Hooks<BlockNumberFor<T>> for Pallet<T> {
		fn on_initialize(_now: BlockNumberFor<T>) -> Weight {
			// process our queue.
			let mut consumed_weight = slashing::process_offence::<T>();

			// apply any pending slashes after `SlashDeferDuration`.
			consumed_weight.saturating_accrue(T::DbWeight::get().reads(1));
			if let Some(active_era) = ActiveEra::<T>::get() {
				let slash_weight = Self::apply_unapplied_slashes(active_era.index);
				consumed_weight.saturating_accrue(slash_weight);
			}

			// maybe plan eras and stuff. Note that this is benchmark as a part of the
			// election-provider's benchmarks.
			session_rotation::EraElectionPlanner::<T>::maybe_fetch_election_results();
			consumed_weight
		}

		fn integrity_test() {
			// ensure that we funnel the correct value to the `DataProvider::MaxVotesPerVoter`;
			assert_eq!(
				MaxNominationsOf::<T>::get(),
				<Self as ElectionDataProvider>::MaxVotesPerVoter::get()
			);
			// and that MaxNominations is always greater than 1, since we count on this.
			assert!(!MaxNominationsOf::<T>::get().is_zero());

			assert!(
				T::SlashDeferDuration::get() < T::BondingDuration::get() || T::BondingDuration::get() == 0,
				"As per documentation, slash defer duration ({}) should be less than bonding duration ({}).",
				T::SlashDeferDuration::get(),
				T::BondingDuration::get(),
			);
		}

		#[cfg(feature = "try-runtime")]
		fn try_state(n: BlockNumberFor<T>) -> Result<(), sp_runtime::TryRuntimeError> {
			Self::do_try_state(n)
		}
	}

	#[pallet::call]
	impl<T: Config> Pallet<T> {
		/// Take the origin account as a stash and lock up `value` of its balance. `controller` will
		/// be the account that controls it.
		///
		/// `value` must be more than the `minimum_balance` specified by `T::Currency`.
		///
		/// The dispatch origin for this call must be _Signed_ by the stash account.
		///
		/// Emits `Bonded`.
		///
		/// NOTE: Two of the storage writes (`Self::bonded`, `Self::payee`) are _never_ cleaned
		/// unless the `origin` falls below _existential deposit_ (or equal to 0) and gets removed
		/// as dust.
		#[pallet::call_index(0)]
		#[pallet::weight(T::WeightInfo::bond())]
		pub fn bond(
			origin: OriginFor<T>,
			#[pallet::compact] value: BalanceOf<T>,
			payee: RewardDestination<T::AccountId>,
		) -> DispatchResult {
			let stash = ensure_signed(origin)?;

			ensure!(!T::Filter::contains(&stash), Error::<T>::Restricted);

			if StakingLedger::<T>::is_bonded(StakingAccount::Stash(stash.clone())) {
				return Err(Error::<T>::AlreadyBonded.into());
			}

			// An existing controller cannot become a stash.
			if StakingLedger::<T>::is_bonded(StakingAccount::Controller(stash.clone())) {
				return Err(Error::<T>::AlreadyPaired.into());
			}

			// Reject a bond which is considered to be _dust_.
			if value < asset::existential_deposit::<T>() {
				return Err(Error::<T>::InsufficientBond.into());
			}

			let stash_balance = asset::free_to_stake::<T>(&stash);
			let value = value.min(stash_balance);
			Self::deposit_event(Event::<T>::Bonded { stash: stash.clone(), amount: value });
			let ledger = StakingLedger::<T>::new(stash.clone(), value);

			// You're auto-bonded forever, here. We might improve this by only bonding when
			// you actually validate/nominate and remove once you unbond __everything__.
			ledger.bond(payee)?;

			Ok(())
		}

		/// Add some extra amount that have appeared in the stash `free_balance` into the balance up
		/// for staking.
		///
		/// The dispatch origin for this call must be _Signed_ by the stash, not the controller.
		///
		/// Use this if there are additional funds in your stash account that you wish to bond.
		/// Unlike [`bond`](Self::bond) or [`unbond`](Self::unbond) this function does not impose
		/// any limitation on the amount that can be added.
		///
		/// Emits `Bonded`.
		#[pallet::call_index(1)]
		#[pallet::weight(T::WeightInfo::bond_extra())]
		pub fn bond_extra(
			origin: OriginFor<T>,
			#[pallet::compact] max_additional: BalanceOf<T>,
		) -> DispatchResult {
			let stash = ensure_signed(origin)?;
			ensure!(!T::Filter::contains(&stash), Error::<T>::Restricted);
			Self::do_bond_extra(&stash, max_additional)
		}

		/// Schedule a portion of the stash to be unlocked ready for transfer out after the bond
		/// period ends. If this leaves an amount actively bonded less than
		/// [`asset::existential_deposit`], then it is increased to the full amount.
		///
		/// The dispatch origin for this call must be _Signed_ by the controller, not the stash.
		///
		/// Once the unlock period is done, you can call `withdraw_unbonded` to actually move
		/// the funds out of management ready for transfer.
		///
		/// No more than a limited number of unlocking chunks (see `MaxUnlockingChunks`)
		/// can co-exists at the same time. If there are no unlocking chunks slots available
		/// [`Call::withdraw_unbonded`] is called to remove some of the chunks (if possible).
		///
		/// If a user encounters the `InsufficientBond` error when calling this extrinsic,
		/// they should call `chill` first in order to free up their bonded funds.
		///
		/// Emits `Unbonded`.
		///
		/// See also [`Call::withdraw_unbonded`].
		#[pallet::call_index(2)]
		#[pallet::weight(
            T::WeightInfo::withdraw_unbonded_kill().saturating_add(T::WeightInfo::unbond()))
        ]
		pub fn unbond(
			origin: OriginFor<T>,
			#[pallet::compact] value: BalanceOf<T>,
		) -> DispatchResultWithPostInfo {
			let controller = ensure_signed(origin)?;
			let unlocking =
				Self::ledger(Controller(controller.clone())).map(|l| l.unlocking.len())?;

			// if there are no unlocking chunks available, try to withdraw chunks older than
			// `BondingDuration` to proceed with the unbonding.
			let maybe_withdraw_weight = {
				if unlocking == T::MaxUnlockingChunks::get() as usize {
					Some(Self::do_withdraw_unbonded(&controller)?)
				} else {
					None
				}
			};

			// we need to fetch the ledger again because it may have been mutated in the call
			// to `Self::do_withdraw_unbonded` above.
			let mut ledger = Self::ledger(Controller(controller))?;
			let mut value = value.min(ledger.active);
			let stash = ledger.stash.clone();

			ensure!(
				ledger.unlocking.len() < T::MaxUnlockingChunks::get() as usize,
				Error::<T>::NoMoreChunks,
			);

			if !value.is_zero() {
				ledger.active -= value;

				// Avoid there being a dust balance left in the staking system.
				if ledger.active < asset::existential_deposit::<T>() {
					value += ledger.active;
					ledger.active = Zero::zero();
				}

				let min_active_bond = if Nominators::<T>::contains_key(&stash) {
					MinNominatorBond::<T>::get()
				} else if Validators::<T>::contains_key(&stash) {
					MinValidatorBond::<T>::get()
				} else {
					Zero::zero()
				};

				// Make sure that the user maintains enough active bond for their role.
				// If a user runs into this error, they should chill first.
				ensure!(ledger.active >= min_active_bond, Error::<T>::InsufficientBond);

				// Note: in case there is no current era it is fine to bond one era more.
				let era = CurrentEra::<T>::get()
					.unwrap_or(0)
					.defensive_saturating_add(T::BondingDuration::get());
				if let Some(chunk) = ledger.unlocking.last_mut().filter(|chunk| chunk.era == era) {
					// To keep the chunk count down, we only keep one chunk per era. Since
					// `unlocking` is a FiFo queue, if a chunk exists for `era` we know that it will
					// be the last one.
					chunk.value = chunk.value.defensive_saturating_add(value)
				} else {
					ledger
						.unlocking
						.try_push(UnlockChunk { value, era })
						.map_err(|_| Error::<T>::NoMoreChunks)?;
				};
				// NOTE: ledger must be updated prior to calling `Self::weight_of`.
				ledger.update()?;

				// update this staker in the sorted list, if they exist in it.
				if T::VoterList::contains(&stash) {
					let _ = T::VoterList::on_update(&stash, Self::weight_of(&stash));
				}

				Self::deposit_event(Event::<T>::Unbonded { stash, amount: value });
			}

			let actual_weight = if let Some(withdraw_weight) = maybe_withdraw_weight {
				Some(T::WeightInfo::unbond().saturating_add(withdraw_weight))
			} else {
				Some(T::WeightInfo::unbond())
			};

			Ok(actual_weight.into())
		}

		/// Remove any unlocked chunks from the `unlocking` queue from our management.
		///
		/// This essentially frees up that balance to be used by the stash account to do whatever
		/// it wants.
		///
		/// The dispatch origin for this call must be _Signed_ by the controller.
		///
		/// Emits `Withdrawn`.
		///
		/// See also [`Call::unbond`].
		///
		/// ## Parameters
		///
		/// - `num_slashing_spans`: **Deprecated**. This parameter is retained for backward
		/// compatibility. It no longer has any effect.
		#[pallet::call_index(3)]
		#[pallet::weight(T::WeightInfo::withdraw_unbonded_kill())]
		pub fn withdraw_unbonded(
			origin: OriginFor<T>,
			_num_slashing_spans: u32,
		) -> DispatchResultWithPostInfo {
			let controller = ensure_signed(origin)?;

			let actual_weight = Self::do_withdraw_unbonded(&controller)?;
			Ok(Some(actual_weight).into())
		}

		/// Declare the desire to validate for the origin controller.
		///
		/// Effects will be felt at the beginning of the next era.
		///
		/// The dispatch origin for this call must be _Signed_ by the controller, not the stash.
		#[pallet::call_index(4)]
		#[pallet::weight(T::WeightInfo::validate())]
		pub fn validate(origin: OriginFor<T>, prefs: ValidatorPrefs) -> DispatchResult {
			let controller = ensure_signed(origin)?;

			let ledger = Self::ledger(Controller(controller))?;

			ensure!(ledger.active >= MinValidatorBond::<T>::get(), Error::<T>::InsufficientBond);
			let stash = &ledger.stash;

			// ensure their commission is correct.
			ensure!(prefs.commission >= MinCommission::<T>::get(), Error::<T>::CommissionTooLow);

			// Only check limits if they are not already a validator.
			if !Validators::<T>::contains_key(stash) {
				// If this error is reached, we need to adjust the `MinValidatorBond` and start
				// calling `chill_other`. Until then, we explicitly block new validators to protect
				// the runtime.
				if let Some(max_validators) = MaxValidatorsCount::<T>::get() {
					ensure!(
						Validators::<T>::count() < max_validators,
						Error::<T>::TooManyValidators
					);
				}
			}

			Self::do_remove_nominator(stash);
			Self::do_add_validator(stash, prefs.clone());
			Self::deposit_event(Event::<T>::ValidatorPrefsSet { stash: ledger.stash, prefs });

			Ok(())
		}

		/// Declare the desire to nominate `targets` for the origin controller.
		///
		/// Effects will be felt at the beginning of the next era.
		///
		/// The dispatch origin for this call must be _Signed_ by the controller, not the stash.
		#[pallet::call_index(5)]
		#[pallet::weight(T::WeightInfo::nominate(targets.len() as u32))]
		pub fn nominate(
			origin: OriginFor<T>,
			targets: Vec<AccountIdLookupOf<T>>,
		) -> DispatchResult {
			let controller = ensure_signed(origin)?;

			let ledger = Self::ledger(StakingAccount::Controller(controller.clone()))?;

			ensure!(ledger.active >= MinNominatorBond::<T>::get(), Error::<T>::InsufficientBond);
			let stash = &ledger.stash;

			// Only check limits if they are not already a nominator.
			if !Nominators::<T>::contains_key(stash) {
				// If this error is reached, we need to adjust the `MinNominatorBond` and start
				// calling `chill_other`. Until then, we explicitly block new nominators to protect
				// the runtime.
				if let Some(max_nominators) = MaxNominatorsCount::<T>::get() {
					ensure!(
						Nominators::<T>::count() < max_nominators,
						Error::<T>::TooManyNominators
					);
				}
			}

			// dedup targets
			let mut targets = targets
				.into_iter()
				.map(|t| T::Lookup::lookup(t).map_err(DispatchError::from))
				.collect::<Result<Vec<_>, _>>()?;
			targets.sort();
			targets.dedup();

			ensure!(!targets.is_empty(), Error::<T>::EmptyTargets);
			ensure!(
				targets.len() <= T::NominationsQuota::get_quota(ledger.active) as usize,
				Error::<T>::TooManyTargets
			);

			let old = Nominators::<T>::get(stash).map_or_else(Vec::new, |x| x.targets.into_inner());

			let targets: BoundedVec<_, _> = targets
				.into_iter()
				.map(|n| {
					if old.contains(&n) || !Validators::<T>::get(&n).blocked {
						Ok(n)
					} else {
						Err(Error::<T>::BadTarget.into())
					}
				})
				.collect::<Result<Vec<_>, DispatchError>>()?
				.try_into()
				.map_err(|_| Error::<T>::TooManyNominators)?;

			let nominations = Nominations {
				targets,
				// Initial nominations are considered submitted at era 0. See `Nominations` doc.
				submitted_in: CurrentEra::<T>::get().unwrap_or(0),
				suppressed: false,
			};

			Self::do_remove_validator(stash);
			Self::do_add_nominator(stash, nominations);
			Ok(())
		}

		/// Declare no desire to either validate or nominate.
		///
		/// Effects will be felt at the beginning of the next era.
		///
		/// The dispatch origin for this call must be _Signed_ by the controller, not the stash.
		///
		/// ## Complexity
		/// - Independent of the arguments. Insignificant complexity.
		/// - Contains one read.
		/// - Writes are limited to the `origin` account key.
		#[pallet::call_index(6)]
		#[pallet::weight(T::WeightInfo::chill())]
		pub fn chill(origin: OriginFor<T>) -> DispatchResult {
			let controller = ensure_signed(origin)?;

			let ledger = Self::ledger(StakingAccount::Controller(controller))?;

			Self::chill_stash(&ledger.stash);
			Ok(())
		}

		/// (Re-)set the payment target for a controller.
		///
		/// Effects will be felt instantly (as soon as this function is completed successfully).
		///
		/// The dispatch origin for this call must be _Signed_ by the controller, not the stash.
		#[pallet::call_index(7)]
		#[pallet::weight(T::WeightInfo::set_payee())]
		pub fn set_payee(
			origin: OriginFor<T>,
			payee: RewardDestination<T::AccountId>,
		) -> DispatchResult {
			let controller = ensure_signed(origin)?;
			let ledger = Self::ledger(Controller(controller.clone()))?;

			ensure!(
				(payee != {
					#[allow(deprecated)]
					RewardDestination::Controller
				}),
				Error::<T>::ControllerDeprecated
			);

			let _ = ledger
				.set_payee(payee)
				.defensive_proof("ledger was retrieved from storage, thus it's bonded; qed.")?;

			Ok(())
		}

		/// (Re-)sets the controller of a stash to the stash itself. This function previously
		/// accepted a `controller` argument to set the controller to an account other than the
		/// stash itself. This functionality has now been removed, now only setting the controller
		/// to the stash, if it is not already.
		///
		/// Effects will be felt instantly (as soon as this function is completed successfully).
		///
		/// The dispatch origin for this call must be _Signed_ by the stash, not the controller.
		#[pallet::call_index(8)]
		#[pallet::weight(T::WeightInfo::set_controller())]
		pub fn set_controller(origin: OriginFor<T>) -> DispatchResult {
			let stash = ensure_signed(origin)?;

			Self::ledger(StakingAccount::Stash(stash.clone())).map(|ledger| {
				let controller = ledger.controller()
                    .defensive_proof("Ledger's controller field didn't exist. The controller should have been fetched using StakingLedger.")
                    .ok_or(Error::<T>::NotController)?;

				if controller == stash {
					// Stash is already its own controller.
					return Err(Error::<T>::AlreadyPaired.into())
				}

				let _ = ledger.set_controller_to_stash()?;
				Ok(())
			})?
		}

		/// Sets the ideal number of validators.
		///
		/// The dispatch origin must be Root.
		#[pallet::call_index(9)]
		#[pallet::weight(T::WeightInfo::set_validator_count())]
		pub fn set_validator_count(
			origin: OriginFor<T>,
			#[pallet::compact] new: u32,
		) -> DispatchResult {
			ensure_root(origin)?;

			ensure!(new <= T::MaxValidatorSet::get(), Error::<T>::TooManyValidators);

			ValidatorCount::<T>::put(new);
			Ok(())
		}

		/// Increments the ideal number of validators up to maximum of
		/// `T::MaxValidatorSet`.
		///
		/// The dispatch origin must be Root.
		#[pallet::call_index(10)]
		#[pallet::weight(T::WeightInfo::set_validator_count())]
		pub fn increase_validator_count(
			origin: OriginFor<T>,
			#[pallet::compact] additional: u32,
		) -> DispatchResult {
			ensure_root(origin)?;
			let old = ValidatorCount::<T>::get();
			let new = old.checked_add(additional).ok_or(ArithmeticError::Overflow)?;

			ensure!(new <= T::MaxValidatorSet::get(), Error::<T>::TooManyValidators);

			ValidatorCount::<T>::put(new);
			Ok(())
		}

		/// Scale up the ideal number of validators by a factor up to maximum of
		/// `T::MaxValidatorSet`.
		///
		/// The dispatch origin must be Root.
		#[pallet::call_index(11)]
		#[pallet::weight(T::WeightInfo::set_validator_count())]
		pub fn scale_validator_count(origin: OriginFor<T>, factor: Percent) -> DispatchResult {
			ensure_root(origin)?;
			let old = ValidatorCount::<T>::get();
			let new = old.checked_add(factor.mul_floor(old)).ok_or(ArithmeticError::Overflow)?;

			ensure!(new <= T::MaxValidatorSet::get(), Error::<T>::TooManyValidators);

			ValidatorCount::<T>::put(new);
			Ok(())
		}

		/// Force there to be no new eras indefinitely.
		///
		/// The dispatch origin must be Root.
		///
		/// # Warning
		///
		/// The election process starts multiple blocks before the end of the era.
		/// Thus the election process may be ongoing when this is called. In this case the
		/// election will continue until the next era is triggered.
		#[pallet::call_index(12)]
		#[pallet::weight(T::WeightInfo::force_no_eras())]
		pub fn force_no_eras(origin: OriginFor<T>) -> DispatchResult {
			ensure_root(origin)?;
			Self::set_force_era(Forcing::ForceNone);
			Ok(())
		}

		/// Force there to be a new era at the end of the next session. After this, it will be
		/// reset to normal (non-forced) behaviour.
		///
		/// The dispatch origin must be Root.
		///
		/// # Warning
		///
		/// The election process starts multiple blocks before the end of the era.
		/// If this is called just before a new era is triggered, the election process may not
		/// have enough blocks to get a result.
		#[pallet::call_index(13)]
		#[pallet::weight(T::WeightInfo::force_new_era())]
		pub fn force_new_era(origin: OriginFor<T>) -> DispatchResult {
			ensure_root(origin)?;
			Self::set_force_era(Forcing::ForceNew);
			Ok(())
		}

		/// Set the validators who cannot be slashed (if any).
		///
		/// The dispatch origin must be Root.
		#[pallet::call_index(14)]
		#[pallet::weight(T::WeightInfo::set_invulnerables(invulnerables.len() as u32))]
		pub fn set_invulnerables(
			origin: OriginFor<T>,
			invulnerables: Vec<T::AccountId>,
		) -> DispatchResult {
			ensure_root(origin)?;
			let invulnerables =
				BoundedVec::try_from(invulnerables).map_err(|_| Error::<T>::BoundNotMet)?;
			<Invulnerables<T>>::put(invulnerables);
			Ok(())
		}

		/// Force a current staker to become completely unstaked, immediately.
		///
		/// The dispatch origin must be Root.
		/// ## Parameters
		///
		/// - `stash`: The stash account to be unstaked.
		/// - `num_slashing_spans`: **Deprecated**. This parameter is retained for backward
		/// compatibility. It no longer has any effect.
		#[pallet::call_index(15)]
		#[pallet::weight(T::WeightInfo::force_unstake())]
		pub fn force_unstake(
			origin: OriginFor<T>,
			stash: T::AccountId,
			_num_slashing_spans: u32,
		) -> DispatchResult {
			ensure_root(origin)?;

			// Remove all staking-related information and lock.
			Self::kill_stash(&stash)?;

			Ok(())
		}

		/// Force there to be a new era at the end of sessions indefinitely.
		///
		/// The dispatch origin must be Root.
		///
		/// # Warning
		///
		/// The election process starts multiple blocks before the end of the era.
		/// If this is called just before a new era is triggered, the election process may not
		/// have enough blocks to get a result.
		#[pallet::call_index(16)]
		#[pallet::weight(T::WeightInfo::force_new_era_always())]
		pub fn force_new_era_always(origin: OriginFor<T>) -> DispatchResult {
			ensure_root(origin)?;
			Self::set_force_era(Forcing::ForceAlways);
			Ok(())
		}

		/// Cancels scheduled slashes for a given era before they are applied.
		///
		/// This function allows `T::AdminOrigin` to selectively remove pending slashes from
		/// the `UnappliedSlashes` storage, preventing their enactment.
		///
		/// ## Parameters
		/// - `era`: The staking era for which slashes were deferred.
		/// - `slash_keys`: A list of slash keys identifying the slashes to remove. This is a tuple
		/// of `(stash, slash_fraction, page_index)`.
		#[pallet::call_index(17)]
		#[pallet::weight(T::WeightInfo::cancel_deferred_slash(slash_keys.len() as u32))]
		pub fn cancel_deferred_slash(
			origin: OriginFor<T>,
			era: EraIndex,
			slash_keys: Vec<(T::AccountId, Perbill, u32)>,
		) -> DispatchResult {
			T::AdminOrigin::ensure_origin(origin)?;
			ensure!(!slash_keys.is_empty(), Error::<T>::EmptyTargets);

			// Remove the unapplied slashes.
			slash_keys.into_iter().for_each(|i| {
				UnappliedSlashes::<T>::take(&era, &i).map(|unapplied_slash| {
					Self::deposit_event(Event::<T>::SlashCancelled {
						slash_era: era,
						slash_key: i,
						payout: unapplied_slash.payout,
					});
				});
			});
			Ok(())
		}

		/// Pay out next page of the stakers behind a validator for the given era.
		///
		/// - `validator_stash` is the stash account of the validator.
		/// - `era` may be any era between `[current_era - history_depth; current_era]`.
		///
		/// The origin of this call must be _Signed_. Any account can call this function, even if
		/// it is not one of the stakers.
		///
		/// The reward payout could be paged in case there are too many nominators backing the
		/// `validator_stash`. This call will payout unpaid pages in an ascending order. To claim a
		/// specific page, use `payout_stakers_by_page`.`
		///
		/// If all pages are claimed, it returns an error `InvalidPage`.
		#[pallet::call_index(18)]
		#[pallet::weight(T::WeightInfo::payout_stakers_alive_staked(T::MaxExposurePageSize::get()))]
		pub fn payout_stakers(
			origin: OriginFor<T>,
			validator_stash: T::AccountId,
			era: EraIndex,
		) -> DispatchResultWithPostInfo {
			ensure_signed(origin)?;

			Self::do_payout_stakers(validator_stash, era)
		}

		/// Rebond a portion of the stash scheduled to be unlocked.
		///
		/// The dispatch origin must be signed by the controller.
		#[pallet::call_index(19)]
		#[pallet::weight(T::WeightInfo::rebond(T::MaxUnlockingChunks::get() as u32))]
		pub fn rebond(
			origin: OriginFor<T>,
			#[pallet::compact] value: BalanceOf<T>,
		) -> DispatchResultWithPostInfo {
			let controller = ensure_signed(origin)?;
			let ledger = Self::ledger(Controller(controller))?;

			ensure!(!T::Filter::contains(&ledger.stash), Error::<T>::Restricted);
			ensure!(!ledger.unlocking.is_empty(), Error::<T>::NoUnlockChunk);

			let initial_unlocking = ledger.unlocking.len() as u32;
			let (ledger, rebonded_value) = ledger.rebond(value);
			// Last check: the new active amount of ledger must be more than ED.
			ensure!(
				ledger.active >= asset::existential_deposit::<T>(),
				Error::<T>::InsufficientBond
			);

			Self::deposit_event(Event::<T>::Bonded {
				stash: ledger.stash.clone(),
				amount: rebonded_value,
			});

			let stash = ledger.stash.clone();
			let final_unlocking = ledger.unlocking.len();

			// NOTE: ledger must be updated prior to calling `Self::weight_of`.
			ledger.update()?;
			if T::VoterList::contains(&stash) {
				let _ = T::VoterList::on_update(&stash, Self::weight_of(&stash));
			}

			let removed_chunks = 1u32 // for the case where the last iterated chunk is not removed
				.saturating_add(initial_unlocking)
				.saturating_sub(final_unlocking as u32);
			Ok(Some(T::WeightInfo::rebond(removed_chunks)).into())
		}

		/// Remove all data structures concerning a staker/stash once it is at a state where it can
		/// be considered `dust` in the staking system. The requirements are:
		///
		/// 1. the `total_balance` of the stash is below existential deposit.
		/// 2. or, the `ledger.total` of the stash is below existential deposit.
		/// 3. or, existential deposit is zero and either `total_balance` or `ledger.total` is zero.
		///
		/// The former can happen in cases like a slash; the latter when a fully unbonded account
		/// is still receiving staking rewards in `RewardDestination::Staked`.
		///
		/// It can be called by anyone, as long as `stash` meets the above requirements.
		///
		/// Refunds the transaction fees upon successful execution.
		///
		/// ## Parameters
		///
		/// - `stash`: The stash account to be reaped.
		/// - `num_slashing_spans`: **Deprecated**. This parameter is retained for backward
		/// compatibility. It no longer has any effect.
		#[pallet::call_index(20)]
		#[pallet::weight(T::WeightInfo::reap_stash())]
		pub fn reap_stash(
			origin: OriginFor<T>,
			stash: T::AccountId,
			_num_slashing_spans: u32,
		) -> DispatchResultWithPostInfo {
			let _ = ensure_signed(origin)?;

			// virtual stakers should not be allowed to be reaped.
			ensure!(!Self::is_virtual_staker(&stash), Error::<T>::VirtualStakerNotAllowed);

			let ed = asset::existential_deposit::<T>();
			let origin_balance = asset::total_balance::<T>(&stash);
			let ledger_total =
				Self::ledger(Stash(stash.clone())).map(|l| l.total).unwrap_or_default();
			let reapable = origin_balance < ed ||
				origin_balance.is_zero() ||
				ledger_total < ed ||
				ledger_total.is_zero();
			ensure!(reapable, Error::<T>::FundedTarget);

			// Remove all staking-related information and lock.
			Self::kill_stash(&stash)?;

			Ok(Pays::No.into())
		}

		/// Remove the given nominations from the calling validator.
		///
		/// Effects will be felt at the beginning of the next era.
		///
		/// The dispatch origin for this call must be _Signed_ by the controller, not the stash.
		///
		/// - `who`: A list of nominator stash accounts who are nominating this validator which
		///   should no longer be nominating this validator.
		///
		/// Note: Making this call only makes sense if you first set the validator preferences to
		/// block any further nominations.
		#[pallet::call_index(21)]
		#[pallet::weight(T::WeightInfo::kick(who.len() as u32))]
		pub fn kick(origin: OriginFor<T>, who: Vec<AccountIdLookupOf<T>>) -> DispatchResult {
			let controller = ensure_signed(origin)?;
			let ledger = Self::ledger(Controller(controller))?;
			let stash = &ledger.stash;

			for nom_stash in who
				.into_iter()
				.map(T::Lookup::lookup)
				.collect::<Result<Vec<T::AccountId>, _>>()?
				.into_iter()
			{
				Nominators::<T>::mutate(&nom_stash, |maybe_nom| {
					if let Some(ref mut nom) = maybe_nom {
						if let Some(pos) = nom.targets.iter().position(|v| v == stash) {
							nom.targets.swap_remove(pos);
							Self::deposit_event(Event::<T>::Kicked {
								nominator: nom_stash.clone(),
								stash: stash.clone(),
							});
						}
					}
				});
			}

			Ok(())
		}

		/// Update the various staking configurations .
		///
		/// * `min_nominator_bond`: The minimum active bond needed to be a nominator.
		/// * `min_validator_bond`: The minimum active bond needed to be a validator.
		/// * `max_nominator_count`: The max number of users who can be a nominator at once. When
		///   set to `None`, no limit is enforced.
		/// * `max_validator_count`: The max number of users who can be a validator at once. When
		///   set to `None`, no limit is enforced.
		/// * `chill_threshold`: The ratio of `max_nominator_count` or `max_validator_count` which
		///   should be filled in order for the `chill_other` transaction to work.
		/// * `min_commission`: The minimum amount of commission that each validators must maintain.
		///   This is checked only upon calling `validate`. Existing validators are not affected.
		///
		/// RuntimeOrigin must be Root to call this function.
		///
		/// NOTE: Existing nominators and validators will not be affected by this update.
		/// to kick people under the new limits, `chill_other` should be called.
		// We assume the worst case for this call is either: all items are set or all items are
		// removed.
		#[pallet::call_index(22)]
		#[pallet::weight(
			T::WeightInfo::set_staking_configs_all_set()
				.max(T::WeightInfo::set_staking_configs_all_remove())
		)]
		pub fn set_staking_configs(
			origin: OriginFor<T>,
			min_nominator_bond: ConfigOp<BalanceOf<T>>,
			min_validator_bond: ConfigOp<BalanceOf<T>>,
			max_nominator_count: ConfigOp<u32>,
			max_validator_count: ConfigOp<u32>,
			chill_threshold: ConfigOp<Percent>,
			min_commission: ConfigOp<Perbill>,
			max_staked_rewards: ConfigOp<Percent>,
		) -> DispatchResult {
			ensure_root(origin)?;

			macro_rules! config_op_exp {
				($storage:ty, $op:ident) => {
					match $op {
						ConfigOp::Noop => (),
						ConfigOp::Set(v) => <$storage>::put(v),
						ConfigOp::Remove => <$storage>::kill(),
					}
				};
			}

			config_op_exp!(MinNominatorBond<T>, min_nominator_bond);
			config_op_exp!(MinValidatorBond<T>, min_validator_bond);
			config_op_exp!(MaxNominatorsCount<T>, max_nominator_count);
			config_op_exp!(MaxValidatorsCount<T>, max_validator_count);
			config_op_exp!(ChillThreshold<T>, chill_threshold);
			config_op_exp!(MinCommission<T>, min_commission);
			config_op_exp!(MaxStakedRewards<T>, max_staked_rewards);
			Ok(())
		}
		/// Declare a `controller` to stop participating as either a validator or nominator.
		///
		/// Effects will be felt at the beginning of the next era.
		///
		/// The dispatch origin for this call must be _Signed_, but can be called by anyone.
		///
		/// If the caller is the same as the controller being targeted, then no further checks are
		/// enforced, and this function behaves just like `chill`.
		///
		/// If the caller is different than the controller being targeted, the following conditions
		/// must be met:
		///
		/// * `controller` must belong to a nominator who has become non-decodable,
		///
		/// Or:
		///
		/// * A `ChillThreshold` must be set and checked which defines how close to the max
		///   nominators or validators we must reach before users can start chilling one-another.
		/// * A `MaxNominatorCount` and `MaxValidatorCount` must be set which is used to determine
		///   how close we are to the threshold.
		/// * A `MinNominatorBond` and `MinValidatorBond` must be set and checked, which determines
		///   if this is a person that should be chilled because they have not met the threshold
		///   bond required.
		///
		/// This can be helpful if bond requirements are updated, and we need to remove old users
		/// who do not satisfy these requirements.
		#[pallet::call_index(23)]
		#[pallet::weight(T::WeightInfo::chill_other())]
		pub fn chill_other(origin: OriginFor<T>, stash: T::AccountId) -> DispatchResult {
			// Anyone can call this function.
			let caller = ensure_signed(origin)?;
			let ledger = Self::ledger(Stash(stash.clone()))?;
			let controller = ledger
				.controller()
				.defensive_proof(
					"Ledger's controller field didn't exist. The controller should have been fetched using StakingLedger.",
				)
				.ok_or(Error::<T>::NotController)?;

			// In order for one user to chill another user, the following conditions must be met:
			//
			// * `controller` belongs to a nominator who has become non-decodable,
			//
			// Or
			//
			// * A `ChillThreshold` is set which defines how close to the max nominators or
			//   validators we must reach before users can start chilling one-another.
			// * A `MaxNominatorCount` and `MaxValidatorCount` which is used to determine how close
			//   we are to the threshold.
			// * A `MinNominatorBond` and `MinValidatorBond` which is the final condition checked to
			//   determine this is a person that should be chilled because they have not met the
			//   threshold bond required.
			//
			// Otherwise, if caller is the same as the controller, this is just like `chill`.

			if Nominators::<T>::contains_key(&stash) && Nominators::<T>::get(&stash).is_none() {
				Self::chill_stash(&stash);
				return Ok(());
			}

			if caller != controller {
				let threshold = ChillThreshold::<T>::get().ok_or(Error::<T>::CannotChillOther)?;
				let min_active_bond = if Nominators::<T>::contains_key(&stash) {
					let max_nominator_count =
						MaxNominatorsCount::<T>::get().ok_or(Error::<T>::CannotChillOther)?;
					let current_nominator_count = Nominators::<T>::count();
					ensure!(
						threshold * max_nominator_count < current_nominator_count,
						Error::<T>::CannotChillOther
					);
					MinNominatorBond::<T>::get()
				} else if Validators::<T>::contains_key(&stash) {
					let max_validator_count =
						MaxValidatorsCount::<T>::get().ok_or(Error::<T>::CannotChillOther)?;
					let current_validator_count = Validators::<T>::count();
					ensure!(
						threshold * max_validator_count < current_validator_count,
						Error::<T>::CannotChillOther
					);
					MinValidatorBond::<T>::get()
				} else {
					Zero::zero()
				};

				ensure!(ledger.active < min_active_bond, Error::<T>::CannotChillOther);
			}

			Self::chill_stash(&stash);
			Ok(())
		}

		/// Force a validator to have at least the minimum commission. This will not affect a
		/// validator who already has a commission greater than or equal to the minimum. Any account
		/// can call this.
		#[pallet::call_index(24)]
		#[pallet::weight(T::WeightInfo::force_apply_min_commission())]
		pub fn force_apply_min_commission(
			origin: OriginFor<T>,
			validator_stash: T::AccountId,
		) -> DispatchResult {
			ensure_signed(origin)?;
			let min_commission = MinCommission::<T>::get();
			Validators::<T>::try_mutate_exists(validator_stash, |maybe_prefs| {
				maybe_prefs
					.as_mut()
					.map(|prefs| {
						(prefs.commission < min_commission)
							.then(|| prefs.commission = min_commission)
					})
					.ok_or(Error::<T>::NotStash)
			})?;
			Ok(())
		}

		/// Sets the minimum amount of commission that each validators must maintain.
		///
		/// This call has lower privilege requirements than `set_staking_config` and can be called
		/// by the `T::AdminOrigin`. Root can always call this.
		#[pallet::call_index(25)]
		#[pallet::weight(T::WeightInfo::set_min_commission())]
		pub fn set_min_commission(origin: OriginFor<T>, new: Perbill) -> DispatchResult {
			T::AdminOrigin::ensure_origin(origin)?;
			MinCommission::<T>::put(new);
			Ok(())
		}

		/// Pay out a page of the stakers behind a validator for the given era and page.
		///
		/// - `validator_stash` is the stash account of the validator.
		/// - `era` may be any era between `[current_era - history_depth; current_era]`.
		/// - `page` is the page index of nominators to pay out with value between 0 and
		///   `num_nominators / T::MaxExposurePageSize`.
		///
		/// The origin of this call must be _Signed_. Any account can call this function, even if
		/// it is not one of the stakers.
		///
		/// If a validator has more than [`Config::MaxExposurePageSize`] nominators backing
		/// them, then the list of nominators is paged, with each page being capped at
		/// [`Config::MaxExposurePageSize`.] If a validator has more than one page of nominators,
		/// the call needs to be made for each page separately in order for all the nominators
		/// backing a validator to receive the reward. The nominators are not sorted across pages
		/// and so it should not be assumed the highest staker would be on the topmost page and vice
		/// versa. If rewards are not claimed in [`Config::HistoryDepth`] eras, they are lost.
		#[pallet::call_index(26)]
		#[pallet::weight(T::WeightInfo::payout_stakers_alive_staked(T::MaxExposurePageSize::get()))]
		pub fn payout_stakers_by_page(
			origin: OriginFor<T>,
			validator_stash: T::AccountId,
			era: EraIndex,
			page: Page,
		) -> DispatchResultWithPostInfo {
			ensure_signed(origin)?;
			Self::do_payout_stakers_by_page(validator_stash, era, page)
		}

		/// Migrates an account's `RewardDestination::Controller` to
		/// `RewardDestination::Account(controller)`.
		///
		/// Effects will be felt instantly (as soon as this function is completed successfully).
		///
		/// This will waive the transaction fee if the `payee` is successfully migrated.
		#[pallet::call_index(27)]
		#[pallet::weight(T::WeightInfo::update_payee())]
		pub fn update_payee(
			origin: OriginFor<T>,
			controller: T::AccountId,
		) -> DispatchResultWithPostInfo {
			let _ = ensure_signed(origin)?;
			let ledger = Self::ledger(StakingAccount::Controller(controller.clone()))?;

			ensure!(
				(Payee::<T>::get(&ledger.stash) == {
					#[allow(deprecated)]
					Some(RewardDestination::Controller)
				}),
				Error::<T>::NotController
			);

			let _ = ledger
				.set_payee(RewardDestination::Account(controller))
				.defensive_proof("ledger should have been previously retrieved from storage.")?;

			Ok(Pays::No.into())
		}

		/// Updates a batch of controller accounts to their corresponding stash account if they are
		/// not the same. Ignores any controller accounts that do not exist, and does not operate if
		/// the stash and controller are already the same.
		///
		/// Effects will be felt instantly (as soon as this function is completed successfully).
		///
		/// The dispatch origin must be `T::AdminOrigin`.
		#[pallet::call_index(28)]
		#[pallet::weight(T::WeightInfo::deprecate_controller_batch(controllers.len() as u32))]
		pub fn deprecate_controller_batch(
			origin: OriginFor<T>,
			controllers: BoundedVec<T::AccountId, T::MaxControllersInDeprecationBatch>,
		) -> DispatchResultWithPostInfo {
			T::AdminOrigin::ensure_origin(origin)?;

			// Ignore controllers that do not exist or are already the same as stash.
			let filtered_batch_with_ledger: Vec<_> = controllers
				.iter()
				.filter_map(|controller| {
					let ledger = Self::ledger(StakingAccount::Controller(controller.clone()));
					ledger.ok().map_or(None, |ledger| {
						// If the controller `RewardDestination` is still the deprecated
						// `Controller` variant, skip deprecating this account.
						let payee_deprecated = Payee::<T>::get(&ledger.stash) == {
							#[allow(deprecated)]
							Some(RewardDestination::Controller)
						};

						if ledger.stash != *controller && !payee_deprecated {
							Some(ledger)
						} else {
							None
						}
					})
				})
				.collect();

			// Update unique pairs.
			let mut failures = 0;
			for ledger in filtered_batch_with_ledger {
				let _ = ledger.clone().set_controller_to_stash().map_err(|_| failures += 1);
			}
			Self::deposit_event(Event::<T>::ControllerBatchDeprecated { failures });

			Ok(Some(T::WeightInfo::deprecate_controller_batch(controllers.len() as u32)).into())
		}

		/// Restores the state of a ledger which is in an inconsistent state.
		///
		/// The requirements to restore a ledger are the following:
		/// * The stash is bonded; or
		/// * The stash is not bonded but it has a staking lock left behind; or
		/// * If the stash has an associated ledger and its state is inconsistent; or
		/// * If the ledger is not corrupted *but* its staking lock is out of sync.
		///
		/// The `maybe_*` input parameters will overwrite the corresponding data and metadata of the
		/// ledger associated with the stash. If the input parameters are not set, the ledger will
		/// be reset values from on-chain state.
		#[pallet::call_index(29)]
		#[pallet::weight(T::WeightInfo::restore_ledger())]
		pub fn restore_ledger(
			origin: OriginFor<T>,
			stash: T::AccountId,
			maybe_controller: Option<T::AccountId>,
			maybe_total: Option<BalanceOf<T>>,
			maybe_unlocking: Option<BoundedVec<UnlockChunk<BalanceOf<T>>, T::MaxUnlockingChunks>>,
		) -> DispatchResult {
			T::AdminOrigin::ensure_origin(origin)?;

			// cannot restore ledger for virtual stakers.
			ensure!(!Self::is_virtual_staker(&stash), Error::<T>::VirtualStakerNotAllowed);

			let current_lock = asset::staked::<T>(&stash);
			let stash_balance = asset::stakeable_balance::<T>(&stash);

			let (new_controller, new_total) = match Self::inspect_bond_state(&stash) {
				Ok(LedgerIntegrityState::Corrupted) => {
					let new_controller = maybe_controller.unwrap_or(stash.clone());

					let new_total = if let Some(total) = maybe_total {
						let new_total = total.min(stash_balance);
						// enforce hold == ledger.amount.
						asset::update_stake::<T>(&stash, new_total)?;
						new_total
					} else {
						current_lock
					};

					Ok((new_controller, new_total))
				},
				Ok(LedgerIntegrityState::CorruptedKilled) => {
					if current_lock == Zero::zero() {
						// this case needs to restore both lock and ledger, so the new total needs
						// to be given by the called since there's no way to restore the total
						// on-chain.
						ensure!(maybe_total.is_some(), Error::<T>::CannotRestoreLedger);
						Ok((
							stash.clone(),
							maybe_total.expect("total exists as per the check above; qed."),
						))
					} else {
						Ok((stash.clone(), current_lock))
					}
				},
				Ok(LedgerIntegrityState::LockCorrupted) => {
					// ledger is not corrupted but its locks are out of sync. In this case, we need
					// to enforce a new ledger.total and staking lock for this stash.
					let new_total =
						maybe_total.ok_or(Error::<T>::CannotRestoreLedger)?.min(stash_balance);
					asset::update_stake::<T>(&stash, new_total)?;

					Ok((stash.clone(), new_total))
				},
				Err(Error::<T>::BadState) => {
					// the stash and ledger do not exist but lock is lingering.
					asset::kill_stake::<T>(&stash)?;
					ensure!(
						Self::inspect_bond_state(&stash) == Err(Error::<T>::NotStash),
						Error::<T>::BadState
					);

					return Ok(());
				},
				Ok(LedgerIntegrityState::Ok) | Err(_) => Err(Error::<T>::CannotRestoreLedger),
			}?;

			// re-bond stash and controller tuple.
			Bonded::<T>::insert(&stash, &new_controller);

			// resoter ledger state.
			let mut ledger = StakingLedger::<T>::new(stash.clone(), new_total);
			ledger.controller = Some(new_controller);
			ledger.unlocking = maybe_unlocking.unwrap_or_default();
			ledger.update()?;

			ensure!(
				Self::inspect_bond_state(&stash) == Ok(LedgerIntegrityState::Ok),
				Error::<T>::BadState
			);
			Ok(())
		}

		/// Migrates permissionlessly a stash from locks to holds.
		///
		/// This removes the old lock on the stake and creates a hold on it atomically. If all
		/// stake cannot be held, the best effort is made to hold as much as possible. The remaining
		/// stake is removed from the ledger.
		///
		/// The fee is waived if the migration is successful.
		#[pallet::call_index(30)]
		#[pallet::weight(T::WeightInfo::migrate_currency())]
		pub fn migrate_currency(
			origin: OriginFor<T>,
			stash: T::AccountId,
		) -> DispatchResultWithPostInfo {
			let _ = ensure_signed(origin)?;
			Self::do_migrate_currency(&stash)?;

			// Refund the transaction fee if successful.
			Ok(Pays::No.into())
		}

		/// Manually applies a deferred slash for a given era.
		///
		/// Normally, slashes are automatically applied shortly after the start of the `slash_era`.
		/// This function exists as a **fallback mechanism** in case slashes were not applied due to
		/// unexpected reasons. It allows anyone to manually apply an unapplied slash.
		///
		/// ## Parameters
		/// - `slash_era`: The staking era in which the slash was originally scheduled.
		/// - `slash_key`: A unique identifier for the slash, represented as a tuple:
		///   - `stash`: The stash account of the validator being slashed.
		///   - `slash_fraction`: The fraction of the stake that was slashed.
		///   - `page_index`: The index of the exposure page being processed.
		///
		/// ## Behavior
		/// - The function is **permissionless**—anyone can call it.
		/// - The `slash_era` **must be the current era or a past era**. If it is in the future, the
		///   call fails with `EraNotStarted`.
		/// - The fee is waived if the slash is successfully applied.
		///
		/// ## Future Improvement
		/// - Implement an **off-chain worker (OCW) task** to automatically apply slashes when there
		///   is unused block space, improving efficiency.
		#[pallet::call_index(31)]
		#[pallet::weight(T::WeightInfo::apply_slash())]
		pub fn apply_slash(
			origin: OriginFor<T>,
			slash_era: EraIndex,
			slash_key: (T::AccountId, Perbill, u32),
		) -> DispatchResultWithPostInfo {
			let _ = ensure_signed(origin)?;
			let active_era = ActiveEra::<T>::get().map(|a| a.index).unwrap_or_default();
			ensure!(slash_era <= active_era, Error::<T>::EraNotStarted);
			let unapplied_slash = UnappliedSlashes::<T>::take(&slash_era, &slash_key)
				.ok_or(Error::<T>::InvalidSlashRecord)?;
			slashing::apply_slash::<T>(unapplied_slash, slash_era);

			Ok(Pays::No.into())
		}

		/// Adjusts the staking ledger by withdrawing any excess staked amount.
		///
		/// This function corrects cases where a user's recorded stake in the ledger
		/// exceeds their actual staked funds. This situation can arise due to cases such as
		/// external slashing by another pallet, leading to an inconsistency between the ledger
		/// and the actual stake.
		#[pallet::call_index(32)]
		#[pallet::weight(T::DbWeight::get().reads_writes(2, 1))]
		pub fn withdraw_overstake(origin: OriginFor<T>, stash: T::AccountId) -> DispatchResult {
			use sp_runtime::Saturating;
			let _ = ensure_signed(origin)?;

			let ledger = Self::ledger(Stash(stash.clone()))?;
			let actual_stake = asset::staked::<T>(&stash);
			let force_withdraw_amount = ledger.total.defensive_saturating_sub(actual_stake);

			// ensure there is something to force unstake.
			ensure!(!force_withdraw_amount.is_zero(), Error::<T>::BoundNotMet);

			// we ignore if active is 0. It implies the locked amount is not actively staked. The
			// account can still get away from potential slash, but we can't do much better here.
			StakingLedger {
				total: actual_stake,
				active: ledger.active.saturating_sub(force_withdraw_amount),
				..ledger
			}
			.update()?;

			Self::deposit_event(Event::<T>::Withdrawn { stash, amount: force_withdraw_amount });

			Ok(())
		}
	}
}<|MERGE_RESOLUTION|>--- conflicted
+++ resolved
@@ -60,14 +60,6 @@
 
 mod impls;
 
-<<<<<<< HEAD
-// The speculative number of spans are used as an input of the weight annotation of
-// [`Call::unbond`], as the post dispatch weight may depend on the number of slashing span on the
-// account which is not provided as an input. The value set should be conservative but sensible.
-pub const SPECULATIVE_NUM_SPANS: u32 = 32;
-
-=======
->>>>>>> c4ba6e02
 #[frame_support::pallet]
 pub mod pallet {
 	use core::ops::Deref;
@@ -783,26 +775,6 @@
 	pub type NominatorSlashInEra<T: Config> =
 		StorageDoubleMap<_, Twox64Concat, EraIndex, Twox64Concat, T::AccountId, BalanceOf<T>>;
 
-<<<<<<< HEAD
-	/// Slashing spans for stash accounts.
-	#[pallet::storage]
-	#[pallet::unbounded]
-	pub type SlashingSpans<T: Config> =
-		StorageMap<_, Twox64Concat, T::AccountId, slashing::SlashingSpans>;
-
-	/// Records information about the maximum slash of a stash within a slashing span,
-	/// as well as how much reward has been paid out.
-	#[pallet::storage]
-	pub type SpanSlash<T: Config> = StorageMap<
-		_,
-		Twox64Concat,
-		(T::AccountId, slashing::SpanIndex),
-		slashing::SpanRecord<BalanceOf<T>>,
-		ValueQuery,
-	>;
-
-=======
->>>>>>> c4ba6e02
 	/// The threshold for when users can start calling `chill_other` for other validators /
 	/// nominators. The threshold is compared to the actual number of validators / nominators
 	/// (`CountFor*`) in the system compared to the configured max (`Max*Count`).
