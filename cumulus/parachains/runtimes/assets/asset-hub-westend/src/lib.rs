--- conflicted
+++ resolved
@@ -24,12 +24,9 @@
 #[cfg(feature = "std")]
 include!(concat!(env!("OUT_DIR"), "/wasm_binary.rs"));
 
-<<<<<<< HEAD
 pub mod bridge_common_config;
+mod bridge_to_ethereum_config;
 pub mod bridge_to_rococo_config;
-=======
-mod bridge_to_ethereum_config;
->>>>>>> aff59a4a
 mod genesis_config_presets;
 mod weights;
 pub mod xcm_config;
@@ -2383,16 +2380,28 @@
 			};
 
 			impl BridgeRelayersConfig<bridge_common_config::BridgeRelayersInstance> for Runtime {
+				fn bench_reward() -> Self::Reward {
+					bp_relayers::RewardsAccountParams::new(
+						bp_messages::HashedLaneId::default(),
+						*b"test",
+						bp_relayers::RewardsAccountOwner::ThisChain
+					).into()
+				}
+
 				fn prepare_rewards_account(
-					account_params: pallet_bridge_relayers::RewardsAccountParams<<Self as pallet_bridge_relayers::Config<bridge_common_config::BridgeRelayersInstance>>::LaneId>,
+					reward_kind: Self::Reward,
 					reward: Balance,
-				) {
-					let rewards_account = pallet_bridge_relayers::PayRewardFromAccount::<
+				) -> Option<pallet_bridge_relayers::BeneficiaryOf<Runtime, bridge_common_config::BridgeRelayersInstance>> {
+					let bridge_common_config::BridgeReward::RococoWestend(reward_kind) = reward_kind;
+					let rewards_account = bp_relayers::PayRewardFromAccount::<
 						Balances,
 						AccountId,
-						<Self as pallet_bridge_relayers::Config<bridge_common_config::BridgeRelayersInstance>>::LaneId,
-					>::rewards_account(account_params);
-					<Runtime as BridgeRelayersConfig<bridge_common_config::BridgeRelayersInstance>>::deposit_account(rewards_account, reward);
+						bp_messages::HashedLaneId,
+						u128,
+					>::rewards_account(reward_kind);
+					Self::deposit_account(rewards_account, reward);
+
+					None
 				}
 
 				fn deposit_account(account: AccountId, balance: Balance) {
@@ -2425,10 +2434,12 @@
 					let bridged_chain_id =<Self as pallet_bridge_messages::Config<bridge_to_rococo_config::WithAssetHubRococoMessagesInstance>>::BridgedChain::ID;
 					pallet_bridge_relayers::Pallet::<Runtime, bridge_common_config::BridgeRelayersInstance>::relayer_reward(
 						relayer,
-						pallet_bridge_relayers::RewardsAccountParams::new(
-							bench_lane_id,
-							bridged_chain_id,
-							pallet_bridge_relayers::RewardsAccountOwner::BridgedChain
+						bridge_common_config::BridgeReward::RococoWestend(
+							bp_relayers::RewardsAccountParams::new(
+								bench_lane_id,
+								bridged_chain_id,
+								bp_relayers::RewardsAccountOwner::BridgedChain
+							)
 						)
 					).is_some()
 				}
