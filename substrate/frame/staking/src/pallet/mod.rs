--- conflicted
+++ resolved
@@ -690,21 +690,13 @@
 
 	/// All unapplied slashes that are queued for later.
 	#[pallet::storage]
-<<<<<<< HEAD
-	#[pallet::unbounded]
-=======
->>>>>>> 5c9fda56
 	pub type UnappliedSlashes<T: Config> = StorageDoubleMap<
 		_,
 		Twox64Concat,
 		EraIndex,
 		Twox64Concat,
-<<<<<<< HEAD
-		(T::AccountId, Perbill, u32), // Second key: (Validator, slash_fraction, Page Index)
-=======
 		// Unique key for unapplied slashes: (validator, slash fraction, page index).
 		(T::AccountId, Perbill, u32),
->>>>>>> 5c9fda56
 		UnappliedSlash<T>,
 		OptionQuery,
 	>;
@@ -1981,27 +1973,6 @@
 		#[pallet::weight(T::WeightInfo::cancel_deferred_slash(slash_keys.len() as u32))]
 		pub fn cancel_deferred_slash(
 			origin: OriginFor<T>,
-<<<<<<< HEAD
-			_era: EraIndex,
-			slash_indices: Vec<u32>,
-		) -> DispatchResult {
-			T::AdminOrigin::ensure_origin(origin)?;
-
-			ensure!(!slash_indices.is_empty(), Error::<T>::EmptyTargets);
-			ensure!(is_sorted_and_unique(&slash_indices), Error::<T>::NotSortedAndUnique);
-
-			// todo(ank4n): Refactor this to take vec of (stash, page), and kill `UnappliedSlashes`.
-			// let mut unapplied = UnappliedSlashes::<T>::get(&era);
-			// let last_item = slash_indices[slash_indices.len() - 1];
-			// ensure!((last_item as usize) < unapplied.len(), Error::<T>::InvalidSlashIndex);
-			//
-			// for (removed, index) in slash_indices.into_iter().enumerate() {
-			// 	let index = (index as usize) - removed;
-			// 	unapplied.remove(index);
-			// }
-			//
-			// UnappliedSlashes::<T>::insert(&era, &unapplied);
-=======
 			era: EraIndex,
 			slash_keys: Vec<(T::AccountId, Perbill, u32)>,
 		) -> DispatchResult {
@@ -2018,7 +1989,6 @@
 					});
 				});
 			});
->>>>>>> 5c9fda56
 			Ok(())
 		}
 
