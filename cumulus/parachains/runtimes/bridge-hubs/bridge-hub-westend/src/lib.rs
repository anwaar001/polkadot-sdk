--- conflicted
+++ resolved
@@ -120,40 +120,25 @@
 pub type BlockId = generic::BlockId<Block>;
 
 /// The TransactionExtension to the basic transaction logic.
-<<<<<<< HEAD
-pub type TxExtension = (
-	// `Debug` is implemented for tuple of at most 12 elements, so we group extensions.
-	(frame_system::AuthorizeCall<Runtime>, frame_system::CheckNonZeroSender<Runtime>),
-	frame_system::CheckSpecVersion<Runtime>,
-	frame_system::CheckTxVersion<Runtime>,
-	frame_system::CheckGenesis<Runtime>,
-	frame_system::CheckEra<Runtime>,
-	frame_system::CheckNonce<Runtime>,
-	frame_system::CheckWeight<Runtime>,
-	pallet_transaction_payment::ChargeTransactionPayment<Runtime>,
-	BridgeRejectObsoleteHeadersAndMessages,
-	(bridge_to_rococo_config::OnBridgeHubWestendRefundBridgeHubRococoMessages,),
-	frame_metadata_hash_extension::CheckMetadataHash<Runtime>,
-	cumulus_primitives_storage_weight_reclaim::StorageWeightReclaim<Runtime>,
-);
-=======
 pub type TxExtension = cumulus_pallet_weight_reclaim::StorageWeightReclaim<
 	Runtime,
 	(
-		frame_system::CheckNonZeroSender<Runtime>,
-		frame_system::CheckSpecVersion<Runtime>,
-		frame_system::CheckTxVersion<Runtime>,
-		frame_system::CheckGenesis<Runtime>,
-		frame_system::CheckEra<Runtime>,
-		frame_system::CheckNonce<Runtime>,
-		frame_system::CheckWeight<Runtime>,
+		(
+			frame_system::AuthorizeCall<Runtime>,
+			frame_system::CheckNonZeroSender<Runtime>,
+			frame_system::CheckSpecVersion<Runtime>,
+			frame_system::CheckTxVersion<Runtime>,
+			frame_system::CheckGenesis<Runtime>,
+			frame_system::CheckEra<Runtime>,
+			frame_system::CheckNonce<Runtime>,
+			frame_system::CheckWeight<Runtime>,
+		),
 		pallet_transaction_payment::ChargeTransactionPayment<Runtime>,
 		BridgeRejectObsoleteHeadersAndMessages,
 		(bridge_to_rococo_config::OnBridgeHubWestendRefundBridgeHubRococoMessages,),
 		frame_metadata_hash_extension::CheckMetadataHash<Runtime>,
 	),
 >;
->>>>>>> 10b77c95
 
 /// Unchecked extrinsic type as expected by this runtime.
 pub type UncheckedExtrinsic =
@@ -1400,40 +1385,23 @@
 		use bp_polkadot_core::SuffixedCommonTransactionExtensionExt;
 
 		sp_io::TestExternalities::default().execute_with(|| {
-<<<<<<< HEAD
-            frame_system::BlockHash::<Runtime>::insert(BlockNumber::zero(), Hash::default());
-            let payload: TxExtension = (
-				(
-					frame_system::AuthorizeCall::new(),
-					frame_system::CheckNonZeroSender::new(),
-				),
-                frame_system::CheckSpecVersion::new(),
-                frame_system::CheckTxVersion::new(),
-                frame_system::CheckGenesis::new(),
-                frame_system::CheckEra::from(Era::Immortal),
-                frame_system::CheckNonce::from(10),
-                frame_system::CheckWeight::new(),
-                pallet_transaction_payment::ChargeTransactionPayment::from(10),
-                BridgeRejectObsoleteHeadersAndMessages,
-                (
-                    bridge_to_rococo_config::OnBridgeHubWestendRefundBridgeHubRococoMessages::default(),
-                ),
-=======
 			frame_system::BlockHash::<Runtime>::insert(BlockNumber::zero(), Hash::default());
 			let payload: TxExtension = (
-				frame_system::CheckNonZeroSender::new(),
-				frame_system::CheckSpecVersion::new(),
-				frame_system::CheckTxVersion::new(),
-				frame_system::CheckGenesis::new(),
-				frame_system::CheckEra::from(Era::Immortal),
-				frame_system::CheckNonce::from(10),
-				frame_system::CheckWeight::new(),
+				(
+					frame_system::AuthorizeCall::<Runtime>::new(),
+					frame_system::CheckNonZeroSender::new(),
+					frame_system::CheckSpecVersion::new(),
+					frame_system::CheckTxVersion::new(),
+					frame_system::CheckGenesis::new(),
+					frame_system::CheckEra::from(Era::Immortal),
+					frame_system::CheckNonce::from(10),
+					frame_system::CheckWeight::new(),
+				),
 				pallet_transaction_payment::ChargeTransactionPayment::from(10),
 				BridgeRejectObsoleteHeadersAndMessages,
 				(
 					bridge_to_rococo_config::OnBridgeHubWestendRefundBridgeHubRococoMessages::default(),
 				),
->>>>>>> 10b77c95
 				frame_metadata_hash_extension::CheckMetadataHash::new(false),
 			).into();
 
