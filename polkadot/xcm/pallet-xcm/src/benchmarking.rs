// Copyright (C) Parity Technologies (UK) Ltd.
// This file is part of Polkadot.

// Polkadot is free software: you can redistribute it and/or modify
// it under the terms of the GNU General Public License as published by
// the Free Software Foundation, either version 3 of the License, or
// (at your option) any later version.

// Polkadot is distributed in the hope that it will be useful,
// but WITHOUT ANY WARRANTY; without even the implied warranty of
// MERCHANTABILITY or FITNESS FOR A PARTICULAR PURPOSE.  See the
// GNU General Public License for more details.

// You should have received a copy of the GNU General Public License
// along with Polkadot.  If not, see <http://www.gnu.org/licenses/>.

use super::*;
use bounded_collections::{ConstU32, WeakBoundedVec};
use frame_benchmarking::{benchmarks, whitelisted_caller, BenchmarkError, BenchmarkResult};
use frame_support::{traits::Currency, weights::Weight};
use frame_system::RawOrigin;
use sp_std::prelude::*;
use xcm::{latest::prelude::*, v2};

type RuntimeOrigin<T> = <T as frame_system::Config>::RuntimeOrigin;

// existential deposit multiplier
const ED_MULTIPLIER: u32 = 100;

/// Pallet we're benchmarking here.
pub struct Pallet<T: Config>(crate::Pallet<T>);

/// Trait that must be implemented by runtime to be able to benchmark pallet properly.
pub trait Config: crate::Config {
	/// A `Location` that can be reached via `XcmRouter`. Used only in benchmarks.
	///
	/// If `None`, the benchmarks that depend on a reachable destination will be skipped.
	fn reachable_dest() -> Option<Location> {
		None
	}

	/// A `(Asset, Location)` pair representing asset and the destination it can be
	/// teleported to. Used only in benchmarks.
	///
	/// Implementation should also make sure `dest` is reachable/connected.
	///
<<<<<<< HEAD
	/// If `None`, the benchmarks that depend on this will be skipped.
	fn teleportable_asset_and_dest() -> Option<(Asset, Location)> {
=======
	/// If `None`, the benchmarks that depend on this will default to `Weight::MAX`.
	fn teleportable_asset_and_dest() -> Option<(MultiAsset, MultiLocation)> {
>>>>>>> be500fc2
		None
	}

	/// A `(Asset, Location)` pair representing asset and the destination it can be
	/// reserve-transferred to. Used only in benchmarks.
	///
	/// Implementation should also make sure `dest` is reachable/connected.
	///
<<<<<<< HEAD
	/// If `None`, the benchmarks that depend on this will be skipped.
	fn reserve_transferable_asset_and_dest() -> Option<(Asset, Location)> {
=======
	/// If `None`, the benchmarks that depend on this will default to `Weight::MAX`.
	fn reserve_transferable_asset_and_dest() -> Option<(MultiAsset, MultiLocation)> {
>>>>>>> be500fc2
		None
	}

	/// Sets up a complex transfer (usually consisting of a teleport and reserve-based transfer), so
	/// that runtime can properly benchmark `transfer_assets()` extrinsic. Should return a tuple
	/// `(MultiAsset, u32, MultiLocation, dyn FnOnce())` representing the assets to transfer, the
	/// `u32` index of the asset to be used for fees, the destination chain for the transfer, and a
	/// `verify()` closure to verify the intended transfer side-effects.
	///
	/// Implementation should make sure the provided assets can be transacted by the runtime, there
	/// are enough balances in the involved accounts, and that `dest` is reachable/connected.
	///
	/// Used only in benchmarks.
	///
	/// If `None`, the benchmarks that depend on this will default to `Weight::MAX`.
	fn set_up_complex_asset_transfer(
	) -> Option<(MultiAssets, u32, MultiLocation, Box<dyn FnOnce()>)> {
		None
	}
}

benchmarks! {
	where_clause {
		where
			T: pallet_balances::Config,
			<T as pallet_balances::Config>::Balance: From<u128> + Into<u128>,
	}
	send {
		let send_origin =
			T::SendXcmOrigin::try_successful_origin().map_err(|_| BenchmarkError::Weightless)?;
		if T::SendXcmOrigin::try_origin(send_origin.clone()).is_err() {
			return Err(BenchmarkError::Override(BenchmarkResult::from_weight(Weight::MAX)))
		}
		let msg = Xcm(vec![ClearOrigin]);
		let versioned_dest: VersionedLocation = T::reachable_dest().ok_or(
			BenchmarkError::Override(BenchmarkResult::from_weight(Weight::MAX)),
		)?
		.into();
		let versioned_msg = VersionedXcm::from(msg);
	}: _<RuntimeOrigin<T>>(send_origin, Box::new(versioned_dest), Box::new(versioned_msg))

	teleport_assets {
		let (asset, destination) = T::teleportable_asset_and_dest().ok_or(
			BenchmarkError::Override(BenchmarkResult::from_weight(Weight::MAX)),
		)?;

		let transferred_amount = match &asset.fun {
			Fungible(amount) => *amount,
			_ => return Err(BenchmarkError::Stop("Benchmark asset not fungible")),
		}.into();
		let assets: Assets = asset.into();

		let existential_deposit = T::ExistentialDeposit::get();
		let caller = whitelisted_caller();

		// Give some multiple of the existential deposit
		let balance = existential_deposit.saturating_mul(ED_MULTIPLIER.into());
		assert!(balance >= transferred_amount);
		let _ = <pallet_balances::Pallet<T> as Currency<_>>::make_free_balance_be(&caller, balance);
		// verify initial balance
		assert_eq!(pallet_balances::Pallet::<T>::free_balance(&caller), balance);

		let send_origin = RawOrigin::Signed(caller.clone());
		let origin_location = T::ExecuteXcmOrigin::try_origin(send_origin.clone().into())
			.map_err(|_| BenchmarkError::Override(BenchmarkResult::from_weight(Weight::MAX)))?;
		if !T::XcmTeleportFilter::contains(&(origin_location, assets.clone().into_inner())) {
			return Err(BenchmarkError::Override(BenchmarkResult::from_weight(Weight::MAX)))
		}

		let recipient = [0u8; 32];
		let versioned_dest: VersionedLocation = destination.into();
		let versioned_beneficiary: VersionedLocation =
			AccountId32 { network: None, id: recipient.into() }.into();
		let versioned_assets: VersionedAssets = assets.into();
	}: _<RuntimeOrigin<T>>(send_origin.into(), Box::new(versioned_dest), Box::new(versioned_beneficiary), Box::new(versioned_assets), 0)
	verify {
		// verify balance after transfer, decreased by transferred amount (+ maybe XCM delivery fees)
		assert!(pallet_balances::Pallet::<T>::free_balance(&caller) <= balance - transferred_amount);
	}

	reserve_transfer_assets {
		let (asset, destination) = T::reserve_transferable_asset_and_dest().ok_or(
			BenchmarkError::Override(BenchmarkResult::from_weight(Weight::MAX)),
		)?;

		let transferred_amount = match &asset.fun {
			Fungible(amount) => *amount,
			_ => return Err(BenchmarkError::Stop("Benchmark asset not fungible")),
		}.into();
		let assets: Assets = asset.into();

		let existential_deposit = T::ExistentialDeposit::get();
		let caller = whitelisted_caller();

		// Give some multiple of the existential deposit
		let balance = existential_deposit.saturating_mul(ED_MULTIPLIER.into());
		assert!(balance >= transferred_amount);
		let _ = <pallet_balances::Pallet<T> as Currency<_>>::make_free_balance_be(&caller, balance);
		// verify initial balance
		assert_eq!(pallet_balances::Pallet::<T>::free_balance(&caller), balance);

		let send_origin = RawOrigin::Signed(caller.clone());
		let origin_location = T::ExecuteXcmOrigin::try_origin(send_origin.clone().into())
			.map_err(|_| BenchmarkError::Override(BenchmarkResult::from_weight(Weight::MAX)))?;
		if !T::XcmReserveTransferFilter::contains(&(origin_location, assets.clone().into_inner())) {
			return Err(BenchmarkError::Override(BenchmarkResult::from_weight(Weight::MAX)))
		}

		let recipient = [0u8; 32];
		let versioned_dest: VersionedLocation = destination.into();
		let versioned_beneficiary: VersionedLocation =
			AccountId32 { network: None, id: recipient.into() }.into();
		let versioned_assets: VersionedAssets = assets.into();
	}: _<RuntimeOrigin<T>>(send_origin.into(), Box::new(versioned_dest), Box::new(versioned_beneficiary), Box::new(versioned_assets), 0)
	verify {
		// verify balance after transfer, decreased by transferred amount (+ maybe XCM delivery fees)
		assert!(pallet_balances::Pallet::<T>::free_balance(&caller) <= balance - transferred_amount);
	}

	transfer_assets {
		let (assets, fee_index, destination, verify) = T::set_up_complex_asset_transfer().ok_or(
			BenchmarkError::Override(BenchmarkResult::from_weight(Weight::MAX)),
		)?;
		let caller: T::AccountId = whitelisted_caller();
		let send_origin = RawOrigin::Signed(caller.clone());
		let recipient = [0u8; 32];
		let versioned_dest: VersionedMultiLocation = destination.into();
		let versioned_beneficiary: VersionedMultiLocation =
			AccountId32 { network: None, id: recipient.into() }.into();
		let versioned_assets: VersionedMultiAssets = assets.into();
	}: _<RuntimeOrigin<T>>(send_origin.into(), Box::new(versioned_dest), Box::new(versioned_beneficiary), Box::new(versioned_assets), 0, WeightLimit::Unlimited)
	verify {
		// run provided verification function
		verify();
	}

	execute {
		let execute_origin =
			T::ExecuteXcmOrigin::try_successful_origin().map_err(|_| BenchmarkError::Weightless)?;
		let origin_location = T::ExecuteXcmOrigin::try_origin(execute_origin.clone())
			.map_err(|_| BenchmarkError::Override(BenchmarkResult::from_weight(Weight::MAX)))?;
		let msg = Xcm(vec![ClearOrigin]);
		if !T::XcmExecuteFilter::contains(&(origin_location, msg.clone())) {
			return Err(BenchmarkError::Override(BenchmarkResult::from_weight(Weight::MAX)))
		}
		let versioned_msg = VersionedXcm::from(msg);
	}: _<RuntimeOrigin<T>>(execute_origin, Box::new(versioned_msg), Weight::MAX)

	force_xcm_version {
		let loc = T::reachable_dest().ok_or(
			BenchmarkError::Override(BenchmarkResult::from_weight(Weight::MAX)),
		)?;
		let xcm_version = 2;
	}: _(RawOrigin::Root, Box::new(loc), xcm_version)

	force_default_xcm_version {}: _(RawOrigin::Root, Some(2))

	force_subscribe_version_notify {
		let versioned_loc: VersionedLocation = T::reachable_dest().ok_or(
			BenchmarkError::Override(BenchmarkResult::from_weight(Weight::MAX)),
		)?
		.into();
	}: _(RawOrigin::Root, Box::new(versioned_loc))

	force_unsubscribe_version_notify {
		let loc = T::reachable_dest().ok_or(
			BenchmarkError::Override(BenchmarkResult::from_weight(Weight::MAX)),
		)?;
		let versioned_loc: VersionedLocation = loc.clone().into();
		let _ = crate::Pallet::<T>::request_version_notify(loc);
	}: _(RawOrigin::Root, Box::new(versioned_loc))

	force_suspension {}: _(RawOrigin::Root, true)

	migrate_supported_version {
		let old_version = XCM_VERSION - 1;
		let loc = VersionedLocation::from(Location::from(Parent));
		SupportedVersion::<T>::insert(old_version, loc, old_version);
	}: {
		crate::Pallet::<T>::check_xcm_version_change(VersionMigrationStage::MigrateSupportedVersion, Weight::zero());
	}

	migrate_version_notifiers {
		let old_version = XCM_VERSION - 1;
		let loc = VersionedLocation::from(Location::from(Parent));
		VersionNotifiers::<T>::insert(old_version, loc, 0);
	}: {
		crate::Pallet::<T>::check_xcm_version_change(VersionMigrationStage::MigrateVersionNotifiers, Weight::zero());
	}

	already_notified_target {
		let loc = T::reachable_dest().ok_or(
			BenchmarkError::Override(BenchmarkResult::from_weight(T::DbWeight::get().reads(1))),
		)?;
		let loc = VersionedLocation::from(loc);
		let current_version = T::AdvertisedXcmVersion::get();
		VersionNotifyTargets::<T>::insert(current_version, loc, (0, Weight::zero(), current_version));
	}: {
		crate::Pallet::<T>::check_xcm_version_change(VersionMigrationStage::NotifyCurrentTargets(None), Weight::zero());
	}

	notify_current_targets {
		let loc = T::reachable_dest().ok_or(
			BenchmarkError::Override(BenchmarkResult::from_weight(T::DbWeight::get().reads_writes(1, 3))),
		)?;
		let loc = VersionedLocation::from(loc);
		let current_version = T::AdvertisedXcmVersion::get();
		let old_version = current_version - 1;
		VersionNotifyTargets::<T>::insert(current_version, loc, (0, Weight::zero(), old_version));
	}: {
		crate::Pallet::<T>::check_xcm_version_change(VersionMigrationStage::NotifyCurrentTargets(None), Weight::zero());
	}

	notify_target_migration_fail {
		let bad_loc: v2::MultiLocation = v2::Junction::Plurality {
			id: v2::BodyId::Named(WeakBoundedVec::<u8, ConstU32<32>>::try_from(vec![0; 32])
				.expect("vec has a length of 32 bits; qed")),
			part: v2::BodyPart::Voice,
		}
		.into();
		let bad_loc = VersionedLocation::from(bad_loc);
		let current_version = T::AdvertisedXcmVersion::get();
		VersionNotifyTargets::<T>::insert(current_version, bad_loc, (0, Weight::zero(), current_version));
	}: {
		crate::Pallet::<T>::check_xcm_version_change(VersionMigrationStage::MigrateAndNotifyOldTargets, Weight::zero());
	}

	migrate_version_notify_targets {
		let current_version = T::AdvertisedXcmVersion::get();
		let old_version = current_version - 1;
		let loc = VersionedLocation::from(Location::from(Parent));
		VersionNotifyTargets::<T>::insert(old_version, loc, (0, Weight::zero(), current_version));
	}: {
		crate::Pallet::<T>::check_xcm_version_change(VersionMigrationStage::MigrateAndNotifyOldTargets, Weight::zero());
	}

	migrate_and_notify_old_targets {
		let loc = T::reachable_dest().ok_or(
			BenchmarkError::Override(BenchmarkResult::from_weight(T::DbWeight::get().reads_writes(1, 3))),
		)?;
		let loc = VersionedLocation::from(loc);
		let old_version = T::AdvertisedXcmVersion::get() - 1;
		VersionNotifyTargets::<T>::insert(old_version, loc, (0, Weight::zero(), old_version));
	}: {
		crate::Pallet::<T>::check_xcm_version_change(VersionMigrationStage::MigrateAndNotifyOldTargets, Weight::zero());
	}

	new_query {
		let responder = Location::from(Parent);
		let timeout = 1u32.into();
		let match_querier = Location::from(Here);
	}: {
		crate::Pallet::<T>::new_query(responder, timeout, match_querier);
	}

	take_response {
		let responder = Location::from(Parent);
		let timeout = 1u32.into();
		let match_querier = Location::from(Here);
		let query_id = crate::Pallet::<T>::new_query(responder, timeout, match_querier);
		let infos = (0 .. xcm::v3::MaxPalletsInfo::get()).map(|_| PalletInfo::new(
			u32::MAX,
			(0..xcm::v3::MaxPalletNameLen::get()).map(|_| 97u8).collect::<Vec<_>>().try_into().unwrap(),
			(0..xcm::v3::MaxPalletNameLen::get()).map(|_| 97u8).collect::<Vec<_>>().try_into().unwrap(),
			u32::MAX,
			u32::MAX,
			u32::MAX,
		).unwrap()).collect::<Vec<_>>();
		crate::Pallet::<T>::expect_response(query_id, Response::PalletsInfo(infos.try_into().unwrap()));

	}: {
		<crate::Pallet::<T> as QueryHandler>::take_response(query_id);
	}

	impl_benchmark_test_suite!(
		Pallet,
		crate::mock::new_test_ext_with_balances(Vec::new()),
		crate::mock::Test
	);
}

pub mod helpers {
	use super::*;
	pub fn native_teleport_as_asset_transfer<T>(
		native_asset_location: MultiLocation,
		destination: MultiLocation,
	) -> Option<(MultiAssets, u32, MultiLocation, Box<dyn FnOnce()>)>
	where
		T: Config + pallet_balances::Config,
		u128: From<<T as pallet_balances::Config>::Balance>,
	{
		// Relay/native token can be teleported to/from AH.
		let amount = T::ExistentialDeposit::get() * 100u32.into();
		let assets: MultiAssets =
			MultiAsset { fun: Fungible(amount.into()), id: Concrete(native_asset_location) }.into();
		let fee_index = 0u32;

		// Give some multiple of transferred amount
		let balance = amount * 10u32.into();
		let who = whitelisted_caller();
		let _ =
			<pallet_balances::Pallet::<T> as frame_support::traits::Currency<_>>::make_free_balance_be(&who, balance);
		// verify initial balance
		assert_eq!(pallet_balances::Pallet::<T>::free_balance(&who), balance);

		// verify transferred successfully
		let verify = Box::new(move || {
			// verify balance after transfer, decreased by transferred amount (and delivery fees)
			assert!(pallet_balances::Pallet::<T>::free_balance(&who) <= balance - amount);
		});
		Some((assets, fee_index, destination, verify))
	}
}<|MERGE_RESOLUTION|>--- conflicted
+++ resolved
@@ -44,13 +44,8 @@
 	///
 	/// Implementation should also make sure `dest` is reachable/connected.
 	///
-<<<<<<< HEAD
-	/// If `None`, the benchmarks that depend on this will be skipped.
+	/// If `None`, the benchmarks that depend on this will default to `Weight::MAX`.
 	fn teleportable_asset_and_dest() -> Option<(Asset, Location)> {
-=======
-	/// If `None`, the benchmarks that depend on this will default to `Weight::MAX`.
-	fn teleportable_asset_and_dest() -> Option<(MultiAsset, MultiLocation)> {
->>>>>>> be500fc2
 		None
 	}
 
@@ -59,13 +54,8 @@
 	///
 	/// Implementation should also make sure `dest` is reachable/connected.
 	///
-<<<<<<< HEAD
-	/// If `None`, the benchmarks that depend on this will be skipped.
+	/// If `None`, the benchmarks that depend on this will default to `Weight::MAX`.
 	fn reserve_transferable_asset_and_dest() -> Option<(Asset, Location)> {
-=======
-	/// If `None`, the benchmarks that depend on this will default to `Weight::MAX`.
-	fn reserve_transferable_asset_and_dest() -> Option<(MultiAsset, MultiLocation)> {
->>>>>>> be500fc2
 		None
 	}
 
