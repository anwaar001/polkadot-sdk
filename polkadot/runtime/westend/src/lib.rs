// Copyright (C) Parity Technologies (UK) Ltd.
// This file is part of Polkadot.

// Polkadot is free software: you can redistribute it and/or modify
// it under the terms of the GNU General Public License as published by
// the Free Software Foundation, either version 3 of the License, or
// (at your option) any later version.

// Polkadot is distributed in the hope that it will be useful,
// but WITHOUT ANY WARRANTY; without even the implied warranty of
// MERCHANTABILITY or FITNESS FOR A PARTICULAR PURPOSE.  See the
// GNU General Public License for more details.

// You should have received a copy of the GNU General Public License
// along with Polkadot.  If not, see <http://www.gnu.org/licenses/>.

//! The Westend runtime. This can be compiled with `#[no_std]`, ready for Wasm.

#![cfg_attr(not(feature = "std"), no_std)]
// `#[frame_support::runtime]!` does a lot of recursion and requires us to increase the limit.
#![recursion_limit = "512"]

extern crate alloc;

use alloc::{
	collections::{btree_map::BTreeMap, vec_deque::VecDeque},
	vec,
	vec::Vec,
};
use codec::{Decode, DecodeWithMemTracking, Encode, MaxEncodedLen};
use frame_election_provider_support::{bounds::ElectionBoundsBuilder, onchain, SequentialPhragmen};
use frame_support::{
	derive_impl,
	dynamic_params::{dynamic_pallet_params, dynamic_params},
	genesis_builder_helper::{build_state, get_preset},
	pallet_prelude::PhantomData,
	parameter_types,
	traits::{
		fungible::HoldConsideration, tokens::UnityOrOuterConversion, ConstU32, Contains, EitherOf,
		EitherOfDiverse, EnsureOriginWithArg, EverythingBut, FromContains, InstanceFilter,
		KeyOwnerProofSystem, LinearStoragePrice, Nothing, ProcessMessage, ProcessMessageError,
		VariantCountOf, WithdrawReasons,
	},
	weights::{ConstantMultiplier, WeightMeter, WeightToFee as _},
	PalletId,
};
use frame_system::{EnsureRoot, EnsureSigned};
use pallet_grandpa::{fg_primitives, AuthorityId as GrandpaId};
use pallet_identity::legacy::IdentityInfo;
use pallet_nomination_pools::PoolId;
use pallet_session::historical as session_historical;
use pallet_transaction_payment::{FeeDetails, FungibleAdapter, RuntimeDispatchInfo};
use polkadot_primitives::{
	slashing,
	vstaging::{
		async_backing::Constraints, CandidateEvent,
		CommittedCandidateReceiptV2 as CommittedCandidateReceipt, CoreState, ScrapedOnChainVotes,
	},
	AccountId, AccountIndex, ApprovalVotingParams, Balance, BlockNumber, CandidateHash, CoreIndex,
	DisputeState, ExecutorParams, GroupRotationInfo, Hash, Id as ParaId, InboundDownwardMessage,
	InboundHrmpMessage, Moment, NodeFeatures, Nonce, OccupiedCoreAssumption,
	PersistedValidationData, PvfCheckStatement, SessionInfo, Signature, ValidationCode,
	ValidationCodeHash, ValidatorId, ValidatorIndex, ValidatorSignature, PARACHAIN_KEY_TYPE_ID,
};
use polkadot_runtime_common::{
	assigned_slots, auctions, crowdloan,
	elections::OnChainAccuracy,
	identity_migrator, impl_runtime_weights,
	impls::{
		ContainsParts, LocatableAssetConverter, ToAuthor, VersionedLocatableAsset,
		VersionedLocationConverter,
	},
	paras_registrar, paras_sudo_wrapper, prod_or_fast, slots,
	traits::OnSwap,
	BalanceToU256, BlockHashCount, BlockLength, CurrencyToVote, SlowAdjustingFeeUpdate,
	U256ToBalance,
};
use polkadot_runtime_parachains::{
	assigner_coretime as parachains_assigner_coretime, configuration as parachains_configuration,
	configuration::ActiveConfigHrmpChannelSizeAndCapacityRatio,
	coretime, disputes as parachains_disputes,
	disputes::slashing as parachains_slashing,
	dmp as parachains_dmp, hrmp as parachains_hrmp, inclusion as parachains_inclusion,
	inclusion::{AggregateMessageOrigin, UmpQueueId},
	initializer as parachains_initializer, on_demand as parachains_on_demand,
	origin as parachains_origin, paras as parachains_paras,
	paras_inherent as parachains_paras_inherent, reward_points as parachains_reward_points,
	runtime_api_impl::{
		v11 as parachains_runtime_api_impl, vstaging as parachains_staging_runtime_api_impl,
	},
	scheduler as parachains_scheduler, session_info as parachains_session_info,
	shared as parachains_shared,
};
use scale_info::TypeInfo;
use sp_authority_discovery::AuthorityId as AuthorityDiscoveryId;
use sp_consensus_beefy::{
	ecdsa_crypto::{AuthorityId as BeefyId, Signature as BeefySignature},
	mmr::{BeefyDataProvider, MmrLeafVersion},
};
use sp_core::{ConstBool, ConstU8, OpaqueMetadata, RuntimeDebug, H256};
use sp_runtime::{
	generic, impl_opaque_keys,
	traits::{
		AccountIdConversion, BlakeTwo256, Block as BlockT, ConvertInto, IdentityLookup, Keccak256,
		OpaqueKeys, SaturatedConversion, Verify,
	},
	transaction_validity::{TransactionPriority, TransactionSource, TransactionValidity},
	ApplyExtrinsicResult, FixedU128, KeyTypeId, MultiSignature, MultiSigner, Percent, Permill,
};
use sp_staking::SessionIndex;
#[cfg(any(feature = "std", test))]
use sp_version::NativeVersion;
use sp_version::RuntimeVersion;
use xcm::{
	latest::prelude::*, Version as XcmVersion, VersionedAsset, VersionedAssetId, VersionedAssets,
	VersionedLocation, VersionedXcm,
};
use xcm_builder::PayOverXcm;

use xcm_runtime_apis::{
	dry_run::{CallDryRunEffects, Error as XcmDryRunApiError, XcmDryRunEffects},
	fees::Error as XcmPaymentApiError,
};

pub use frame_system::Call as SystemCall;
pub use pallet_balances::Call as BalancesCall;
pub use pallet_election_provider_multi_phase::{Call as EPMCall, GeometricDepositBase};
use pallet_staking::UseValidatorsMap;
pub use pallet_timestamp::Call as TimestampCall;
use sp_runtime::traits::Get;
#[cfg(any(feature = "std", test))]
pub use sp_runtime::BuildStorage;

/// Constant values used within the runtime.
use westend_runtime_constants::{
	currency::*,
	fee::*,
	system_parachain::{coretime::TIMESLICE_PERIOD, ASSET_HUB_ID, BROKER_ID},
	time::*,
};

mod bag_thresholds;
mod genesis_config_presets;
mod weights;
pub mod xcm_config;

// Implemented types.
mod impls;
use impls::ToParachainIdentityReaper;

// Governance and configurations.
pub mod governance;
use governance::{
	pallet_custom_origins, AuctionAdmin, FellowshipAdmin, GeneralAdmin, LeaseAdmin, StakingAdmin,
	Treasurer, TreasurySpender,
};

#[cfg(test)]
mod tests;

impl_runtime_weights!(westend_runtime_constants);

// Make the WASM binary available.
#[cfg(feature = "std")]
include!(concat!(env!("OUT_DIR"), "/wasm_binary.rs"));

#[cfg(feature = "std")]
pub mod fast_runtime_binary {
	include!(concat!(env!("OUT_DIR"), "/fast_runtime_binary.rs"));
}

/// Runtime version (Westend).
#[sp_version::runtime_version]
pub const VERSION: RuntimeVersion = RuntimeVersion {
	spec_name: alloc::borrow::Cow::Borrowed("westend"),
	impl_name: alloc::borrow::Cow::Borrowed("parity-westend"),
	authoring_version: 2,
	spec_version: 1_017_001,
	impl_version: 0,
	apis: RUNTIME_API_VERSIONS,
	transaction_version: 27,
	system_version: 1,
};

/// The BABE epoch configuration at genesis.
pub const BABE_GENESIS_EPOCH_CONFIG: sp_consensus_babe::BabeEpochConfiguration =
	sp_consensus_babe::BabeEpochConfiguration {
		c: PRIMARY_PROBABILITY,
		allowed_slots: sp_consensus_babe::AllowedSlots::PrimaryAndSecondaryVRFSlots,
	};

/// Native version.
#[cfg(any(feature = "std", test))]
pub fn native_version() -> NativeVersion {
	NativeVersion { runtime_version: VERSION, can_author_with: Default::default() }
}

/// A type to identify calls to the Identity pallet. These will be filtered to prevent invocation,
/// locking the state of the pallet and preventing further updates to identities and sub-identities.
/// The locked state will be the genesis state of a new system chain and then removed from the Relay
/// Chain.
pub struct IsIdentityCall;
impl Contains<RuntimeCall> for IsIdentityCall {
	fn contains(c: &RuntimeCall) -> bool {
		matches!(c, RuntimeCall::Identity(_))
	}
}

parameter_types! {
	pub const Version: RuntimeVersion = VERSION;
	pub const SS58Prefix: u8 = 42;
}

#[derive_impl(frame_system::config_preludes::RelayChainDefaultConfig)]
impl frame_system::Config for Runtime {
	type BaseCallFilter = EverythingBut<IsIdentityCall>;
	type BlockWeights = BlockWeights;
	type BlockLength = BlockLength;
	type Nonce = Nonce;
	type Hash = Hash;
	type AccountId = AccountId;
	type Block = Block;
	type BlockHashCount = BlockHashCount;
	type DbWeight = RocksDbWeight;
	type Version = Version;
	type AccountData = pallet_balances::AccountData<Balance>;
	type SystemWeightInfo = weights::frame_system::WeightInfo<Runtime>;
	type ExtensionsWeightInfo = weights::frame_system_extensions::WeightInfo<Runtime>;
	type SS58Prefix = SS58Prefix;
	type MaxConsumers = frame_support::traits::ConstU32<16>;
	type MultiBlockMigrator = MultiBlockMigrations;
}

parameter_types! {
	pub MaximumSchedulerWeight: frame_support::weights::Weight = Perbill::from_percent(80) *
		BlockWeights::get().max_block;
	pub const MaxScheduledPerBlock: u32 = 50;
	pub const NoPreimagePostponement: Option<u32> = Some(10);
}

impl pallet_scheduler::Config for Runtime {
	type RuntimeOrigin = RuntimeOrigin;
	type RuntimeEvent = RuntimeEvent;
	type PalletsOrigin = OriginCaller;
	type RuntimeCall = RuntimeCall;
	type MaximumWeight = MaximumSchedulerWeight;
	// The goal of having ScheduleOrigin include AuctionAdmin is to allow the auctions track of
	// OpenGov to schedule periodic auctions.
	type ScheduleOrigin = EitherOf<EnsureRoot<AccountId>, AuctionAdmin>;
	type MaxScheduledPerBlock = MaxScheduledPerBlock;
	type WeightInfo = weights::pallet_scheduler::WeightInfo<Runtime>;
	type OriginPrivilegeCmp = frame_support::traits::EqualPrivilegeOnly;
	type Preimages = Preimage;
	type BlockNumberProvider = frame_system::Pallet<Runtime>;
}

parameter_types! {
	pub const PreimageBaseDeposit: Balance = deposit(2, 64);
	pub const PreimageByteDeposit: Balance = deposit(0, 1);
	pub const PreimageHoldReason: RuntimeHoldReason = RuntimeHoldReason::Preimage(pallet_preimage::HoldReason::Preimage);
}

/// Dynamic params that can be adjusted at runtime.
#[dynamic_params(RuntimeParameters, pallet_parameters::Parameters::<Runtime>)]
pub mod dynamic_params {
	use super::*;

	/// Parameters used to calculate era payouts, see
	/// [`polkadot_runtime_common::impls::EraPayoutParams`].
	#[dynamic_pallet_params]
	#[codec(index = 0)]
	pub mod inflation {
		/// Minimum inflation rate used to calculate era payouts.
		#[codec(index = 0)]
		pub static MinInflation: Perquintill = Perquintill::from_rational(25u64, 1000u64);

		/// Maximum inflation rate used to calculate era payouts.
		#[codec(index = 1)]
		pub static MaxInflation: Perquintill = Perquintill::from_rational(10u64, 100u64);

		/// Ideal stake ratio used to calculate era payouts.
		#[codec(index = 2)]
		pub static IdealStake: Perquintill = Perquintill::from_rational(50u64, 100u64);

		/// Falloff used to calculate era payouts.
		#[codec(index = 3)]
		pub static Falloff: Perquintill = Perquintill::from_rational(50u64, 1000u64);

		/// Whether to use auction slots or not in the calculation of era payouts. If set to true,
		/// the `legacy_auction_proportion` of 60% will be used in the calculation of era payouts.
		#[codec(index = 4)]
		pub static UseAuctionSlots: bool = false;
	}
}

#[cfg(feature = "runtime-benchmarks")]
impl Default for RuntimeParameters {
	fn default() -> Self {
		RuntimeParameters::Inflation(dynamic_params::inflation::Parameters::MinInflation(
			dynamic_params::inflation::MinInflation,
			Some(Perquintill::from_rational(25u64, 1000u64)),
		))
	}
}

impl pallet_parameters::Config for Runtime {
	type RuntimeEvent = RuntimeEvent;
	type RuntimeParameters = RuntimeParameters;
	type AdminOrigin = DynamicParameterOrigin;
	type WeightInfo = weights::pallet_parameters::WeightInfo<Runtime>;
}

/// Defines what origin can modify which dynamic parameters.
pub struct DynamicParameterOrigin;
impl EnsureOriginWithArg<RuntimeOrigin, RuntimeParametersKey> for DynamicParameterOrigin {
	type Success = ();

	fn try_origin(
		origin: RuntimeOrigin,
		key: &RuntimeParametersKey,
	) -> Result<Self::Success, RuntimeOrigin> {
		use crate::RuntimeParametersKey::*;

		match key {
			Inflation(_) => frame_system::ensure_root(origin.clone()),
		}
		.map_err(|_| origin)
	}

	#[cfg(feature = "runtime-benchmarks")]
	fn try_successful_origin(_key: &RuntimeParametersKey) -> Result<RuntimeOrigin, ()> {
		// Provide the origin for the parameter returned by `Default`:
		Ok(RuntimeOrigin::root())
	}
}

impl pallet_preimage::Config for Runtime {
	type WeightInfo = weights::pallet_preimage::WeightInfo<Runtime>;
	type RuntimeEvent = RuntimeEvent;
	type Currency = Balances;
	type ManagerOrigin = EnsureRoot<AccountId>;
	type Consideration = HoldConsideration<
		AccountId,
		Balances,
		PreimageHoldReason,
		LinearStoragePrice<PreimageBaseDeposit, PreimageByteDeposit, Balance>,
	>;
}

parameter_types! {
	pub const EpochDuration: u64 = prod_or_fast!(
		EPOCH_DURATION_IN_SLOTS as u64,
		2 * MINUTES as u64
	);
	pub const ExpectedBlockTime: Moment = MILLISECS_PER_BLOCK;
	pub const ReportLongevity: u64 =
		BondingDuration::get() as u64 * SessionsPerEra::get() as u64 * EpochDuration::get();
}

impl pallet_babe::Config for Runtime {
	type EpochDuration = EpochDuration;
	type ExpectedBlockTime = ExpectedBlockTime;

	// session module is the trigger
	type EpochChangeTrigger = pallet_babe::ExternalTrigger;

	type DisabledValidators = Session;

	type WeightInfo = ();

	type MaxAuthorities = MaxAuthorities;
	type MaxNominators = MaxNominators;

	type KeyOwnerProof = sp_session::MembershipProof;

	type EquivocationReportSystem =
		pallet_babe::EquivocationReportSystem<Self, Offences, Historical, ReportLongevity>;
}

parameter_types! {
	pub const IndexDeposit: Balance = 100 * CENTS;
}

impl pallet_indices::Config for Runtime {
	type AccountIndex = AccountIndex;
	type Currency = Balances;
	type Deposit = IndexDeposit;
	type RuntimeEvent = RuntimeEvent;
	type WeightInfo = weights::pallet_indices::WeightInfo<Runtime>;
}

parameter_types! {
	pub const ExistentialDeposit: Balance = EXISTENTIAL_DEPOSIT;
	pub const MaxLocks: u32 = 50;
	pub const MaxReserves: u32 = 50;
}

impl pallet_balances::Config for Runtime {
	type Balance = Balance;
	type DustRemoval = ();
	type RuntimeEvent = RuntimeEvent;
	type ExistentialDeposit = ExistentialDeposit;
	type AccountStore = System;
	type MaxLocks = MaxLocks;
	type MaxReserves = MaxReserves;
	type ReserveIdentifier = [u8; 8];
	type WeightInfo = weights::pallet_balances::WeightInfo<Runtime>;
	type RuntimeHoldReason = RuntimeHoldReason;
	type RuntimeFreezeReason = RuntimeFreezeReason;
	type FreezeIdentifier = RuntimeFreezeReason;
	type MaxFreezes = VariantCountOf<RuntimeFreezeReason>;
	type DoneSlashHandler = ();
}

parameter_types! {
	pub const BeefySetIdSessionEntries: u32 = BondingDuration::get() * SessionsPerEra::get();
}

impl pallet_beefy::Config for Runtime {
	type BeefyId = BeefyId;
	type MaxAuthorities = MaxAuthorities;
	type MaxNominators = MaxNominators;
	type MaxSetIdSessionEntries = BeefySetIdSessionEntries;
	type OnNewValidatorSet = BeefyMmrLeaf;
	type AncestryHelper = BeefyMmrLeaf;
	type WeightInfo = ();
	type KeyOwnerProof = sp_session::MembershipProof;
	type EquivocationReportSystem =
		pallet_beefy::EquivocationReportSystem<Self, Offences, Historical, ReportLongevity>;
}

impl pallet_mmr::Config for Runtime {
	const INDEXING_PREFIX: &'static [u8] = mmr::INDEXING_PREFIX;
	type Hashing = Keccak256;
	type OnNewRoot = pallet_beefy_mmr::DepositBeefyDigest<Runtime>;
	type LeafData = pallet_beefy_mmr::Pallet<Runtime>;
	type BlockHashProvider = pallet_mmr::DefaultBlockHashProvider<Runtime>;
	type WeightInfo = weights::pallet_mmr::WeightInfo<Runtime>;
	#[cfg(feature = "runtime-benchmarks")]
	type BenchmarkHelper = parachains_paras::benchmarking::mmr_setup::MmrSetup<Runtime>;
}

/// MMR helper types.
mod mmr {
	use super::Runtime;
	pub use pallet_mmr::primitives::*;

	pub type Leaf = <<Runtime as pallet_mmr::Config>::LeafData as LeafDataProvider>::LeafData;
	pub type Hashing = <Runtime as pallet_mmr::Config>::Hashing;
	pub type Hash = <Hashing as sp_runtime::traits::Hash>::Output;
}

parameter_types! {
	pub LeafVersion: MmrLeafVersion = MmrLeafVersion::new(0, 0);
}

/// A BEEFY data provider that merkelizes all the parachain heads at the current block
/// (sorted by their parachain id).
pub struct ParaHeadsRootProvider;
impl BeefyDataProvider<H256> for ParaHeadsRootProvider {
	fn extra_data() -> H256 {
		let para_heads: Vec<(u32, Vec<u8>)> =
			parachains_paras::Pallet::<Runtime>::sorted_para_heads();
		binary_merkle_tree::merkle_root::<mmr::Hashing, _>(
			para_heads.into_iter().map(|pair| pair.encode()),
		)
		.into()
	}
}

impl pallet_beefy_mmr::Config for Runtime {
	type LeafVersion = LeafVersion;
	type BeefyAuthorityToMerkleLeaf = pallet_beefy_mmr::BeefyEcdsaToEthereum;
	type LeafExtra = H256;
	type BeefyDataProvider = ParaHeadsRootProvider;
	type WeightInfo = weights::pallet_beefy_mmr::WeightInfo<Runtime>;
}

parameter_types! {
	pub const TransactionByteFee: Balance = 10 * MILLICENTS;
	/// This value increases the priority of `Operational` transactions by adding
	/// a "virtual tip" that's equal to the `OperationalFeeMultiplier * final_fee`.
	pub const OperationalFeeMultiplier: u8 = 5;
}

impl pallet_transaction_payment::Config for Runtime {
	type RuntimeEvent = RuntimeEvent;
	type OnChargeTransaction = FungibleAdapter<Balances, ToAuthor<Runtime>>;
	type OperationalFeeMultiplier = OperationalFeeMultiplier;
	type WeightToFee = WeightToFee;
	type LengthToFee = ConstantMultiplier<Balance, TransactionByteFee>;
	type FeeMultiplierUpdate = SlowAdjustingFeeUpdate<Self>;
	type WeightInfo = weights::pallet_transaction_payment::WeightInfo<Runtime>;
}

parameter_types! {
	pub const MinimumPeriod: u64 = SLOT_DURATION / 2;
}
impl pallet_timestamp::Config for Runtime {
	type Moment = u64;
	type OnTimestampSet = Babe;
	type MinimumPeriod = MinimumPeriod;
	type WeightInfo = weights::pallet_timestamp::WeightInfo<Runtime>;
}

impl pallet_authorship::Config for Runtime {
	type FindAuthor = pallet_session::FindAccountFromAuthorIndex<Self, Babe>;
	// TODO - AHM: should eventually become AssetHubStakingClient
	type EventHandler = Staking;
}

parameter_types! {
	pub const Period: BlockNumber = 10 * MINUTES;
	pub const Offset: BlockNumber = 0;
}

impl_opaque_keys! {
	pub struct SessionKeys {
		pub grandpa: Grandpa,
		pub babe: Babe,
		pub para_validator: Initializer,
		pub para_assignment: ParaSessionInfo,
		pub authority_discovery: AuthorityDiscovery,
		pub beefy: Beefy,
	}
}

impl pallet_session::Config for Runtime {
	type RuntimeEvent = RuntimeEvent;
	type ValidatorId = AccountId;
	type ValidatorIdOf = pallet_staking::StashOf<Self>;
	type ShouldEndSession = Babe;
	type NextSessionRotation = Babe;
	// TODO - AHM: should eventually become AssetHubStakingClient
	type SessionManager = session_historical::NoteHistoricalRoot<Self, Staking>;
	type SessionHandler = <SessionKeys as OpaqueKeys>::KeyTypeIdProviders;
	type Keys = SessionKeys;
	type DisablingStrategy = pallet_session::disabling::UpToLimitWithReEnablingDisablingStrategy;
	type WeightInfo = weights::pallet_session::WeightInfo<Runtime>;
}

<<<<<<< HEAD
// Dummy implementation which returns `Some(())`
pub struct FullIdentificationOf;
impl sp_runtime::traits::Convert<AccountId, Option<()>> for FullIdentificationOf {
	fn convert(_: AccountId) -> Option<()> {
		Some(Default::default())
	}
}

impl session_historical::Config for Runtime {
	type RuntimeEvent = RuntimeEvent;
	type FullIdentification = ();
	type FullIdentificationOf = FullIdentificationOf;
=======
impl pallet_session::historical::Config for Runtime {
	type FullIdentification = pallet_staking::ExistenceOrLegacyExposure<AccountId, Balance>;
	type FullIdentificationOf = pallet_staking::ExistenceOrLegacyExposureOf<Runtime>;
>>>>>>> 822285e2
}

pub struct MaybeSignedPhase;

impl Get<u32> for MaybeSignedPhase {
	fn get() -> u32 {
		// 1 day = 4 eras -> 1 week = 28 eras. We want to disable signed phase once a week to test
		// the fallback unsigned phase is able to compute elections on Westend.
		if pallet_staking::CurrentEra::<Runtime>::get().unwrap_or(1) % 28 == 0 {
			0
		} else {
			SignedPhase::get()
		}
	}
}

parameter_types! {
	// phase durations. 1/4 of the last session for each.
	pub SignedPhase: u32 = prod_or_fast!(
		EPOCH_DURATION_IN_SLOTS / 4,
		(1 * MINUTES).min(EpochDuration::get().saturated_into::<u32>() / 2)
	);
	pub UnsignedPhase: u32 = prod_or_fast!(
		EPOCH_DURATION_IN_SLOTS / 4,
		(1 * MINUTES).min(EpochDuration::get().saturated_into::<u32>() / 2)
	);

	// signed config
	pub const SignedMaxSubmissions: u32 = 128;
	pub const SignedMaxRefunds: u32 = 128 / 4;
	pub const SignedFixedDeposit: Balance = deposit(2, 0);
	pub const SignedDepositIncreaseFactor: Percent = Percent::from_percent(10);
	pub const SignedDepositByte: Balance = deposit(0, 10) / 1024;
	// Each good submission will get 1 WND as reward
	pub SignedRewardBase: Balance = 1 * UNITS;

	// 1 hour session, 15 minutes unsigned phase, 4 offchain executions.
	pub OffchainRepeat: BlockNumber = UnsignedPhase::get() / 4;

	pub const MaxElectingVoters: u32 = 22_500;
	/// We take the top 22500 nominators as electing voters and all of the validators as electable
	/// targets. Whilst this is the case, we cannot and shall not increase the size of the
	/// validator intentions.
	pub ElectionBounds: frame_election_provider_support::bounds::ElectionBounds =
		ElectionBoundsBuilder::default().voters_count(MaxElectingVoters::get().into()).build();
	// Maximum winners that can be chosen as active validators
	pub const MaxActiveValidators: u32 = 1000;
	// One page only, fill the whole page with the `MaxActiveValidators`.
	pub const MaxWinnersPerPage: u32 = MaxActiveValidators::get();
	// Unbonded, thus the max backers per winner maps to the max electing voters limit.
	pub const MaxBackersPerWinner: u32 = MaxElectingVoters::get();
}

frame_election_provider_support::generate_solution_type!(
	#[compact]
	pub struct NposCompactSolution16::<
		VoterIndex = u32,
		TargetIndex = u16,
		Accuracy = sp_runtime::PerU16,
		MaxVoters = MaxElectingVoters,
	>(16)
);

pub struct OnChainSeqPhragmen;
impl onchain::Config for OnChainSeqPhragmen {
	type Sort = ConstBool<true>;
	type System = Runtime;
	type Solver = SequentialPhragmen<AccountId, OnChainAccuracy>;
	type DataProvider = Staking;
	type WeightInfo = weights::frame_election_provider_support::WeightInfo<Runtime>;
	type Bounds = ElectionBounds;
	type MaxBackersPerWinner = MaxBackersPerWinner;
	type MaxWinnersPerPage = MaxWinnersPerPage;
}

impl pallet_election_provider_multi_phase::MinerConfig for Runtime {
	type AccountId = AccountId;
	type MaxLength = OffchainSolutionLengthLimit;
	type MaxWeight = OffchainSolutionWeightLimit;
	type Solution = NposCompactSolution16;
	type MaxVotesPerVoter = <
    <Self as pallet_election_provider_multi_phase::Config>::DataProvider
    as
    frame_election_provider_support::ElectionDataProvider
    >::MaxVotesPerVoter;
	type MaxBackersPerWinner = MaxBackersPerWinner;
	type MaxWinners = MaxWinnersPerPage;

	// The unsigned submissions have to respect the weight of the submit_unsigned call, thus their
	// weight estimate function is wired to this call's weight.
	fn solution_weight(v: u32, t: u32, a: u32, d: u32) -> Weight {
		<
        <Self as pallet_election_provider_multi_phase::Config>::WeightInfo
        as
        pallet_election_provider_multi_phase::WeightInfo
        >::submit_unsigned(v, t, a, d)
	}
}

impl pallet_election_provider_multi_phase::Config for Runtime {
	type RuntimeEvent = RuntimeEvent;
	type Currency = Balances;
	type EstimateCallFee = TransactionPayment;
	type SignedPhase = MaybeSignedPhase;
	type UnsignedPhase = UnsignedPhase;
	type SignedMaxSubmissions = SignedMaxSubmissions;
	type SignedMaxRefunds = SignedMaxRefunds;
	type SignedRewardBase = SignedRewardBase;
	type SignedDepositBase =
		GeometricDepositBase<Balance, SignedFixedDeposit, SignedDepositIncreaseFactor>;
	type SignedDepositByte = SignedDepositByte;
	type SignedDepositWeight = ();
	type SignedMaxWeight =
		<Self::MinerConfig as pallet_election_provider_multi_phase::MinerConfig>::MaxWeight;
	type MinerConfig = Self;
	type SlashHandler = (); // burn slashes
	type RewardHandler = (); // rewards are minted from the void
	type BetterSignedThreshold = ();
	type OffchainRepeat = OffchainRepeat;
	type MinerTxPriority = NposSolutionPriority;
	type MaxWinners = MaxWinnersPerPage;
	type MaxBackersPerWinner = MaxBackersPerWinner;
	type DataProvider = Staking;
	#[cfg(any(feature = "fast-runtime", feature = "runtime-benchmarks"))]
	type Fallback = onchain::OnChainExecution<OnChainSeqPhragmen>;
	#[cfg(not(any(feature = "fast-runtime", feature = "runtime-benchmarks")))]
	type Fallback = frame_election_provider_support::NoElection<(
		AccountId,
		BlockNumber,
		Staking,
		MaxWinnersPerPage,
		MaxBackersPerWinner,
	)>;
	type GovernanceFallback = onchain::OnChainExecution<OnChainSeqPhragmen>;
	type Solver = SequentialPhragmen<
		AccountId,
		pallet_election_provider_multi_phase::SolutionAccuracyOf<Self>,
		(),
	>;
	type BenchmarkingConfig = polkadot_runtime_common::elections::BenchmarkConfig;
	type ForceOrigin = EnsureRoot<AccountId>;
	type WeightInfo = weights::pallet_election_provider_multi_phase::WeightInfo<Self>;
	type ElectionBounds = ElectionBounds;
}

parameter_types! {
	pub const BagThresholds: &'static [u64] = &bag_thresholds::THRESHOLDS;
}

type VoterBagsListInstance = pallet_bags_list::Instance1;
impl pallet_bags_list::Config<VoterBagsListInstance> for Runtime {
	type RuntimeEvent = RuntimeEvent;
	type ScoreProvider = Staking;
	type WeightInfo = weights::pallet_bags_list::WeightInfo<Runtime>;
	type BagThresholds = BagThresholds;
	type Score = sp_npos_elections::VoteWeight;
}

pub struct EraPayout;
impl pallet_staking::EraPayout<Balance> for EraPayout {
	fn era_payout(
		_total_staked: Balance,
		_total_issuance: Balance,
		era_duration_millis: u64,
	) -> (Balance, Balance) {
		const MILLISECONDS_PER_YEAR: u64 = (1000 * 3600 * 24 * 36525) / 100;
		// A normal-sized era will have 1 / 365.25 here:
		let relative_era_len =
			FixedU128::from_rational(era_duration_millis.into(), MILLISECONDS_PER_YEAR.into());

		// Fixed total TI that we use as baseline for the issuance.
		let fixed_total_issuance: i128 = 5_216_342_402_773_185_773;
		let fixed_inflation_rate = FixedU128::from_rational(8, 100);
		let yearly_emission = fixed_inflation_rate.saturating_mul_int(fixed_total_issuance);

		let era_emission = relative_era_len.saturating_mul_int(yearly_emission);
		// 15% to treasury, as per Polkadot ref 1139.
		let to_treasury = FixedU128::from_rational(15, 100).saturating_mul_int(era_emission);
		let to_stakers = era_emission.saturating_sub(to_treasury);

		(to_stakers.saturated_into(), to_treasury.saturated_into())
	}
}

parameter_types! {
	// Six sessions in an era (6 hours).
	pub const SessionsPerEra: SessionIndex = prod_or_fast!(6, 1);
	// 2 eras for unbonding (12 hours).
	pub const BondingDuration: sp_staking::EraIndex = 2;
	// 1 era in which slashes can be cancelled (6 hours).
	pub const SlashDeferDuration: sp_staking::EraIndex = 1;
	pub const MaxExposurePageSize: u32 = 64;
	// Note: this is not really correct as Max Nominators is (MaxExposurePageSize * page_count) but
	// this is an unbounded number. We just set it to a reasonably high value, 1 full page
	// of nominators.
	pub const MaxNominators: u32 = 64;
	pub const MaxNominations: u32 = <NposCompactSolution16 as frame_election_provider_support::NposSolution>::LIMIT as u32;
	pub const MaxControllersInDeprecationBatch: u32 = 751;
	pub const MinimumElectedValidatorSetSize: u32 = 28;	// atm there are 14 cores on Westend, minBackingVotes=2
	pub const RewardPointsPerBlock: u32 = 20;
}

impl pallet_staking::Config for Runtime {
	type OldCurrency = Balances;
	type Currency = Balances;
	type CurrencyBalance = Balance;
	type RuntimeHoldReason = RuntimeHoldReason;
	type UnixTime = Timestamp;
	type CurrencyToVote = CurrencyToVote;
	type RewardRemainder = ();
	type RuntimeEvent = RuntimeEvent;
	type Slash = ();
	type Reward = ();
	type SessionsPerEra = SessionsPerEra;
	type BondingDuration = BondingDuration;
	type SlashDeferDuration = SlashDeferDuration;
	type AdminOrigin = EitherOf<EnsureRoot<AccountId>, StakingAdmin>;
	type SessionInterface = Self;
	type EraPayout = EraPayout;
	type MaxExposurePageSize = MaxExposurePageSize;
	type NextNewSession = Session;
	type ElectionProvider = ElectionProviderMultiPhase;
	type GenesisElectionProvider = onchain::OnChainExecution<OnChainSeqPhragmen>;
	type VoterList = VoterList;
	type TargetList = UseValidatorsMap<Self>;
	type MaxValidatorSet = MaxActiveValidators;
	type NominationsQuota = pallet_staking::FixedNominationsQuota<{ MaxNominations::get() }>;
	type MaxUnlockingChunks = frame_support::traits::ConstU32<32>;
	type HistoryDepth = frame_support::traits::ConstU32<84>;
	type MaxControllersInDeprecationBatch = MaxControllersInDeprecationBatch;
	type BenchmarkingConfig = polkadot_runtime_common::StakingBenchmarkingConfig;
	type EventListeners = (NominationPools, DelegatedStaking);
	type WeightInfo = weights::pallet_staking::WeightInfo<Runtime>;
	type Filter = Nothing;
}

use pallet_staking_async_ah_client as ah_client;
use pallet_staking_async_rc_client as rc_client;

#[derive(Encode, Decode)]
enum AssetHubRuntimePallets<AccountId> {
	// TODO - AHM: check index
	#[codec(index = 89)]
	RcClient(RcClientCalls<AccountId>),
}

#[derive(Encode, Decode)]
enum RcClientCalls<AccountId> {
	// TODO - AHM: check index
	#[codec(index = 0)]
	RelaySessionReport(rc_client::SessionReport<AccountId>),
	// TODO - AHM: check index
	#[codec(index = 1)]
	RelayNewOffence(SessionIndex, Vec<rc_client::Offence<AccountId>>),
}

pub struct AssetHubLocation;
impl Get<Location> for AssetHubLocation {
	fn get() -> Location {
		Location::new(0, [Junction::Parachain(ASSET_HUB_ID)])
	}
}

pub struct XcmToAssetHub<T: SendXcm>(PhantomData<T>);
impl<T: SendXcm> ah_client::SendToAssetHub for XcmToAssetHub<T> {
	type AccountId = AccountId;

	fn relay_session_report(session_report: rc_client::SessionReport<Self::AccountId>) {
		let message = Xcm(vec![
			Instruction::UnpaidExecution {
				weight_limit: WeightLimit::Unlimited,
				check_origin: None,
			},
			Self::mk_asset_hub_call(RcClientCalls::RelaySessionReport(session_report)),
		]);
		if let Err(err) = send_xcm::<T>(AssetHubLocation::get(), message) {
			log::error!(target: "runtime", "Failed to send relay session report message: {:?}", err);
		}
	}

	fn relay_new_offence(
		session_index: SessionIndex,
		offences: Vec<rc_client::Offence<Self::AccountId>>,
	) {
		let message = Xcm(vec![
			Instruction::UnpaidExecution {
				weight_limit: WeightLimit::Unlimited,
				check_origin: None,
			},
			Self::mk_asset_hub_call(RcClientCalls::RelayNewOffence(session_index, offences)),
		]);
		if let Err(err) = send_xcm::<T>(AssetHubLocation::get(), message) {
			log::error!(target: "runtime", "Failed to send relay offence message: {:?}", err);
		}
	}
}

impl<T: SendXcm> XcmToAssetHub<T> {
	fn mk_asset_hub_call(
		call: RcClientCalls<<Self as ah_client::SendToAssetHub>::AccountId>,
	) -> Instruction<()> {
		Instruction::Transact {
			origin_kind: OriginKind::Superuser,
			fallback_max_weight: None,
			call: AssetHubRuntimePallets::RcClient(call).encode().into(),
		}
	}
}

pub struct EnsureAssetHub;
impl frame_support::traits::EnsureOrigin<RuntimeOrigin> for EnsureAssetHub {
	type Success = ();
	fn try_origin(o: RuntimeOrigin) -> Result<Self::Success, RuntimeOrigin> {
		match <RuntimeOrigin as Into<Result<parachains_origin::Origin, RuntimeOrigin>>>::into(
			o.clone(),
		) {
			Ok(parachains_origin::Origin::Parachain(id)) if id == ASSET_HUB_ID.into() => Ok(()),
			_ => Err(o),
		}
	}
}

// TODO - AHM: this pallet is currently in place, but does nothing. Upon AHM, it should become
// activated.
impl ah_client::Config for Runtime {
	type RuntimeEvent = RuntimeEvent;
	type AssetHubOrigin =
		frame_support::traits::EitherOfDiverse<EnsureRoot<AccountId>, EnsureAssetHub>;
	type AdminOrigin = EnsureRoot<AccountId>;
	type SessionInterface = Self;
	type SendToAssetHub = XcmToAssetHub<crate::xcm_config::XcmRouter>;
	type MinimumValidatorSetSize = ConstU32<4>;
	type UnixTime = Timestamp;
	type PointsPerBlock = ConstU32<20>;
}

impl pallet_fast_unstake::Config for Runtime {
	type RuntimeEvent = RuntimeEvent;
	type Currency = Balances;
	type BatchSize = frame_support::traits::ConstU32<64>;
	type Deposit = frame_support::traits::ConstU128<{ UNITS }>;
	type ControlOrigin = EnsureRoot<AccountId>;
	type Staking = Staking;
	type MaxErasToCheckPerBlock = ConstU32<1>;
	type WeightInfo = weights::pallet_fast_unstake::WeightInfo<Runtime>;
}

parameter_types! {
	pub const SpendPeriod: BlockNumber = 6 * DAYS;
	pub const Burn: Permill = Permill::from_perthousand(2);
	pub const TreasuryPalletId: PalletId = PalletId(*b"py/trsry");
	pub const PayoutSpendPeriod: BlockNumber = 30 * DAYS;
	// The asset's interior location for the paying account. This is the Treasury
	// pallet instance (which sits at index 37).
	pub TreasuryInteriorLocation: InteriorLocation = PalletInstance(37).into();

	pub const TipCountdown: BlockNumber = 1 * DAYS;
	pub const TipFindersFee: Percent = Percent::from_percent(20);
	pub const TipReportDepositBase: Balance = 100 * CENTS;
	pub const DataDepositPerByte: Balance = 1 * CENTS;
	pub const MaxApprovals: u32 = 100;
	pub const MaxAuthorities: u32 = 100_000;
	pub const MaxKeys: u32 = 10_000;
	pub const MaxPeerInHeartbeats: u32 = 10_000;
	pub const MaxBalance: Balance = Balance::max_value();
}

impl pallet_treasury::Config for Runtime {
	type PalletId = TreasuryPalletId;
	type Currency = Balances;
	type RejectOrigin = EitherOfDiverse<EnsureRoot<AccountId>, Treasurer>;
	type RuntimeEvent = RuntimeEvent;
	type SpendPeriod = SpendPeriod;
	type Burn = Burn;
	type BurnDestination = ();
	type MaxApprovals = MaxApprovals;
	type WeightInfo = weights::pallet_treasury::WeightInfo<Runtime>;
	type SpendFunds = ();
	type SpendOrigin = TreasurySpender;
	type AssetKind = VersionedLocatableAsset;
	type Beneficiary = VersionedLocation;
	type BeneficiaryLookup = IdentityLookup<Self::Beneficiary>;
	type Paymaster = PayOverXcm<
		TreasuryInteriorLocation,
		crate::xcm_config::XcmRouter,
		crate::XcmPallet,
		ConstU32<{ 6 * HOURS }>,
		Self::Beneficiary,
		Self::AssetKind,
		LocatableAssetConverter,
		VersionedLocationConverter,
	>;
	type BalanceConverter = UnityOrOuterConversion<
		ContainsParts<
			FromContains<
				xcm_builder::IsChildSystemParachain<ParaId>,
				xcm_builder::IsParentsOnly<ConstU8<1>>,
			>,
		>,
		AssetRate,
	>;
	type PayoutPeriod = PayoutSpendPeriod;
	type BlockNumberProvider = System;
	#[cfg(feature = "runtime-benchmarks")]
	type BenchmarkHelper = polkadot_runtime_common::impls::benchmarks::TreasuryArguments;
}

impl pallet_offences::Config for Runtime {
	type RuntimeEvent = RuntimeEvent;
	type IdentificationTuple = session_historical::IdentificationTuple<Self>;
	// TODO - AHM: should eventually become AssetHubStakingClient
	type OnOffenceHandler = Staking;
}

impl pallet_authority_discovery::Config for Runtime {
	type MaxAuthorities = MaxAuthorities;
}

parameter_types! {
	pub const NposSolutionPriority: TransactionPriority = TransactionPriority::max_value() / 2;
}

parameter_types! {
	pub const MaxSetIdSessionEntries: u32 = BondingDuration::get() * SessionsPerEra::get();
}

impl pallet_grandpa::Config for Runtime {
	type RuntimeEvent = RuntimeEvent;

	type WeightInfo = ();
	type MaxAuthorities = MaxAuthorities;
	type MaxNominators = MaxNominators;
	type MaxSetIdSessionEntries = MaxSetIdSessionEntries;

	type KeyOwnerProof = sp_session::MembershipProof;

	type EquivocationReportSystem =
		pallet_grandpa::EquivocationReportSystem<Self, Offences, Historical, ReportLongevity>;
}

impl frame_system::offchain::SigningTypes for Runtime {
	type Public = <Signature as Verify>::Signer;
	type Signature = Signature;
}

impl<C> frame_system::offchain::CreateTransactionBase<C> for Runtime
where
	RuntimeCall: From<C>,
{
	type RuntimeCall = RuntimeCall;
	type Extrinsic = UncheckedExtrinsic;
}

impl<LocalCall> frame_system::offchain::CreateTransaction<LocalCall> for Runtime
where
	RuntimeCall: From<LocalCall>,
{
	type Extension = TxExtension;

	fn create_transaction(call: RuntimeCall, extension: TxExtension) -> UncheckedExtrinsic {
		UncheckedExtrinsic::new_transaction(call, extension)
	}
}

/// Submits a transaction with the node's public and signature type. Adheres to the signed extension
/// format of the chain.
impl<LocalCall> frame_system::offchain::CreateSignedTransaction<LocalCall> for Runtime
where
	RuntimeCall: From<LocalCall>,
{
	fn create_signed_transaction<
		C: frame_system::offchain::AppCrypto<Self::Public, Self::Signature>,
	>(
		call: RuntimeCall,
		public: <Signature as Verify>::Signer,
		account: AccountId,
		nonce: <Runtime as frame_system::Config>::Nonce,
	) -> Option<UncheckedExtrinsic> {
		use sp_runtime::traits::StaticLookup;
		// take the biggest period possible.
		let period =
			BlockHashCount::get().checked_next_power_of_two().map(|c| c / 2).unwrap_or(2) as u64;

		let current_block = System::block_number()
			.saturated_into::<u64>()
			// The `System::block_number` is initialized with `n+1`,
			// so the actual block number is `n`.
			.saturating_sub(1);
		let tip = 0;
		let tx_ext: TxExtension = (
			frame_system::CheckNonZeroSender::<Runtime>::new(),
			frame_system::CheckSpecVersion::<Runtime>::new(),
			frame_system::CheckTxVersion::<Runtime>::new(),
			frame_system::CheckGenesis::<Runtime>::new(),
			frame_system::CheckMortality::<Runtime>::from(generic::Era::mortal(
				period,
				current_block,
			)),
			frame_system::CheckNonce::<Runtime>::from(nonce),
			frame_system::CheckWeight::<Runtime>::new(),
			pallet_transaction_payment::ChargeTransactionPayment::<Runtime>::from(tip),
			frame_metadata_hash_extension::CheckMetadataHash::<Runtime>::new(true),
			frame_system::WeightReclaim::<Runtime>::new(),
		)
			.into();
		let raw_payload = SignedPayload::new(call, tx_ext)
			.map_err(|e| {
				log::warn!("Unable to create signed payload: {:?}", e);
			})
			.ok()?;
		let signature = raw_payload.using_encoded(|payload| C::sign(payload, public))?;
		let (call, tx_ext, _) = raw_payload.deconstruct();
		let address = <Runtime as frame_system::Config>::Lookup::unlookup(account);
		let transaction = UncheckedExtrinsic::new_signed(call, address, signature, tx_ext);
		Some(transaction)
	}
}

impl<LocalCall> frame_system::offchain::CreateInherent<LocalCall> for Runtime
where
	RuntimeCall: From<LocalCall>,
{
	fn create_inherent(call: RuntimeCall) -> UncheckedExtrinsic {
		UncheckedExtrinsic::new_bare(call)
	}
}

parameter_types! {
	// Minimum 100 bytes/KSM deposited (1 CENT/byte)
	pub const BasicDeposit: Balance = 1000 * CENTS;       // 258 bytes on-chain
	pub const ByteDeposit: Balance = deposit(0, 1);
	pub const UsernameDeposit: Balance = deposit(0, 32);
	pub const SubAccountDeposit: Balance = 200 * CENTS;   // 53 bytes on-chain
	pub const MaxSubAccounts: u32 = 100;
	pub const MaxAdditionalFields: u32 = 100;
	pub const MaxRegistrars: u32 = 20;
}

impl pallet_identity::Config for Runtime {
	type RuntimeEvent = RuntimeEvent;
	type Currency = Balances;
	type Slashed = ();
	type BasicDeposit = BasicDeposit;
	type ByteDeposit = ByteDeposit;
	type UsernameDeposit = UsernameDeposit;
	type SubAccountDeposit = SubAccountDeposit;
	type MaxSubAccounts = MaxSubAccounts;
	type IdentityInformation = IdentityInfo<MaxAdditionalFields>;
	type MaxRegistrars = MaxRegistrars;
	type ForceOrigin = EitherOf<EnsureRoot<Self::AccountId>, GeneralAdmin>;
	type RegistrarOrigin = EitherOf<EnsureRoot<Self::AccountId>, GeneralAdmin>;
	type OffchainSignature = Signature;
	type SigningPublicKey = <Signature as Verify>::Signer;
	type UsernameAuthorityOrigin = EnsureRoot<Self::AccountId>;
	type PendingUsernameExpiration = ConstU32<{ 7 * DAYS }>;
	type UsernameGracePeriod = ConstU32<{ 30 * DAYS }>;
	type MaxSuffixLength = ConstU32<7>;
	type MaxUsernameLength = ConstU32<32>;
	type WeightInfo = weights::pallet_identity::WeightInfo<Runtime>;
}

impl pallet_utility::Config for Runtime {
	type RuntimeEvent = RuntimeEvent;
	type RuntimeCall = RuntimeCall;
	type PalletsOrigin = OriginCaller;
	type WeightInfo = weights::pallet_utility::WeightInfo<Runtime>;
}

parameter_types! {
	// One storage item; key size is 32; value is size 4+4+16+32 bytes = 56 bytes.
	pub const DepositBase: Balance = deposit(1, 88);
	// Additional storage item size of 32 bytes.
	pub const DepositFactor: Balance = deposit(0, 32);
	pub const MaxSignatories: u32 = 100;
}

impl pallet_multisig::Config for Runtime {
	type RuntimeEvent = RuntimeEvent;
	type RuntimeCall = RuntimeCall;
	type Currency = Balances;
	type DepositBase = DepositBase;
	type DepositFactor = DepositFactor;
	type MaxSignatories = MaxSignatories;
	type WeightInfo = weights::pallet_multisig::WeightInfo<Runtime>;
	type BlockNumberProvider = frame_system::Pallet<Runtime>;
}

parameter_types! {
	pub const ConfigDepositBase: Balance = 500 * CENTS;
	pub const FriendDepositFactor: Balance = 50 * CENTS;
	pub const MaxFriends: u16 = 9;
	pub const RecoveryDeposit: Balance = 500 * CENTS;
}

impl pallet_recovery::Config for Runtime {
	type RuntimeEvent = RuntimeEvent;
	type WeightInfo = ();
	type RuntimeCall = RuntimeCall;
	type BlockNumberProvider = System;
	type Currency = Balances;
	type ConfigDepositBase = ConfigDepositBase;
	type FriendDepositFactor = FriendDepositFactor;
	type MaxFriends = MaxFriends;
	type RecoveryDeposit = RecoveryDeposit;
}

parameter_types! {
	pub const MinVestedTransfer: Balance = 100 * CENTS;
	pub UnvestedFundsAllowedWithdrawReasons: WithdrawReasons =
		WithdrawReasons::except(WithdrawReasons::TRANSFER | WithdrawReasons::RESERVE);
}

impl pallet_vesting::Config for Runtime {
	type RuntimeEvent = RuntimeEvent;
	type Currency = Balances;
	type BlockNumberToBalance = ConvertInto;
	type MinVestedTransfer = MinVestedTransfer;
	type WeightInfo = weights::pallet_vesting::WeightInfo<Runtime>;
	type UnvestedFundsAllowedWithdrawReasons = UnvestedFundsAllowedWithdrawReasons;
	type BlockNumberProvider = System;
	const MAX_VESTING_SCHEDULES: u32 = 28;
}

impl pallet_sudo::Config for Runtime {
	type RuntimeEvent = RuntimeEvent;
	type RuntimeCall = RuntimeCall;
	type WeightInfo = weights::pallet_sudo::WeightInfo<Runtime>;
}

parameter_types! {
	// One storage item; key size 32, value size 8; .
	pub const ProxyDepositBase: Balance = deposit(1, 8);
	// Additional storage item size of 33 bytes.
	pub const ProxyDepositFactor: Balance = deposit(0, 33);
	pub const MaxProxies: u16 = 32;
	pub const AnnouncementDepositBase: Balance = deposit(1, 8);
	pub const AnnouncementDepositFactor: Balance = deposit(0, 66);
	pub const MaxPending: u16 = 32;
}

/// The type used to represent the kinds of proxying allowed.
#[derive(
	Copy,
	Clone,
	Eq,
	PartialEq,
	Ord,
	PartialOrd,
	Encode,
	Decode,
	DecodeWithMemTracking,
	RuntimeDebug,
	MaxEncodedLen,
	TypeInfo,
)]
pub enum ProxyType {
	Any,
	NonTransfer,
	Governance,
	Staking,
	SudoBalances,
	IdentityJudgement,
	CancelProxy,
	Auction,
	NominationPools,
	ParaRegistration,
}
impl Default for ProxyType {
	fn default() -> Self {
		Self::Any
	}
}
impl InstanceFilter<RuntimeCall> for ProxyType {
	fn filter(&self, c: &RuntimeCall) -> bool {
		match self {
			ProxyType::Any => true,
			ProxyType::NonTransfer => matches!(
				c,
				RuntimeCall::System(..) |
				RuntimeCall::Babe(..) |
				RuntimeCall::Timestamp(..) |
				RuntimeCall::Indices(pallet_indices::Call::claim{..}) |
				RuntimeCall::Indices(pallet_indices::Call::free{..}) |
				RuntimeCall::Indices(pallet_indices::Call::freeze{..}) |
				// Specifically omitting Indices `transfer`, `force_transfer`
				// Specifically omitting the entire Balances pallet
				RuntimeCall::Staking(..) |
				RuntimeCall::Session(..) |
				RuntimeCall::Grandpa(..) |
				RuntimeCall::Utility(..) |
				RuntimeCall::Identity(..) |
				RuntimeCall::ConvictionVoting(..) |
				RuntimeCall::Referenda(..) |
				RuntimeCall::Whitelist(..) |
				RuntimeCall::Recovery(pallet_recovery::Call::as_recovered{..}) |
				RuntimeCall::Recovery(pallet_recovery::Call::vouch_recovery{..}) |
				RuntimeCall::Recovery(pallet_recovery::Call::claim_recovery{..}) |
				RuntimeCall::Recovery(pallet_recovery::Call::close_recovery{..}) |
				RuntimeCall::Recovery(pallet_recovery::Call::remove_recovery{..}) |
				RuntimeCall::Recovery(pallet_recovery::Call::cancel_recovered{..}) |
				// Specifically omitting Recovery `create_recovery`, `initiate_recovery`
				RuntimeCall::Vesting(pallet_vesting::Call::vest{..}) |
				RuntimeCall::Vesting(pallet_vesting::Call::vest_other{..}) |
				// Specifically omitting Vesting `vested_transfer`, and `force_vested_transfer`
				RuntimeCall::Scheduler(..) |
				// Specifically omitting Sudo pallet
				RuntimeCall::Proxy(..) |
				RuntimeCall::Multisig(..) |
				RuntimeCall::Registrar(paras_registrar::Call::register{..}) |
				RuntimeCall::Registrar(paras_registrar::Call::deregister{..}) |
				// Specifically omitting Registrar `swap`
				RuntimeCall::Registrar(paras_registrar::Call::reserve{..}) |
				RuntimeCall::Crowdloan(..) |
				RuntimeCall::Slots(..) |
				RuntimeCall::Auctions(..) | // Specifically omitting the entire XCM Pallet
				RuntimeCall::VoterList(..) |
				RuntimeCall::NominationPools(..) |
				RuntimeCall::FastUnstake(..)
			),
			ProxyType::Staking => {
				matches!(
					c,
					RuntimeCall::Staking(..) |
						RuntimeCall::Session(..) | RuntimeCall::Utility(..) |
						RuntimeCall::FastUnstake(..) |
						RuntimeCall::VoterList(..) |
						RuntimeCall::NominationPools(..)
				)
			},
			ProxyType::NominationPools => {
				matches!(c, RuntimeCall::NominationPools(..) | RuntimeCall::Utility(..))
			},
			ProxyType::SudoBalances => match c {
				RuntimeCall::Sudo(pallet_sudo::Call::sudo { call: ref x }) => {
					matches!(x.as_ref(), &RuntimeCall::Balances(..))
				},
				RuntimeCall::Utility(..) => true,
				_ => false,
			},
			ProxyType::Governance => matches!(
				c,
				// OpenGov calls
				RuntimeCall::ConvictionVoting(..) |
					RuntimeCall::Referenda(..) |
					RuntimeCall::Whitelist(..)
			),
			ProxyType::IdentityJudgement => matches!(
				c,
				RuntimeCall::Identity(pallet_identity::Call::provide_judgement { .. }) |
					RuntimeCall::Utility(..)
			),
			ProxyType::CancelProxy => {
				matches!(c, RuntimeCall::Proxy(pallet_proxy::Call::reject_announcement { .. }))
			},
			ProxyType::Auction => matches!(
				c,
				RuntimeCall::Auctions(..) |
					RuntimeCall::Crowdloan(..) |
					RuntimeCall::Registrar(..) |
					RuntimeCall::Slots(..)
			),
			ProxyType::ParaRegistration => matches!(
				c,
				RuntimeCall::Registrar(paras_registrar::Call::reserve { .. }) |
					RuntimeCall::Registrar(paras_registrar::Call::register { .. }) |
					RuntimeCall::Utility(pallet_utility::Call::batch { .. }) |
					RuntimeCall::Utility(pallet_utility::Call::batch_all { .. }) |
					RuntimeCall::Utility(pallet_utility::Call::force_batch { .. }) |
					RuntimeCall::Proxy(pallet_proxy::Call::remove_proxy { .. })
			),
		}
	}
	fn is_superset(&self, o: &Self) -> bool {
		match (self, o) {
			(x, y) if x == y => true,
			(ProxyType::Any, _) => true,
			(_, ProxyType::Any) => false,
			(ProxyType::NonTransfer, _) => true,
			_ => false,
		}
	}
}

impl pallet_proxy::Config for Runtime {
	type RuntimeEvent = RuntimeEvent;
	type RuntimeCall = RuntimeCall;
	type Currency = Balances;
	type ProxyType = ProxyType;
	type ProxyDepositBase = ProxyDepositBase;
	type ProxyDepositFactor = ProxyDepositFactor;
	type MaxProxies = MaxProxies;
	type WeightInfo = weights::pallet_proxy::WeightInfo<Runtime>;
	type MaxPending = MaxPending;
	type CallHasher = BlakeTwo256;
	type AnnouncementDepositBase = AnnouncementDepositBase;
	type AnnouncementDepositFactor = AnnouncementDepositFactor;
	type BlockNumberProvider = frame_system::Pallet<Runtime>;
}

impl parachains_origin::Config for Runtime {}

impl parachains_configuration::Config for Runtime {
	type WeightInfo = weights::polkadot_runtime_parachains_configuration::WeightInfo<Runtime>;
}

impl parachains_shared::Config for Runtime {
	type DisabledValidators = Session;
}

impl parachains_session_info::Config for Runtime {
	type ValidatorSet = Historical;
}

impl parachains_inclusion::Config for Runtime {
	type RuntimeEvent = RuntimeEvent;
	type DisputesHandler = ParasDisputes;
	// TODO - AHM: should eventually become AssetHubStakingClient
	type RewardValidators =
		parachains_reward_points::RewardValidatorsWithEraPoints<Runtime, Staking>;
	type MessageQueue = MessageQueue;
	type WeightInfo = weights::polkadot_runtime_parachains_inclusion::WeightInfo<Runtime>;
}

parameter_types! {
	pub const ParasUnsignedPriority: TransactionPriority = TransactionPriority::max_value();
}

impl parachains_paras::Config for Runtime {
	type RuntimeEvent = RuntimeEvent;
	type WeightInfo = weights::polkadot_runtime_parachains_paras::WeightInfo<Runtime>;
	type UnsignedPriority = ParasUnsignedPriority;
	type QueueFootprinter = ParaInclusion;
	type NextSessionRotation = Babe;
	type OnNewHead = ();
	type AssignCoretime = CoretimeAssignmentProvider;
}

parameter_types! {
	/// Amount of weight that can be spent per block to service messages.
	///
	/// # WARNING
	///
	/// This is not a good value for para-chains since the `Scheduler` already uses up to 80% block weight.
	pub MessageQueueServiceWeight: Weight = Perbill::from_percent(20) * BlockWeights::get().max_block;
	pub const MessageQueueHeapSize: u32 = 128 * 1024;
	pub const MessageQueueMaxStale: u32 = 48;
}

/// Message processor to handle any messages that were enqueued into the `MessageQueue` pallet.
pub struct MessageProcessor;
impl ProcessMessage for MessageProcessor {
	type Origin = AggregateMessageOrigin;

	fn process_message(
		message: &[u8],
		origin: Self::Origin,
		meter: &mut WeightMeter,
		id: &mut [u8; 32],
	) -> Result<bool, ProcessMessageError> {
		let para = match origin {
			AggregateMessageOrigin::Ump(UmpQueueId::Para(para)) => para,
		};
		xcm_builder::ProcessXcmMessage::<
			Junction,
			xcm_executor::XcmExecutor<xcm_config::XcmConfig>,
			RuntimeCall,
		>::process_message(message, Junction::Parachain(para.into()), meter, id)
	}
}

impl pallet_message_queue::Config for Runtime {
	type RuntimeEvent = RuntimeEvent;
	type Size = u32;
	type HeapSize = MessageQueueHeapSize;
	type MaxStale = MessageQueueMaxStale;
	type ServiceWeight = MessageQueueServiceWeight;
	type IdleMaxServiceWeight = MessageQueueServiceWeight;
	#[cfg(not(feature = "runtime-benchmarks"))]
	type MessageProcessor = MessageProcessor;
	#[cfg(feature = "runtime-benchmarks")]
	type MessageProcessor =
		pallet_message_queue::mock_helpers::NoopMessageProcessor<AggregateMessageOrigin>;
	type QueueChangeHandler = ParaInclusion;
	type QueuePausedQuery = ();
	type WeightInfo = weights::pallet_message_queue::WeightInfo<Runtime>;
}

impl parachains_dmp::Config for Runtime {}

parameter_types! {
	pub const HrmpChannelSizeAndCapacityWithSystemRatio: Percent = Percent::from_percent(100);
}

impl parachains_hrmp::Config for Runtime {
	type RuntimeOrigin = RuntimeOrigin;
	type RuntimeEvent = RuntimeEvent;
	type ChannelManager = EnsureRoot<AccountId>;
	type Currency = Balances;
	type DefaultChannelSizeAndCapacityWithSystem = ActiveConfigHrmpChannelSizeAndCapacityRatio<
		Runtime,
		HrmpChannelSizeAndCapacityWithSystemRatio,
	>;
	type VersionWrapper = crate::XcmPallet;
	type WeightInfo = weights::polkadot_runtime_parachains_hrmp::WeightInfo<Self>;
}

impl parachains_paras_inherent::Config for Runtime {
	type WeightInfo = weights::polkadot_runtime_parachains_paras_inherent::WeightInfo<Runtime>;
}

impl parachains_scheduler::Config for Runtime {
	// If you change this, make sure the `Assignment` type of the new provider is binary compatible,
	// otherwise provide a migration.
	type AssignmentProvider = CoretimeAssignmentProvider;
}

parameter_types! {
	pub const BrokerId: u32 = BROKER_ID;
	pub const BrokerPalletId: PalletId = PalletId(*b"py/broke");
	pub const AssetHubId: u32 = ASSET_HUB_ID;	// TODO: replace with ASSET_HUB_NEXT_ID
	pub MaxXcmTransactWeight: Weight = Weight::from_parts(200_000_000, 20_000);
}

pub struct BrokerPot;
impl Get<InteriorLocation> for BrokerPot {
	fn get() -> InteriorLocation {
		Junction::AccountId32 { network: None, id: BrokerPalletId::get().into_account_truncating() }
			.into()
	}
}

impl coretime::Config for Runtime {
	type RuntimeOrigin = RuntimeOrigin;
	type RuntimeEvent = RuntimeEvent;
	type BrokerId = BrokerId;
	type BrokerPotLocation = BrokerPot;
	type WeightInfo = weights::polkadot_runtime_parachains_coretime::WeightInfo<Runtime>;
	type SendXcm = crate::xcm_config::XcmRouter;
	type AssetTransactor = crate::xcm_config::LocalAssetTransactor;
	type AccountToLocation = xcm_builder::AliasesIntoAccountId32<
		xcm_config::ThisNetwork,
		<Runtime as frame_system::Config>::AccountId,
	>;
	type MaxXcmTransactWeight = MaxXcmTransactWeight;
}

parameter_types! {
	pub const OnDemandTrafficDefaultValue: FixedU128 = FixedU128::from_u32(1);
	// Keep 2 timeslices worth of revenue information.
	pub const MaxHistoricalRevenue: BlockNumber = 2 * TIMESLICE_PERIOD;
	pub const OnDemandPalletId: PalletId = PalletId(*b"py/ondmd");
}

impl parachains_on_demand::Config for Runtime {
	type RuntimeEvent = RuntimeEvent;
	type Currency = Balances;
	type TrafficDefaultValue = OnDemandTrafficDefaultValue;
	type WeightInfo = weights::polkadot_runtime_parachains_on_demand::WeightInfo<Runtime>;
	type MaxHistoricalRevenue = MaxHistoricalRevenue;
	type PalletId = OnDemandPalletId;
}

impl parachains_assigner_coretime::Config for Runtime {}

impl parachains_initializer::Config for Runtime {
	type Randomness = pallet_babe::RandomnessFromOneEpochAgo<Runtime>;
	type ForceOrigin = EnsureRoot<AccountId>;
	type WeightInfo = weights::polkadot_runtime_parachains_initializer::WeightInfo<Runtime>;
	type CoretimeOnNewSession = Coretime;
}

impl paras_sudo_wrapper::Config for Runtime {}

parameter_types! {
	pub const PermanentSlotLeasePeriodLength: u32 = 26;
	pub const TemporarySlotLeasePeriodLength: u32 = 1;
	pub const MaxTemporarySlotPerLeasePeriod: u32 = 5;
}

impl assigned_slots::Config for Runtime {
	type RuntimeEvent = RuntimeEvent;
	type AssignSlotOrigin = EnsureRoot<AccountId>;
	type Leaser = Slots;
	type PermanentSlotLeasePeriodLength = PermanentSlotLeasePeriodLength;
	type TemporarySlotLeasePeriodLength = TemporarySlotLeasePeriodLength;
	type MaxTemporarySlotPerLeasePeriod = MaxTemporarySlotPerLeasePeriod;
	type WeightInfo = weights::polkadot_runtime_common_assigned_slots::WeightInfo<Runtime>;
}

impl parachains_disputes::Config for Runtime {
	type RuntimeEvent = RuntimeEvent;
	// TODO - AHM: should eventually become AssetHubStakingClient
	type RewardValidators =
		parachains_reward_points::RewardValidatorsWithEraPoints<Runtime, Staking>;
	type SlashingHandler = parachains_slashing::SlashValidatorsForDisputes<ParasSlashing>;
	type WeightInfo = weights::polkadot_runtime_parachains_disputes::WeightInfo<Runtime>;
}

impl parachains_slashing::Config for Runtime {
	type KeyOwnerProofSystem = Historical;
	type KeyOwnerProof =
		<Self::KeyOwnerProofSystem as KeyOwnerProofSystem<(KeyTypeId, ValidatorId)>>::Proof;
	type KeyOwnerIdentification = <Self::KeyOwnerProofSystem as KeyOwnerProofSystem<(
		KeyTypeId,
		ValidatorId,
	)>>::IdentificationTuple;
	type HandleReports = parachains_slashing::SlashingReportHandler<
		Self::KeyOwnerIdentification,
		Offences,
		ReportLongevity,
	>;
	type WeightInfo = weights::polkadot_runtime_parachains_disputes_slashing::WeightInfo<Runtime>;
	type BenchmarkingConfig = parachains_slashing::BenchConfig<300>;
}

parameter_types! {
	pub const ParaDeposit: Balance = 2000 * CENTS;
	pub const RegistrarDataDepositPerByte: Balance = deposit(0, 1);
}

impl paras_registrar::Config for Runtime {
	type RuntimeOrigin = RuntimeOrigin;
	type RuntimeEvent = RuntimeEvent;
	type Currency = Balances;
	type OnSwap = (Crowdloan, Slots, SwapLeases);
	type ParaDeposit = ParaDeposit;
	type DataDepositPerByte = RegistrarDataDepositPerByte;
	type WeightInfo = weights::polkadot_runtime_common_paras_registrar::WeightInfo<Runtime>;
}

parameter_types! {
	pub const LeasePeriod: BlockNumber = 28 * DAYS;
}

impl slots::Config for Runtime {
	type RuntimeEvent = RuntimeEvent;
	type Currency = Balances;
	type Registrar = Registrar;
	type LeasePeriod = LeasePeriod;
	type LeaseOffset = ();
	type ForceOrigin = EitherOf<EnsureRoot<Self::AccountId>, LeaseAdmin>;
	type WeightInfo = weights::polkadot_runtime_common_slots::WeightInfo<Runtime>;
}

parameter_types! {
	pub const CrowdloanId: PalletId = PalletId(*b"py/cfund");
	pub const SubmissionDeposit: Balance = 100 * 100 * CENTS;
	pub const MinContribution: Balance = 100 * CENTS;
	pub const RemoveKeysLimit: u32 = 500;
	// Allow 32 bytes for an additional memo to a crowdloan.
	pub const MaxMemoLength: u8 = 32;
}

impl crowdloan::Config for Runtime {
	type RuntimeEvent = RuntimeEvent;
	type PalletId = CrowdloanId;
	type SubmissionDeposit = SubmissionDeposit;
	type MinContribution = MinContribution;
	type RemoveKeysLimit = RemoveKeysLimit;
	type Registrar = Registrar;
	type Auctioneer = Auctions;
	type MaxMemoLength = MaxMemoLength;
	type WeightInfo = weights::polkadot_runtime_common_crowdloan::WeightInfo<Runtime>;
}

parameter_types! {
	// The average auction is 7 days long, so this will be 70% for ending period.
	// 5 Days = 72000 Blocks @ 6 sec per block
	pub const EndingPeriod: BlockNumber = 5 * DAYS;
	// ~ 1000 samples per day -> ~ 20 blocks per sample -> 2 minute samples
	pub const SampleLength: BlockNumber = 2 * MINUTES;
}

impl auctions::Config for Runtime {
	type RuntimeEvent = RuntimeEvent;
	type Leaser = Slots;
	type Registrar = Registrar;
	type EndingPeriod = EndingPeriod;
	type SampleLength = SampleLength;
	type Randomness = pallet_babe::RandomnessFromOneEpochAgo<Runtime>;
	type InitiateOrigin = EitherOf<EnsureRoot<Self::AccountId>, AuctionAdmin>;
	type WeightInfo = weights::polkadot_runtime_common_auctions::WeightInfo<Runtime>;
}

impl identity_migrator::Config for Runtime {
	type RuntimeEvent = RuntimeEvent;
	type Reaper = EnsureSigned<AccountId>;
	type ReapIdentityHandler = ToParachainIdentityReaper<Runtime, Self::AccountId>;
	type WeightInfo = weights::polkadot_runtime_common_identity_migrator::WeightInfo<Runtime>;
}

parameter_types! {
	pub const PoolsPalletId: PalletId = PalletId(*b"py/nopls");
	pub const MaxPointsToBalance: u8 = 10;
}

impl pallet_nomination_pools::Config for Runtime {
	type RuntimeEvent = RuntimeEvent;
	type WeightInfo = weights::pallet_nomination_pools::WeightInfo<Self>;
	type Currency = Balances;
	type RuntimeFreezeReason = RuntimeFreezeReason;
	type RewardCounter = FixedU128;
	type BalanceToU256 = BalanceToU256;
	type U256ToBalance = U256ToBalance;
	type StakeAdapter =
		pallet_nomination_pools::adapter::DelegateStake<Self, Staking, DelegatedStaking>;
	type PostUnbondingPoolsWindow = ConstU32<4>;
	type MaxMetadataLen = ConstU32<256>;
	// we use the same number of allowed unlocking chunks as with staking.
	type MaxUnbonding = <Self as pallet_staking::Config>::MaxUnlockingChunks;
	type PalletId = PoolsPalletId;
	type MaxPointsToBalance = MaxPointsToBalance;
	type AdminOrigin = EitherOf<EnsureRoot<AccountId>, StakingAdmin>;
	type BlockNumberProvider = System;
	type Filter = Nothing;
}

parameter_types! {
	pub const DelegatedStakingPalletId: PalletId = PalletId(*b"py/dlstk");
	pub const SlashRewardFraction: Perbill = Perbill::from_percent(1);
}

impl pallet_delegated_staking::Config for Runtime {
	type RuntimeEvent = RuntimeEvent;
	type PalletId = DelegatedStakingPalletId;
	type Currency = Balances;
	type OnSlash = ();
	type SlashRewardFraction = SlashRewardFraction;
	type RuntimeHoldReason = RuntimeHoldReason;
	type CoreStaking = Staking;
}

impl pallet_root_testing::Config for Runtime {
	type RuntimeEvent = RuntimeEvent;
}

parameter_types! {
	pub MbmServiceWeight: Weight = Perbill::from_percent(80) * BlockWeights::get().max_block;
}

impl pallet_migrations::Config for Runtime {
	type RuntimeEvent = RuntimeEvent;
	#[cfg(not(feature = "runtime-benchmarks"))]
	type Migrations = pallet_identity::migration::v2::LazyMigrationV1ToV2<Runtime>;
	// Benchmarks need mocked migrations to guarantee that they succeed.
	#[cfg(feature = "runtime-benchmarks")]
	type Migrations = pallet_migrations::mock_helpers::MockedMigrations;
	type CursorMaxLen = ConstU32<65_536>;
	type IdentifierMaxLen = ConstU32<256>;
	type MigrationStatusHandler = ();
	type FailedMigrationHandler = frame_support::migrations::FreezeChainOnFailedMigration;
	type MaxServiceWeight = MbmServiceWeight;
	type WeightInfo = weights::pallet_migrations::WeightInfo<Runtime>;
}

parameter_types! {
	// The deposit configuration for the singed migration. Specially if you want to allow any signed account to do the migration (see `SignedFilter`, these deposits should be high)
	pub const MigrationSignedDepositPerItem: Balance = 1 * CENTS;
	pub const MigrationSignedDepositBase: Balance = 20 * CENTS * 100;
	pub const MigrationMaxKeyLen: u32 = 512;
}

impl pallet_asset_rate::Config for Runtime {
	type WeightInfo = weights::pallet_asset_rate::WeightInfo<Runtime>;
	type RuntimeEvent = RuntimeEvent;
	type CreateOrigin = EnsureRoot<AccountId>;
	type RemoveOrigin = EnsureRoot<AccountId>;
	type UpdateOrigin = EnsureRoot<AccountId>;
	type Currency = Balances;
	type AssetKind = <Runtime as pallet_treasury::Config>::AssetKind;
	#[cfg(feature = "runtime-benchmarks")]
	type BenchmarkHelper = polkadot_runtime_common::impls::benchmarks::AssetRateArguments;
}

// Notify `coretime` pallet when a lease swap occurs
pub struct SwapLeases;
impl OnSwap for SwapLeases {
	fn on_swap(one: ParaId, other: ParaId) {
		coretime::Pallet::<Runtime>::on_legacy_lease_swap(one, other);
	}
}

pub type MetaTxExtension = (
	pallet_verify_signature::VerifySignature<Runtime>,
	pallet_meta_tx::MetaTxMarker<Runtime>,
	frame_system::CheckNonZeroSender<Runtime>,
	frame_system::CheckSpecVersion<Runtime>,
	frame_system::CheckTxVersion<Runtime>,
	frame_system::CheckGenesis<Runtime>,
	frame_system::CheckMortality<Runtime>,
	frame_system::CheckNonce<Runtime>,
	frame_metadata_hash_extension::CheckMetadataHash<Runtime>,
);

impl pallet_meta_tx::Config for Runtime {
	type WeightInfo = weights::pallet_meta_tx::WeightInfo<Runtime>;
	type RuntimeEvent = RuntimeEvent;
	#[cfg(not(feature = "runtime-benchmarks"))]
	type Extension = MetaTxExtension;
	#[cfg(feature = "runtime-benchmarks")]
	type Extension = pallet_meta_tx::WeightlessExtension<Runtime>;
}

impl pallet_verify_signature::Config for Runtime {
	type Signature = MultiSignature;
	type AccountIdentifier = MultiSigner;
	type WeightInfo = weights::pallet_verify_signature::WeightInfo<Runtime>;
	#[cfg(feature = "runtime-benchmarks")]
	type BenchmarkHelper = ();
}

#[frame_support::runtime(legacy_ordering)]
mod runtime {
	#[runtime::runtime]
	#[runtime::derive(
		RuntimeCall,
		RuntimeEvent,
		RuntimeError,
		RuntimeOrigin,
		RuntimeFreezeReason,
		RuntimeHoldReason,
		RuntimeSlashReason,
		RuntimeLockId,
		RuntimeTask,
		RuntimeViewFunction
	)]
	pub struct Runtime;

	// Basic stuff; balances is uncallable initially.
	#[runtime::pallet_index(0)]
	pub type System = frame_system;

	// Babe must be before session.
	#[runtime::pallet_index(1)]
	pub type Babe = pallet_babe;

	#[runtime::pallet_index(2)]
	pub type Timestamp = pallet_timestamp;
	#[runtime::pallet_index(3)]
	pub type Indices = pallet_indices;
	#[runtime::pallet_index(4)]
	pub type Balances = pallet_balances;
	#[runtime::pallet_index(26)]
	pub type TransactionPayment = pallet_transaction_payment;

	// Consensus support.
	// Authorship must be before session in order to note author in the correct session and era.
	#[runtime::pallet_index(5)]
	pub type Authorship = pallet_authorship;
	#[runtime::pallet_index(6)]
	pub type Staking = pallet_staking;
	#[runtime::pallet_index(7)]
	pub type Offences = pallet_offences;
	#[runtime::pallet_index(27)]
	pub type Historical = session_historical;
	#[runtime::pallet_index(70)]
	pub type Parameters = pallet_parameters;

	#[runtime::pallet_index(8)]
	pub type Session = pallet_session;
	#[runtime::pallet_index(10)]
	pub type Grandpa = pallet_grandpa;
	#[runtime::pallet_index(12)]
	pub type AuthorityDiscovery = pallet_authority_discovery;

	// Utility module.
	#[runtime::pallet_index(16)]
	pub type Utility = pallet_utility;

	// Less simple identity module.
	#[runtime::pallet_index(17)]
	pub type Identity = pallet_identity;

	// Social recovery module.
	#[runtime::pallet_index(18)]
	pub type Recovery = pallet_recovery;

	// Vesting. Usable initially, but removed once all vesting is finished.
	#[runtime::pallet_index(19)]
	pub type Vesting = pallet_vesting;

	// System scheduler.
	#[runtime::pallet_index(20)]
	pub type Scheduler = pallet_scheduler;

	// Preimage registrar.
	#[runtime::pallet_index(28)]
	pub type Preimage = pallet_preimage;

	// Sudo.
	#[runtime::pallet_index(21)]
	pub type Sudo = pallet_sudo;

	// Proxy module. Late addition.
	#[runtime::pallet_index(22)]
	pub type Proxy = pallet_proxy;

	// Multisig module. Late addition.
	#[runtime::pallet_index(23)]
	pub type Multisig = pallet_multisig;

	// Election pallet. Only works with staking, but placed here to maintain indices.
	#[runtime::pallet_index(24)]
	pub type ElectionProviderMultiPhase = pallet_election_provider_multi_phase;

	// Provides a semi-sorted list of nominators for staking.
	#[runtime::pallet_index(25)]
	pub type VoterList = pallet_bags_list<Instance1>;

	// Nomination pools for staking.
	#[runtime::pallet_index(29)]
	pub type NominationPools = pallet_nomination_pools;

	// Fast unstake pallet = extension to staking.
	#[runtime::pallet_index(30)]
	pub type FastUnstake = pallet_fast_unstake;

	// OpenGov
	#[runtime::pallet_index(31)]
	pub type ConvictionVoting = pallet_conviction_voting;
	#[runtime::pallet_index(32)]
	pub type Referenda = pallet_referenda;
	#[runtime::pallet_index(35)]
	pub type Origins = pallet_custom_origins;
	#[runtime::pallet_index(36)]
	pub type Whitelist = pallet_whitelist;

	// Treasury
	#[runtime::pallet_index(37)]
	pub type Treasury = pallet_treasury;

	// Staking extension for delegation
	#[runtime::pallet_index(38)]
	pub type DelegatedStaking = pallet_delegated_staking;

	// Parachains pallets. Start indices at 40 to leave room.
	#[runtime::pallet_index(41)]
	pub type ParachainsOrigin = parachains_origin;
	#[runtime::pallet_index(42)]
	pub type Configuration = parachains_configuration;
	#[runtime::pallet_index(43)]
	pub type ParasShared = parachains_shared;
	#[runtime::pallet_index(44)]
	pub type ParaInclusion = parachains_inclusion;
	#[runtime::pallet_index(45)]
	pub type ParaInherent = parachains_paras_inherent;
	#[runtime::pallet_index(46)]
	pub type ParaScheduler = parachains_scheduler;
	#[runtime::pallet_index(47)]
	pub type Paras = parachains_paras;
	#[runtime::pallet_index(48)]
	pub type Initializer = parachains_initializer;
	#[runtime::pallet_index(49)]
	pub type Dmp = parachains_dmp;
	// RIP Ump 50
	#[runtime::pallet_index(51)]
	pub type Hrmp = parachains_hrmp;
	#[runtime::pallet_index(52)]
	pub type ParaSessionInfo = parachains_session_info;
	#[runtime::pallet_index(53)]
	pub type ParasDisputes = parachains_disputes;
	#[runtime::pallet_index(54)]
	pub type ParasSlashing = parachains_slashing;
	#[runtime::pallet_index(56)]
	pub type OnDemandAssignmentProvider = parachains_on_demand;
	#[runtime::pallet_index(57)]
	pub type CoretimeAssignmentProvider = parachains_assigner_coretime;

	// Parachain Onboarding Pallets. Start indices at 60 to leave room.
	#[runtime::pallet_index(60)]
	pub type Registrar = paras_registrar;
	#[runtime::pallet_index(61)]
	pub type Slots = slots;
	#[runtime::pallet_index(62)]
	pub type ParasSudoWrapper = paras_sudo_wrapper;
	#[runtime::pallet_index(63)]
	pub type Auctions = auctions;
	#[runtime::pallet_index(64)]
	pub type Crowdloan = crowdloan;
	#[runtime::pallet_index(65)]
	pub type AssignedSlots = assigned_slots;
	#[runtime::pallet_index(66)]
	pub type Coretime = coretime;
	#[runtime::pallet_index(67)]
	pub type AssetHubStakingClient = pallet_staking_async_ah_client;

	// Migrations pallet
	#[runtime::pallet_index(98)]
	pub type MultiBlockMigrations = pallet_migrations;

	// Pallet for sending XCM.
	#[runtime::pallet_index(99)]
	pub type XcmPallet = pallet_xcm;

	// Generalized message queue
	#[runtime::pallet_index(100)]
	pub type MessageQueue = pallet_message_queue;

	// Asset rate.
	#[runtime::pallet_index(101)]
	pub type AssetRate = pallet_asset_rate;

	// Root testing pallet.
	#[runtime::pallet_index(102)]
	pub type RootTesting = pallet_root_testing;

	#[runtime::pallet_index(103)]
	pub type MetaTx = pallet_meta_tx::Pallet<Runtime>;

	#[runtime::pallet_index(104)]
	pub type VerifySignature = pallet_verify_signature::Pallet<Runtime>;

	// BEEFY Bridges support.
	#[runtime::pallet_index(200)]
	pub type Beefy = pallet_beefy;
	// MMR leaf construction must be after session in order to have a leaf's next_auth_set
	// refer to block<N>. See issue polkadot-fellows/runtimes#160 for details.
	#[runtime::pallet_index(201)]
	pub type Mmr = pallet_mmr;
	#[runtime::pallet_index(202)]
	pub type BeefyMmrLeaf = pallet_beefy_mmr;

	// Pallet for migrating Identity to a parachain. To be removed post-migration.
	#[runtime::pallet_index(248)]
	pub type IdentityMigrator = identity_migrator;
}

/// The address format for describing accounts.
pub type Address = sp_runtime::MultiAddress<AccountId, ()>;
/// Block header type as expected by this runtime.
pub type Header = generic::Header<BlockNumber, BlakeTwo256>;
/// Block type as expected by this runtime.
pub type Block = generic::Block<Header, UncheckedExtrinsic>;
/// A Block signed with a Justification
pub type SignedBlock = generic::SignedBlock<Block>;
/// `BlockId` type as expected by this runtime.
pub type BlockId = generic::BlockId<Block>;
/// The extension to the basic transaction logic.
pub type TxExtension = (
	frame_system::CheckNonZeroSender<Runtime>,
	frame_system::CheckSpecVersion<Runtime>,
	frame_system::CheckTxVersion<Runtime>,
	frame_system::CheckGenesis<Runtime>,
	frame_system::CheckMortality<Runtime>,
	frame_system::CheckNonce<Runtime>,
	frame_system::CheckWeight<Runtime>,
	pallet_transaction_payment::ChargeTransactionPayment<Runtime>,
	frame_metadata_hash_extension::CheckMetadataHash<Runtime>,
	frame_system::WeightReclaim<Runtime>,
);

parameter_types! {
	/// Bounding number of agent pot accounts to be migrated in a single block.
	pub const MaxAgentsToMigrate: u32 = 300;
}

/// All migrations that will run on the next runtime upgrade.
///
/// This contains the combined migrations of the last 10 releases. It allows to skip runtime
/// upgrades in case governance decides to do so. THE ORDER IS IMPORTANT.
pub type Migrations = migrations::Unreleased;

/// The runtime migrations per release.
#[allow(deprecated, missing_docs)]
pub mod migrations {
	use super::*;

	/// Unreleased migrations. Add new ones here:
	pub type Unreleased = (
		// This is only needed for Westend.
		pallet_delegated_staking::migration::unversioned::ProxyDelegatorMigration<
			Runtime,
			MaxAgentsToMigrate,
		>,
		parachains_shared::migration::MigrateToV1<Runtime>,
		parachains_scheduler::migration::MigrateV2ToV3<Runtime>,
		pallet_staking::migrations::v16::MigrateV15ToV16<Runtime>,
		pallet_session::migrations::v1::MigrateV0ToV1<
			Runtime,
			pallet_staking::migrations::v17::MigrateDisabledToSession<Runtime>,
		>,
		// permanent
		pallet_xcm::migration::MigrateToLatestXcmVersion<Runtime>,
	);
}

/// Unchecked extrinsic type as expected by this runtime.
pub type UncheckedExtrinsic =
	generic::UncheckedExtrinsic<Address, RuntimeCall, Signature, TxExtension>;
/// Unchecked signature payload type as expected by this runtime.
pub type UncheckedSignaturePayload =
	generic::UncheckedSignaturePayload<Address, Signature, TxExtension>;

/// Executive: handles dispatch to the various modules.
pub type Executive = frame_executive::Executive<
	Runtime,
	Block,
	frame_system::ChainContext<Runtime>,
	Runtime,
	AllPalletsWithSystem,
	Migrations,
>;
/// The payload being signed in transactions.
pub type SignedPayload = generic::SignedPayload<RuntimeCall, TxExtension>;

#[cfg(feature = "runtime-benchmarks")]
mod benches {
	frame_benchmarking::define_benchmarks!(
		// Polkadot
		// NOTE: Make sure to prefix these with `runtime_common::` so
		// the that path resolves correctly in the generated file.
		[polkadot_runtime_common::assigned_slots, AssignedSlots]
		[polkadot_runtime_common::auctions, Auctions]
		[polkadot_runtime_common::crowdloan, Crowdloan]
		[polkadot_runtime_common::identity_migrator, IdentityMigrator]
		[polkadot_runtime_common::paras_registrar, Registrar]
		[polkadot_runtime_common::slots, Slots]
		[polkadot_runtime_parachains::configuration, Configuration]
		[polkadot_runtime_parachains::disputes, ParasDisputes]
		[polkadot_runtime_parachains::disputes::slashing, ParasSlashing]
		[polkadot_runtime_parachains::hrmp, Hrmp]
		[polkadot_runtime_parachains::inclusion, ParaInclusion]
		[polkadot_runtime_parachains::initializer, Initializer]
		[polkadot_runtime_parachains::paras, Paras]
		[polkadot_runtime_parachains::paras_inherent, ParaInherent]
		[polkadot_runtime_parachains::on_demand, OnDemandAssignmentProvider]
		[polkadot_runtime_parachains::coretime, Coretime]
		// Substrate
		[pallet_bags_list, VoterList]
		[pallet_balances, Balances]
		[pallet_beefy_mmr, BeefyMmrLeaf]
		[pallet_conviction_voting, ConvictionVoting]
		[pallet_election_provider_multi_phase, ElectionProviderMultiPhase]
		[frame_election_provider_support, ElectionProviderBench::<Runtime>]
		[pallet_fast_unstake, FastUnstake]
		[pallet_identity, Identity]
		[pallet_indices, Indices]
		[pallet_message_queue, MessageQueue]
		[pallet_migrations, MultiBlockMigrations]
		[pallet_mmr, Mmr]
		[pallet_multisig, Multisig]
		[pallet_nomination_pools, NominationPoolsBench::<Runtime>]
		[pallet_offences, OffencesBench::<Runtime>]
		[pallet_parameters, Parameters]
		[pallet_preimage, Preimage]
		[pallet_proxy, Proxy]
		[pallet_recovery, Recovery]
		[pallet_referenda, Referenda]
		[pallet_scheduler, Scheduler]
		[pallet_session, SessionBench::<Runtime>]
		[pallet_staking, Staking]
		[pallet_sudo, Sudo]
		[frame_system, SystemBench::<Runtime>]
		[frame_system_extensions, SystemExtensionsBench::<Runtime>]
		[pallet_timestamp, Timestamp]
		[pallet_transaction_payment, TransactionPayment]
		[pallet_treasury, Treasury]
		[pallet_utility, Utility]
		[pallet_vesting, Vesting]
		[pallet_whitelist, Whitelist]
		[pallet_asset_rate, AssetRate]
		[pallet_meta_tx, MetaTx]
		[pallet_verify_signature, VerifySignature]
		// XCM
		[pallet_xcm, PalletXcmExtrinsicsBenchmark::<Runtime>]
		// NOTE: Make sure you point to the individual modules below.
		[pallet_xcm_benchmarks::fungible, XcmBalances]
		[pallet_xcm_benchmarks::generic, XcmGeneric]
	);
}

sp_api::impl_runtime_apis! {
	impl sp_api::Core<Block> for Runtime {
		fn version() -> RuntimeVersion {
			VERSION
		}

		fn execute_block(block: Block) {
			Executive::execute_block(block);
		}

		fn initialize_block(header: &<Block as BlockT>::Header) -> sp_runtime::ExtrinsicInclusionMode {
			Executive::initialize_block(header)
		}
	}

	impl sp_api::Metadata<Block> for Runtime {
		fn metadata() -> OpaqueMetadata {
			OpaqueMetadata::new(Runtime::metadata().into())
		}

		fn metadata_at_version(version: u32) -> Option<OpaqueMetadata> {
			Runtime::metadata_at_version(version)
		}

		fn metadata_versions() -> alloc::vec::Vec<u32> {
			Runtime::metadata_versions()
		}
	}

	impl frame_support::view_functions::runtime_api::RuntimeViewFunction<Block> for Runtime {
		fn execute_view_function(id: frame_support::view_functions::ViewFunctionId, input: Vec<u8>) -> Result<Vec<u8>, frame_support::view_functions::ViewFunctionDispatchError> {
			Runtime::execute_view_function(id, input)
		}
	}

	impl sp_block_builder::BlockBuilder<Block> for Runtime {
		fn apply_extrinsic(extrinsic: <Block as BlockT>::Extrinsic) -> ApplyExtrinsicResult {
			Executive::apply_extrinsic(extrinsic)
		}

		fn finalize_block() -> <Block as BlockT>::Header {
			Executive::finalize_block()
		}

		fn inherent_extrinsics(data: sp_inherents::InherentData) -> Vec<<Block as BlockT>::Extrinsic> {
			data.create_extrinsics()
		}

		fn check_inherents(
			block: Block,
			data: sp_inherents::InherentData,
		) -> sp_inherents::CheckInherentsResult {
			data.check_extrinsics(&block)
		}
	}

	impl sp_transaction_pool::runtime_api::TaggedTransactionQueue<Block> for Runtime {
		fn validate_transaction(
			source: TransactionSource,
			tx: <Block as BlockT>::Extrinsic,
			block_hash: <Block as BlockT>::Hash,
		) -> TransactionValidity {
			Executive::validate_transaction(source, tx, block_hash)
		}
	}

	impl sp_offchain::OffchainWorkerApi<Block> for Runtime {
		fn offchain_worker(header: &<Block as BlockT>::Header) {
			Executive::offchain_worker(header)
		}
	}

	#[api_version(13)]
	impl polkadot_primitives::runtime_api::ParachainHost<Block> for Runtime {
		fn validators() -> Vec<ValidatorId> {
			parachains_runtime_api_impl::validators::<Runtime>()
		}

		fn validator_groups() -> (Vec<Vec<ValidatorIndex>>, GroupRotationInfo<BlockNumber>) {
			parachains_runtime_api_impl::validator_groups::<Runtime>()
		}

		fn availability_cores() -> Vec<CoreState<Hash, BlockNumber>> {
			parachains_runtime_api_impl::availability_cores::<Runtime>()
		}

		fn persisted_validation_data(para_id: ParaId, assumption: OccupiedCoreAssumption)
			-> Option<PersistedValidationData<Hash, BlockNumber>> {
			parachains_runtime_api_impl::persisted_validation_data::<Runtime>(para_id, assumption)
		}

		fn assumed_validation_data(
			para_id: ParaId,
			expected_persisted_validation_data_hash: Hash,
		) -> Option<(PersistedValidationData<Hash, BlockNumber>, ValidationCodeHash)> {
			parachains_runtime_api_impl::assumed_validation_data::<Runtime>(
				para_id,
				expected_persisted_validation_data_hash,
			)
		}

		fn check_validation_outputs(
			para_id: ParaId,
			outputs: polkadot_primitives::CandidateCommitments,
		) -> bool {
			parachains_runtime_api_impl::check_validation_outputs::<Runtime>(para_id, outputs)
		}

		fn session_index_for_child() -> SessionIndex {
			parachains_runtime_api_impl::session_index_for_child::<Runtime>()
		}

		fn validation_code(para_id: ParaId, assumption: OccupiedCoreAssumption)
			-> Option<ValidationCode> {
			parachains_runtime_api_impl::validation_code::<Runtime>(para_id, assumption)
		}

		fn candidate_pending_availability(para_id: ParaId) -> Option<CommittedCandidateReceipt<Hash>> {
			#[allow(deprecated)]
			parachains_runtime_api_impl::candidate_pending_availability::<Runtime>(para_id)
		}

		fn candidate_events() -> Vec<CandidateEvent<Hash>> {
			parachains_runtime_api_impl::candidate_events::<Runtime, _>(|ev| {
				match ev {
					RuntimeEvent::ParaInclusion(ev) => {
						Some(ev)
					}
					_ => None,
				}
			})
		}

		fn session_info(index: SessionIndex) -> Option<SessionInfo> {
			parachains_runtime_api_impl::session_info::<Runtime>(index)
		}

		fn session_executor_params(session_index: SessionIndex) -> Option<ExecutorParams> {
			parachains_runtime_api_impl::session_executor_params::<Runtime>(session_index)
		}

		fn dmq_contents(recipient: ParaId) -> Vec<InboundDownwardMessage<BlockNumber>> {
			parachains_runtime_api_impl::dmq_contents::<Runtime>(recipient)
		}

		fn inbound_hrmp_channels_contents(
			recipient: ParaId
		) -> BTreeMap<ParaId, Vec<InboundHrmpMessage<BlockNumber>>> {
			parachains_runtime_api_impl::inbound_hrmp_channels_contents::<Runtime>(recipient)
		}

		fn validation_code_by_hash(hash: ValidationCodeHash) -> Option<ValidationCode> {
			parachains_runtime_api_impl::validation_code_by_hash::<Runtime>(hash)
		}

		fn on_chain_votes() -> Option<ScrapedOnChainVotes<Hash>> {
			parachains_runtime_api_impl::on_chain_votes::<Runtime>()
		}

		fn submit_pvf_check_statement(
			stmt: PvfCheckStatement,
			signature: ValidatorSignature,
		) {
			parachains_runtime_api_impl::submit_pvf_check_statement::<Runtime>(stmt, signature)
		}

		fn pvfs_require_precheck() -> Vec<ValidationCodeHash> {
			parachains_runtime_api_impl::pvfs_require_precheck::<Runtime>()
		}

		fn validation_code_hash(para_id: ParaId, assumption: OccupiedCoreAssumption)
			-> Option<ValidationCodeHash>
		{
			parachains_runtime_api_impl::validation_code_hash::<Runtime>(para_id, assumption)
		}

		fn disputes() -> Vec<(SessionIndex, CandidateHash, DisputeState<BlockNumber>)> {
			parachains_runtime_api_impl::get_session_disputes::<Runtime>()
		}

		fn unapplied_slashes(
		) -> Vec<(SessionIndex, CandidateHash, slashing::PendingSlashes)> {
			parachains_runtime_api_impl::unapplied_slashes::<Runtime>()
		}

		fn key_ownership_proof(
			validator_id: ValidatorId,
		) -> Option<slashing::OpaqueKeyOwnershipProof> {
			use codec::Encode;

			Historical::prove((PARACHAIN_KEY_TYPE_ID, validator_id))
				.map(|p| p.encode())
				.map(slashing::OpaqueKeyOwnershipProof::new)
		}

		fn submit_report_dispute_lost(
			dispute_proof: slashing::DisputeProof,
			key_ownership_proof: slashing::OpaqueKeyOwnershipProof,
		) -> Option<()> {
			parachains_runtime_api_impl::submit_unsigned_slashing_report::<Runtime>(
				dispute_proof,
				key_ownership_proof,
			)
		}

		fn minimum_backing_votes() -> u32 {
			parachains_runtime_api_impl::minimum_backing_votes::<Runtime>()
		}

		fn para_backing_state(para_id: ParaId) -> Option<polkadot_primitives::vstaging::async_backing::BackingState> {
			#[allow(deprecated)]
			parachains_runtime_api_impl::backing_state::<Runtime>(para_id)
		}

		fn async_backing_params() -> polkadot_primitives::AsyncBackingParams {
			#[allow(deprecated)]
			parachains_runtime_api_impl::async_backing_params::<Runtime>()
		}

		fn approval_voting_params() -> ApprovalVotingParams {
			parachains_runtime_api_impl::approval_voting_params::<Runtime>()
		}

		fn disabled_validators() -> Vec<ValidatorIndex> {
			parachains_runtime_api_impl::disabled_validators::<Runtime>()
		}

		fn node_features() -> NodeFeatures {
			parachains_runtime_api_impl::node_features::<Runtime>()
		}

		fn claim_queue() -> BTreeMap<CoreIndex, VecDeque<ParaId>> {
			parachains_runtime_api_impl::claim_queue::<Runtime>()
		}

		fn candidates_pending_availability(para_id: ParaId) -> Vec<CommittedCandidateReceipt<Hash>> {
			parachains_runtime_api_impl::candidates_pending_availability::<Runtime>(para_id)
		}

		fn backing_constraints(para_id: ParaId) -> Option<Constraints> {
			parachains_staging_runtime_api_impl::backing_constraints::<Runtime>(para_id)
		}

		fn scheduling_lookahead() -> u32 {
			parachains_staging_runtime_api_impl::scheduling_lookahead::<Runtime>()
		}

		fn validation_code_bomb_limit() -> u32 {
			parachains_staging_runtime_api_impl::validation_code_bomb_limit::<Runtime>()
		}
	}

	#[api_version(5)]
	impl sp_consensus_beefy::BeefyApi<Block, BeefyId> for Runtime {
		fn beefy_genesis() -> Option<BlockNumber> {
			pallet_beefy::GenesisBlock::<Runtime>::get()
		}

		fn validator_set() -> Option<sp_consensus_beefy::ValidatorSet<BeefyId>> {
			Beefy::validator_set()
		}

		fn submit_report_double_voting_unsigned_extrinsic(
			equivocation_proof: sp_consensus_beefy::DoubleVotingProof<
				BlockNumber,
				BeefyId,
				BeefySignature,
			>,
			key_owner_proof: sp_consensus_beefy::OpaqueKeyOwnershipProof,
		) -> Option<()> {
			let key_owner_proof = key_owner_proof.decode()?;

			Beefy::submit_unsigned_double_voting_report(
				equivocation_proof,
				key_owner_proof,
			)
		}

		fn submit_report_fork_voting_unsigned_extrinsic(
			equivocation_proof:
				sp_consensus_beefy::ForkVotingProof<
					<Block as BlockT>::Header,
					BeefyId,
					sp_runtime::OpaqueValue
				>,
			key_owner_proof: sp_consensus_beefy::OpaqueKeyOwnershipProof,
		) -> Option<()> {
			Beefy::submit_unsigned_fork_voting_report(
				equivocation_proof.try_into()?,
				key_owner_proof.decode()?,
			)
		}

		fn submit_report_future_block_voting_unsigned_extrinsic(
			equivocation_proof: sp_consensus_beefy::FutureBlockVotingProof<BlockNumber, BeefyId>,
			key_owner_proof: sp_consensus_beefy::OpaqueKeyOwnershipProof,
		) -> Option<()> {
			Beefy::submit_unsigned_future_block_voting_report(
				equivocation_proof,
				key_owner_proof.decode()?,
			)
		}

		fn generate_key_ownership_proof(
			_set_id: sp_consensus_beefy::ValidatorSetId,
			authority_id: BeefyId,
		) -> Option<sp_consensus_beefy::OpaqueKeyOwnershipProof> {
			use codec::Encode;

			Historical::prove((sp_consensus_beefy::KEY_TYPE, authority_id))
				.map(|p| p.encode())
				.map(sp_consensus_beefy::OpaqueKeyOwnershipProof::new)
		}

		fn generate_ancestry_proof(
			prev_block_number: BlockNumber,
			best_known_block_number: Option<BlockNumber>,
		) -> Option<sp_runtime::OpaqueValue> {
			use sp_consensus_beefy::AncestryHelper;

			BeefyMmrLeaf::generate_proof(prev_block_number, best_known_block_number)
				.map(|p| p.encode())
				.map(sp_runtime::OpaqueValue::new)
		}
	}

	impl mmr::MmrApi<Block, Hash, BlockNumber> for Runtime {
		fn mmr_root() -> Result<mmr::Hash, mmr::Error> {
			Ok(pallet_mmr::RootHash::<Runtime>::get())
		}

		fn mmr_leaf_count() -> Result<mmr::LeafIndex, mmr::Error> {
			Ok(pallet_mmr::NumberOfLeaves::<Runtime>::get())
		}

		fn generate_proof(
			block_numbers: Vec<BlockNumber>,
			best_known_block_number: Option<BlockNumber>,
		) -> Result<(Vec<mmr::EncodableOpaqueLeaf>, mmr::LeafProof<mmr::Hash>), mmr::Error> {
			Mmr::generate_proof(block_numbers, best_known_block_number).map(
				|(leaves, proof)| {
					(
						leaves
							.into_iter()
							.map(|leaf| mmr::EncodableOpaqueLeaf::from_leaf(&leaf))
							.collect(),
						proof,
					)
				},
			)
		}

		fn verify_proof(leaves: Vec<mmr::EncodableOpaqueLeaf>, proof: mmr::LeafProof<mmr::Hash>)
			-> Result<(), mmr::Error>
		{
			let leaves = leaves.into_iter().map(|leaf|
				leaf.into_opaque_leaf()
				.try_decode()
				.ok_or(mmr::Error::Verify)).collect::<Result<Vec<mmr::Leaf>, mmr::Error>>()?;
			Mmr::verify_leaves(leaves, proof)
		}

		fn verify_proof_stateless(
			root: mmr::Hash,
			leaves: Vec<mmr::EncodableOpaqueLeaf>,
			proof: mmr::LeafProof<mmr::Hash>
		) -> Result<(), mmr::Error> {
			let nodes = leaves.into_iter().map(|leaf|mmr::DataOrHash::Data(leaf.into_opaque_leaf())).collect();
			pallet_mmr::verify_leaves_proof::<mmr::Hashing, _>(root, nodes, proof)
		}
	}

	impl pallet_beefy_mmr::BeefyMmrApi<Block, Hash> for RuntimeApi {
		fn authority_set_proof() -> sp_consensus_beefy::mmr::BeefyAuthoritySet<Hash> {
			BeefyMmrLeaf::authority_set_proof()
		}

		fn next_authority_set_proof() -> sp_consensus_beefy::mmr::BeefyNextAuthoritySet<Hash> {
			BeefyMmrLeaf::next_authority_set_proof()
		}
	}

	impl fg_primitives::GrandpaApi<Block> for Runtime {
		fn grandpa_authorities() -> Vec<(GrandpaId, u64)> {
			Grandpa::grandpa_authorities()
		}

		fn current_set_id() -> fg_primitives::SetId {
			pallet_grandpa::CurrentSetId::<Runtime>::get()
		}

		fn submit_report_equivocation_unsigned_extrinsic(
			equivocation_proof: fg_primitives::EquivocationProof<
				<Block as BlockT>::Hash,
				sp_runtime::traits::NumberFor<Block>,
			>,
			key_owner_proof: fg_primitives::OpaqueKeyOwnershipProof,
		) -> Option<()> {
			let key_owner_proof = key_owner_proof.decode()?;

			Grandpa::submit_unsigned_equivocation_report(
				equivocation_proof,
				key_owner_proof,
			)
		}

		fn generate_key_ownership_proof(
			_set_id: fg_primitives::SetId,
			authority_id: fg_primitives::AuthorityId,
		) -> Option<fg_primitives::OpaqueKeyOwnershipProof> {
			use codec::Encode;

			Historical::prove((fg_primitives::KEY_TYPE, authority_id))
				.map(|p| p.encode())
				.map(fg_primitives::OpaqueKeyOwnershipProof::new)
		}
	}

	impl sp_consensus_babe::BabeApi<Block> for Runtime {
		fn configuration() -> sp_consensus_babe::BabeConfiguration {
			let epoch_config = Babe::epoch_config().unwrap_or(BABE_GENESIS_EPOCH_CONFIG);
			sp_consensus_babe::BabeConfiguration {
				slot_duration: Babe::slot_duration(),
				epoch_length: EpochDuration::get(),
				c: epoch_config.c,
				authorities: Babe::authorities().to_vec(),
				randomness: Babe::randomness(),
				allowed_slots: epoch_config.allowed_slots,
			}
		}

		fn current_epoch_start() -> sp_consensus_babe::Slot {
			Babe::current_epoch_start()
		}

		fn current_epoch() -> sp_consensus_babe::Epoch {
			Babe::current_epoch()
		}

		fn next_epoch() -> sp_consensus_babe::Epoch {
			Babe::next_epoch()
		}

		fn generate_key_ownership_proof(
			_slot: sp_consensus_babe::Slot,
			authority_id: sp_consensus_babe::AuthorityId,
		) -> Option<sp_consensus_babe::OpaqueKeyOwnershipProof> {
			use codec::Encode;

			Historical::prove((sp_consensus_babe::KEY_TYPE, authority_id))
				.map(|p| p.encode())
				.map(sp_consensus_babe::OpaqueKeyOwnershipProof::new)
		}

		fn submit_report_equivocation_unsigned_extrinsic(
			equivocation_proof: sp_consensus_babe::EquivocationProof<<Block as BlockT>::Header>,
			key_owner_proof: sp_consensus_babe::OpaqueKeyOwnershipProof,
		) -> Option<()> {
			let key_owner_proof = key_owner_proof.decode()?;

			Babe::submit_unsigned_equivocation_report(
				equivocation_proof,
				key_owner_proof,
			)
		}
	}

	impl sp_authority_discovery::AuthorityDiscoveryApi<Block> for Runtime {
		fn authorities() -> Vec<AuthorityDiscoveryId> {
			parachains_runtime_api_impl::relevant_authority_ids::<Runtime>()
		}
	}

	impl sp_session::SessionKeys<Block> for Runtime {
		fn generate_session_keys(seed: Option<Vec<u8>>) -> Vec<u8> {
			SessionKeys::generate(seed)
		}

		fn decode_session_keys(
			encoded: Vec<u8>,
		) -> Option<Vec<(Vec<u8>, sp_core::crypto::KeyTypeId)>> {
			SessionKeys::decode_into_raw_public_keys(&encoded)
		}
	}

	impl frame_system_rpc_runtime_api::AccountNonceApi<Block, AccountId, Nonce> for Runtime {
		fn account_nonce(account: AccountId) -> Nonce {
			System::account_nonce(account)
		}
	}

	impl pallet_transaction_payment_rpc_runtime_api::TransactionPaymentApi<
		Block,
		Balance,
	> for Runtime {
		fn query_info(uxt: <Block as BlockT>::Extrinsic, len: u32) -> RuntimeDispatchInfo<Balance> {
			TransactionPayment::query_info(uxt, len)
		}
		fn query_fee_details(uxt: <Block as BlockT>::Extrinsic, len: u32) -> FeeDetails<Balance> {
			TransactionPayment::query_fee_details(uxt, len)
		}
		fn query_weight_to_fee(weight: Weight) -> Balance {
			TransactionPayment::weight_to_fee(weight)
		}
		fn query_length_to_fee(length: u32) -> Balance {
			TransactionPayment::length_to_fee(length)
		}
	}

	impl pallet_transaction_payment_rpc_runtime_api::TransactionPaymentCallApi<Block, Balance, RuntimeCall>
		for Runtime
	{
		fn query_call_info(call: RuntimeCall, len: u32) -> RuntimeDispatchInfo<Balance> {
			TransactionPayment::query_call_info(call, len)
		}
		fn query_call_fee_details(call: RuntimeCall, len: u32) -> FeeDetails<Balance> {
			TransactionPayment::query_call_fee_details(call, len)
		}
		fn query_weight_to_fee(weight: Weight) -> Balance {
			TransactionPayment::weight_to_fee(weight)
		}
		fn query_length_to_fee(length: u32) -> Balance {
			TransactionPayment::length_to_fee(length)
		}
	}

	impl xcm_runtime_apis::fees::XcmPaymentApi<Block> for Runtime {
		fn query_acceptable_payment_assets(xcm_version: xcm::Version) -> Result<Vec<VersionedAssetId>, XcmPaymentApiError> {
			let acceptable_assets = vec![AssetId(xcm_config::TokenLocation::get())];
			XcmPallet::query_acceptable_payment_assets(xcm_version, acceptable_assets)
		}

		fn query_weight_to_asset_fee(weight: Weight, asset: VersionedAssetId) -> Result<u128, XcmPaymentApiError> {
			let latest_asset_id: Result<AssetId, ()> = asset.clone().try_into();
			match latest_asset_id {
				Ok(asset_id) if asset_id.0 == xcm_config::TokenLocation::get() => {
					// for native token
					Ok(WeightToFee::weight_to_fee(&weight))
				},
				Ok(asset_id) => {
					log::trace!(target: "xcm::xcm_runtime_apis", "query_weight_to_asset_fee - unhandled asset_id: {asset_id:?}!");
					Err(XcmPaymentApiError::AssetNotFound)
				},
				Err(_) => {
					log::trace!(target: "xcm::xcm_runtime_apis", "query_weight_to_asset_fee - failed to convert asset: {asset:?}!");
					Err(XcmPaymentApiError::VersionedConversionFailed)
				}
			}
		}

		fn query_xcm_weight(message: VersionedXcm<()>) -> Result<Weight, XcmPaymentApiError> {
			XcmPallet::query_xcm_weight(message)
		}

		fn query_delivery_fees(destination: VersionedLocation, message: VersionedXcm<()>) -> Result<VersionedAssets, XcmPaymentApiError> {
			XcmPallet::query_delivery_fees(destination, message)
		}
	}

	impl xcm_runtime_apis::dry_run::DryRunApi<Block, RuntimeCall, RuntimeEvent, OriginCaller> for Runtime {
		fn dry_run_call(origin: OriginCaller, call: RuntimeCall, result_xcms_version: XcmVersion) -> Result<CallDryRunEffects<RuntimeEvent>, XcmDryRunApiError> {
			XcmPallet::dry_run_call::<Runtime, xcm_config::XcmRouter, OriginCaller, RuntimeCall>(origin, call, result_xcms_version)
		}

		fn dry_run_xcm(origin_location: VersionedLocation, xcm: VersionedXcm<RuntimeCall>) -> Result<XcmDryRunEffects<RuntimeEvent>, XcmDryRunApiError> {
			XcmPallet::dry_run_xcm::<Runtime, xcm_config::XcmRouter, RuntimeCall, xcm_config::XcmConfig>(origin_location, xcm)
		}
	}

	impl xcm_runtime_apis::conversions::LocationToAccountApi<Block, AccountId> for Runtime {
		fn convert_location(location: VersionedLocation) -> Result<
			AccountId,
			xcm_runtime_apis::conversions::Error
		> {
			xcm_runtime_apis::conversions::LocationToAccountHelper::<
				AccountId,
				xcm_config::LocationConverter,
			>::convert_location(location)
		}
	}

	impl pallet_nomination_pools_runtime_api::NominationPoolsApi<
		Block,
		AccountId,
		Balance,
	> for Runtime {
		fn pending_rewards(member: AccountId) -> Balance {
			NominationPools::api_pending_rewards(member).unwrap_or_default()
		}

		fn points_to_balance(pool_id: PoolId, points: Balance) -> Balance {
			NominationPools::api_points_to_balance(pool_id, points)
		}

		fn balance_to_points(pool_id: PoolId, new_funds: Balance) -> Balance {
			NominationPools::api_balance_to_points(pool_id, new_funds)
		}

		fn pool_pending_slash(pool_id: PoolId) -> Balance {
			NominationPools::api_pool_pending_slash(pool_id)
		}

		fn member_pending_slash(member: AccountId) -> Balance {
			NominationPools::api_member_pending_slash(member)
		}

		fn pool_needs_delegate_migration(pool_id: PoolId) -> bool {
			NominationPools::api_pool_needs_delegate_migration(pool_id)
		}

		fn member_needs_delegate_migration(member: AccountId) -> bool {
			NominationPools::api_member_needs_delegate_migration(member)
		}

		fn member_total_balance(member: AccountId) -> Balance {
			NominationPools::api_member_total_balance(member)
		}

		fn pool_balance(pool_id: PoolId) -> Balance {
			NominationPools::api_pool_balance(pool_id)
		}

		fn pool_accounts(pool_id: PoolId) -> (AccountId, AccountId) {
			NominationPools::api_pool_accounts(pool_id)
		}
	}

	impl pallet_staking_runtime_api::StakingApi<Block, Balance, AccountId> for Runtime {
		fn nominations_quota(balance: Balance) -> u32 {
			Staking::api_nominations_quota(balance)
		}

		fn eras_stakers_page_count(era: sp_staking::EraIndex, account: AccountId) -> sp_staking::Page {
			Staking::api_eras_stakers_page_count(era, account)
		}

		fn pending_rewards(era: sp_staking::EraIndex, account: AccountId) -> bool {
			Staking::api_pending_rewards(era, account)
		}
	}

	#[cfg(feature = "try-runtime")]
	impl frame_try_runtime::TryRuntime<Block> for Runtime {
		fn on_runtime_upgrade(checks: frame_try_runtime::UpgradeCheckSelect) -> (Weight, Weight) {
			log::info!("try-runtime::on_runtime_upgrade westend.");
			let weight = Executive::try_runtime_upgrade(checks).unwrap();
			(weight, BlockWeights::get().max_block)
		}

		fn execute_block(
			block: Block,
			state_root_check: bool,
			signature_check: bool,
			select: frame_try_runtime::TryStateSelect,
		) -> Weight {
			// NOTE: intentional unwrap: we don't want to propagate the error backwards, and want to
			// have a backtrace here.
			Executive::try_execute_block(block, state_root_check, signature_check, select).unwrap()
		}
	}

	#[cfg(feature = "runtime-benchmarks")]
	impl frame_benchmarking::Benchmark<Block> for Runtime {
		fn benchmark_metadata(extra: bool) -> (
			Vec<frame_benchmarking::BenchmarkList>,
			Vec<frame_support::traits::StorageInfo>,
		) {
			use frame_benchmarking::BenchmarkList;
			use frame_support::traits::StorageInfoTrait;

			use pallet_session_benchmarking::Pallet as SessionBench;
			use pallet_offences_benchmarking::Pallet as OffencesBench;
			use pallet_election_provider_support_benchmarking::Pallet as ElectionProviderBench;
			use pallet_xcm::benchmarking::Pallet as PalletXcmExtrinsicsBenchmark;
			use frame_system_benchmarking::Pallet as SystemBench;
			use frame_system_benchmarking::extensions::Pallet as SystemExtensionsBench;
			use pallet_nomination_pools_benchmarking::Pallet as NominationPoolsBench;

			type XcmBalances = pallet_xcm_benchmarks::fungible::Pallet::<Runtime>;
			type XcmGeneric = pallet_xcm_benchmarks::generic::Pallet::<Runtime>;

			let mut list = Vec::<BenchmarkList>::new();
			list_benchmarks!(list, extra);

			let storage_info = AllPalletsWithSystem::storage_info();
			return (list, storage_info)
		}

		#[allow(non_local_definitions)]
		fn dispatch_benchmark(
			config: frame_benchmarking::BenchmarkConfig,
		) -> Result<
			Vec<frame_benchmarking::BenchmarkBatch>,
			alloc::string::String,
		> {
			use frame_support::traits::WhitelistedStorageKeys;
			use frame_benchmarking::{BenchmarkBatch, BenchmarkError};
			use sp_storage::TrackedStorageKey;
			// Trying to add benchmarks directly to some pallets caused cyclic dependency issues.
			// To get around that, we separated the benchmarks into its own crate.
			use pallet_session_benchmarking::Pallet as SessionBench;
			use pallet_offences_benchmarking::Pallet as OffencesBench;
			use pallet_election_provider_support_benchmarking::Pallet as ElectionProviderBench;
			use pallet_xcm::benchmarking::Pallet as PalletXcmExtrinsicsBenchmark;
			use frame_system_benchmarking::Pallet as SystemBench;
			use frame_system_benchmarking::extensions::Pallet as SystemExtensionsBench;
			use pallet_nomination_pools_benchmarking::Pallet as NominationPoolsBench;

			impl pallet_session_benchmarking::Config for Runtime {}
			impl pallet_offences_benchmarking::Config for Runtime {}
			impl pallet_election_provider_support_benchmarking::Config for Runtime {}

			use xcm_config::{AssetHub, TokenLocation};

			use alloc::boxed::Box;

			parameter_types! {
				pub ExistentialDepositAsset: Option<Asset> = Some((
					TokenLocation::get(),
					ExistentialDeposit::get()
				).into());
				pub AssetHubParaId: ParaId = westend_runtime_constants::system_parachain::ASSET_HUB_ID.into();
				pub const RandomParaId: ParaId = ParaId::new(43211234);
			}

			impl pallet_xcm::benchmarking::Config for Runtime {
				type DeliveryHelper = (
					polkadot_runtime_common::xcm_sender::ToParachainDeliveryHelper<
						xcm_config::XcmConfig,
						ExistentialDepositAsset,
						xcm_config::PriceForChildParachainDelivery,
						AssetHubParaId,
						Dmp,
					>,
					polkadot_runtime_common::xcm_sender::ToParachainDeliveryHelper<
						xcm_config::XcmConfig,
						ExistentialDepositAsset,
						xcm_config::PriceForChildParachainDelivery,
						RandomParaId,
						Dmp,
					>
				);

				fn reachable_dest() -> Option<Location> {
					Some(crate::xcm_config::AssetHub::get())
				}

				fn teleportable_asset_and_dest() -> Option<(Asset, Location)> {
					// Relay/native token can be teleported to/from AH.
					Some((
						Asset { fun: Fungible(ExistentialDeposit::get()), id: AssetId(Here.into()) },
						crate::xcm_config::AssetHub::get(),
					))
				}

				fn reserve_transferable_asset_and_dest() -> Option<(Asset, Location)> {
					// Relay can reserve transfer native token to some random parachain.
					Some((
						Asset {
							fun: Fungible(ExistentialDeposit::get()),
							id: AssetId(Here.into())
						},
						crate::Junction::Parachain(RandomParaId::get().into()).into(),
					))
				}

				fn set_up_complex_asset_transfer(
				) -> Option<(Assets, u32, Location, Box<dyn FnOnce()>)> {
					// Relay supports only native token, either reserve transfer it to non-system parachains,
					// or teleport it to system parachain. Use the teleport case for benchmarking as it's
					// slightly heavier.

					// Relay/native token can be teleported to/from AH.
					let native_location = Here.into();
					let dest = crate::xcm_config::AssetHub::get();
					pallet_xcm::benchmarking::helpers::native_teleport_as_asset_transfer::<Runtime>(
						native_location,
						dest
					)
				}

				fn get_asset() -> Asset {
					Asset {
						id: AssetId(Location::here()),
						fun: Fungible(ExistentialDeposit::get()),
					}
				}
			}
			impl frame_system_benchmarking::Config for Runtime {}
			impl pallet_nomination_pools_benchmarking::Config for Runtime {}
			impl polkadot_runtime_parachains::disputes::slashing::benchmarking::Config for Runtime {}

			use xcm::latest::{
				AssetId, Fungibility::*, InteriorLocation, Junction, Junctions::*,
				Asset, Assets, Location, NetworkId, Response,
			};

			impl pallet_xcm_benchmarks::Config for Runtime {
				type XcmConfig = xcm_config::XcmConfig;
				type AccountIdConverter = xcm_config::LocationConverter;
				type DeliveryHelper = polkadot_runtime_common::xcm_sender::ToParachainDeliveryHelper<
					xcm_config::XcmConfig,
					ExistentialDepositAsset,
					xcm_config::PriceForChildParachainDelivery,
					AssetHubParaId,
					Dmp,
				>;
				fn valid_destination() -> Result<Location, BenchmarkError> {
					Ok(AssetHub::get())
				}
				fn worst_case_holding(_depositable_count: u32) -> Assets {
					// Westend only knows about WND.
					vec![Asset{
						id: AssetId(TokenLocation::get()),
						fun: Fungible(1_000_000 * UNITS),
					}].into()
				}
			}

			parameter_types! {
				pub TrustedTeleporter: Option<(Location, Asset)> = Some((
					AssetHub::get(),
					Asset { fun: Fungible(1 * UNITS), id: AssetId(TokenLocation::get()) },
				));
				pub const TrustedReserve: Option<(Location, Asset)> = None;
			}

			impl pallet_xcm_benchmarks::fungible::Config for Runtime {
				type TransactAsset = Balances;

				type CheckedAccount = xcm_config::LocalCheckAccount;
				type TrustedTeleporter = TrustedTeleporter;
				type TrustedReserve = TrustedReserve;

				fn get_asset() -> Asset {
					Asset {
						id: AssetId(TokenLocation::get()),
						fun: Fungible(1 * UNITS),
					}
				}
			}

			impl pallet_xcm_benchmarks::generic::Config for Runtime {
				type TransactAsset = Balances;
				type RuntimeCall = RuntimeCall;

				fn worst_case_response() -> (u64, Response) {
					(0u64, Response::Version(Default::default()))
				}

				fn worst_case_asset_exchange() -> Result<(Assets, Assets), BenchmarkError> {
					// Westend doesn't support asset exchanges
					Err(BenchmarkError::Skip)
				}

				fn universal_alias() -> Result<(Location, Junction), BenchmarkError> {
					// The XCM executor of Westend doesn't have a configured `UniversalAliases`
					Err(BenchmarkError::Skip)
				}

				fn transact_origin_and_runtime_call() -> Result<(Location, RuntimeCall), BenchmarkError> {
					Ok((AssetHub::get(), frame_system::Call::remark_with_event { remark: vec![] }.into()))
				}

				fn subscribe_origin() -> Result<Location, BenchmarkError> {
					Ok(AssetHub::get())
				}

				fn claimable_asset() -> Result<(Location, Location, Assets), BenchmarkError> {
					let origin = AssetHub::get();
					let assets: Assets = (AssetId(TokenLocation::get()), 1_000 * UNITS).into();
					let ticket = Location { parents: 0, interior: Here };
					Ok((origin, ticket, assets))
				}

				fn fee_asset() -> Result<Asset, BenchmarkError> {
					Ok(Asset {
						id: AssetId(TokenLocation::get()),
						fun: Fungible(1_000_000 * UNITS),
					})
				}

				fn unlockable_asset() -> Result<(Location, Location, Asset), BenchmarkError> {
					// Westend doesn't support asset locking
					Err(BenchmarkError::Skip)
				}

				fn export_message_origin_and_destination(
				) -> Result<(Location, NetworkId, InteriorLocation), BenchmarkError> {
					// Westend doesn't support exporting messages
					Err(BenchmarkError::Skip)
				}

				fn alias_origin() -> Result<(Location, Location), BenchmarkError> {
					let origin = Location::new(0, [Parachain(1000)]);
					let target = Location::new(0, [Parachain(1000), AccountId32 { id: [128u8; 32], network: None }]);
					Ok((origin, target))
				}
			}

			type XcmBalances = pallet_xcm_benchmarks::fungible::Pallet::<Runtime>;
			type XcmGeneric = pallet_xcm_benchmarks::generic::Pallet::<Runtime>;

			let whitelist: Vec<TrackedStorageKey> = AllPalletsWithSystem::whitelisted_storage_keys();

			let mut batches = Vec::<BenchmarkBatch>::new();
			let params = (&config, &whitelist);

			add_benchmarks!(params, batches);

			Ok(batches)
		}
	}

	impl sp_genesis_builder::GenesisBuilder<Block> for Runtime {
		fn build_state(config: Vec<u8>) -> sp_genesis_builder::Result {
			build_state::<RuntimeGenesisConfig>(config)
		}

		fn get_preset(id: &Option<sp_genesis_builder::PresetId>) -> Option<Vec<u8>> {
			get_preset::<RuntimeGenesisConfig>(id, &genesis_config_presets::get_preset)
		}

		fn preset_names() -> Vec<sp_genesis_builder::PresetId> {
			genesis_config_presets::preset_names()
		}
	}

	impl xcm_runtime_apis::trusted_query::TrustedQueryApi<Block> for Runtime {
		fn is_trusted_reserve(asset: VersionedAsset, location: VersionedLocation) -> Result<bool, xcm_runtime_apis::trusted_query::Error> {
			XcmPallet::is_trusted_reserve(asset, location)
		}
		fn is_trusted_teleporter(asset: VersionedAsset, location: VersionedLocation) -> Result<bool, xcm_runtime_apis::trusted_query::Error> {
			XcmPallet::is_trusted_teleporter(asset, location)
		}
	}
}<|MERGE_RESOLUTION|>--- conflicted
+++ resolved
@@ -539,24 +539,10 @@
 	type WeightInfo = weights::pallet_session::WeightInfo<Runtime>;
 }
 
-<<<<<<< HEAD
-// Dummy implementation which returns `Some(())`
-pub struct FullIdentificationOf;
-impl sp_runtime::traits::Convert<AccountId, Option<()>> for FullIdentificationOf {
-	fn convert(_: AccountId) -> Option<()> {
-		Some(Default::default())
-	}
-}
-
-impl session_historical::Config for Runtime {
-	type RuntimeEvent = RuntimeEvent;
-	type FullIdentification = ();
-	type FullIdentificationOf = FullIdentificationOf;
-=======
 impl pallet_session::historical::Config for Runtime {
+	type RuntimeEvent = RuntimeEvent;
 	type FullIdentification = pallet_staking::ExistenceOrLegacyExposure<AccountId, Balance>;
 	type FullIdentificationOf = pallet_staking::ExistenceOrLegacyExposureOf<Runtime>;
->>>>>>> 822285e2
 }
 
 pub struct MaybeSignedPhase;
