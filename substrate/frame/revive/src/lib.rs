// This file is part of Substrate.

// Copyright (C) Parity Technologies (UK) Ltd.
// SPDX-License-Identifier: Apache-2.0

// Licensed under the Apache License, Version 2.0 (the "License");
// you may not use this file except in compliance with the License.
// You may obtain a copy of the License at
//
// 	http://www.apache.org/licenses/LICENSE-2.0
//
// Unless required by applicable law or agreed to in writing, software
// distributed under the License is distributed on an "AS IS" BASIS,
// WITHOUT WARRANTIES OR CONDITIONS OF ANY KIND, either express or implied.
// See the License for the specific language governing permissions and
// limitations under the License.

#![doc = include_str!("../README.md")]
#![allow(rustdoc::private_intra_doc_links)]
#![cfg_attr(not(feature = "std"), no_std)]
#![cfg_attr(feature = "runtime-benchmarks", recursion_limit = "1024")]

extern crate alloc;
mod address;
mod benchmarking;
mod exec;
mod gas;
mod limits;
mod primitives;
mod storage;
mod transient_storage;
mod wasm;

#[cfg(test)]
mod tests;

pub mod chain_extension;
pub mod evm;
pub mod test_utils;
pub mod tracing;
pub mod weights;

use crate::{
<<<<<<< HEAD
	evm::{
		runtime::{gas_from_fee, GAS_PRICE},
		GasEncoder, GenericTransaction,
	},
	exec::{AccountIdOf, ExecError, Executable, Ext, Key, Origin, Stack as ExecStack},
=======
	evm::{runtime::GAS_PRICE, GasEncoder, GenericTransaction},
	exec::{AccountIdOf, ExecError, Executable, Key, Stack as ExecStack},
>>>>>>> 7b0ac746
	gas::GasMeter,
	storage::{meter::Meter as StorageMeter, ContractInfo, DeletionQueueManager},
	wasm::{CodeInfo, RuntimeCosts, WasmBlob},
};
use alloc::{boxed::Box, format, vec};
use codec::{Codec, Decode, Encode};
use environmental::*;
use frame_support::{
	dispatch::{
		DispatchErrorWithPostInfo, DispatchInfo, DispatchResultWithPostInfo, GetDispatchInfo, Pays,
		PostDispatchInfo, RawOrigin,
	},
	ensure,
	pallet_prelude::DispatchClass,
	traits::{
		fungible::{Inspect, Mutate, MutateHold},
		tokens::{Fortitude::Polite, Preservation::Preserve},
		ConstU32, ConstU64, Contains, EnsureOrigin, Get, IsType, OriginTrait, Time,
	},
	weights::{Weight, WeightMeter},
	BoundedVec, RuntimeDebugNoBound,
};
use frame_system::{
	ensure_signed,
	pallet_prelude::{BlockNumberFor, OriginFor},
	Pallet as System,
};
use scale_info::TypeInfo;
use sp_core::{H160, H256, U256};
use sp_runtime::{
	traits::{BadOrigin, Bounded, Convert, Dispatchable, Saturating, Zero},
	DispatchError,
};

pub use crate::{
	address::{create1, create2, AccountId32Mapper, AddressMapper},
	exec::{MomentOf, Origin},
	pallet::*,
};
pub use primitives::*;
pub use weights::WeightInfo;

#[cfg(doc)]
pub use crate::wasm::SyscallDoc;

type TrieId = BoundedVec<u8, ConstU32<128>>;
type BalanceOf<T> =
	<<T as Config>::Currency as Inspect<<T as frame_system::Config>::AccountId>>::Balance;
type CodeVec = BoundedVec<u8, ConstU32<{ limits::code::BLOB_BYTES }>>;
type ImmutableData = BoundedVec<u8, ConstU32<{ limits::IMMUTABLE_BYTES }>>;

/// Used as a sentinel value when reading and writing contract memory.
///
/// It is usually used to signal `None` to a contract when only a primitive is allowed
/// and we don't want to go through encoding a full Rust type. Using `u32::Max` is a safe
/// sentinel because contracts are never allowed to use such a large amount of resources
/// that this value makes sense for a memory location or length.
const SENTINEL: u32 = u32::MAX;

/// The target that is used for the log output emitted by this crate.
///
/// Hence you can use this target to selectively increase the log level for this crate.
///
/// Example: `RUST_LOG=runtime::revive=debug my_code --dev`
const LOG_TARGET: &str = "runtime::revive";

#[frame_support::pallet]
pub mod pallet {
	use super::*;
	use frame_support::{pallet_prelude::*, traits::FindAuthor};
	use frame_system::pallet_prelude::*;
	use sp_core::U256;
	use sp_runtime::Perbill;

	/// The in-code storage version.
	pub(crate) const STORAGE_VERSION: StorageVersion = StorageVersion::new(0);

	#[pallet::pallet]
	#[pallet::storage_version(STORAGE_VERSION)]
	pub struct Pallet<T>(_);

	#[pallet::config(with_default)]
	pub trait Config: frame_system::Config {
		/// The time implementation used to supply timestamps to contracts through `seal_now`.
		type Time: Time;

		/// The fungible in which fees are paid and contract balances are held.
		#[pallet::no_default]
		type Currency: Inspect<Self::AccountId>
			+ Mutate<Self::AccountId>
			+ MutateHold<Self::AccountId, Reason = Self::RuntimeHoldReason>;

		/// The overarching event type.
		#[pallet::no_default_bounds]
		type RuntimeEvent: From<Event<Self>> + IsType<<Self as frame_system::Config>::RuntimeEvent>;

		/// The overarching call type.
		#[pallet::no_default_bounds]
		type RuntimeCall: Parameter
			+ Dispatchable<RuntimeOrigin = Self::RuntimeOrigin, PostInfo = PostDispatchInfo>
			+ GetDispatchInfo;

		/// Overarching hold reason.
		#[pallet::no_default_bounds]
		type RuntimeHoldReason: From<HoldReason>;

		/// Filter that is applied to calls dispatched by contracts.
		///
		/// Use this filter to control which dispatchables are callable by contracts.
		/// This is applied in **addition** to [`frame_system::Config::BaseCallFilter`].
		/// It is recommended to treat this as a whitelist.
		///
		/// # Stability
		///
		/// The runtime **must** make sure that all dispatchables that are callable by
		/// contracts remain stable. In addition [`Self::RuntimeCall`] itself must remain stable.
		/// This means that no existing variants are allowed to switch their positions.
		///
		/// # Note
		///
		/// Note that dispatchables that are called via contracts do not spawn their
		/// own wasm instance for each call (as opposed to when called via a transaction).
		/// Therefore please make sure to be restrictive about which dispatchables are allowed
		/// in order to not introduce a new DoS vector like memory allocation patterns that can
		/// be exploited to drive the runtime into a panic.
		///
		/// This filter does not apply to XCM transact calls. To impose restrictions on XCM transact
		/// calls, you must configure them separately within the XCM pallet itself.
		#[pallet::no_default_bounds]
		type CallFilter: Contains<<Self as frame_system::Config>::RuntimeCall>;

		/// Used to answer contracts' queries regarding the current weight price. This is **not**
		/// used to calculate the actual fee and is only for informational purposes.
		#[pallet::no_default_bounds]
		type WeightPrice: Convert<Weight, BalanceOf<Self>>;

		/// Describes the weights of the dispatchables of this module and is also used to
		/// construct a default cost schedule.
		type WeightInfo: WeightInfo;

		/// Type that allows the runtime authors to add new host functions for a contract to call.
		#[pallet::no_default_bounds]
		type ChainExtension: chain_extension::ChainExtension<Self> + Default;

		/// Find the author of the current block.
		type FindAuthor: FindAuthor<Self::AccountId>;

		/// The amount of balance a caller has to pay for each byte of storage.
		///
		/// # Note
		///
		/// It is safe to change this value on a live chain as all refunds are pro rata.
		#[pallet::constant]
		#[pallet::no_default_bounds]
		type DepositPerByte: Get<BalanceOf<Self>>;

		/// The amount of balance a caller has to pay for each storage item.
		///
		/// # Note
		///
		/// It is safe to change this value on a live chain as all refunds are pro rata.
		#[pallet::constant]
		#[pallet::no_default_bounds]
		type DepositPerItem: Get<BalanceOf<Self>>;

		/// The percentage of the storage deposit that should be held for using a code hash.
		/// Instantiating a contract, protects the code from being removed. In order to prevent
		/// abuse these actions are protected with a percentage of the code deposit.
		#[pallet::constant]
		type CodeHashLockupDepositPercent: Get<Perbill>;

		/// Use either valid type is [`address::AccountId32Mapper`] or [`address::H160Mapper`].
		#[pallet::no_default]
		type AddressMapper: AddressMapper<Self>;

		/// Make contract callable functions marked as `#[unstable]` available.
		///
		/// Contracts that use `#[unstable]` functions won't be able to be uploaded unless
		/// this is set to `true`. This is only meant for testnets and dev nodes in order to
		/// experiment with new features.
		///
		/// # Warning
		///
		/// Do **not** set to `true` on productions chains.
		#[pallet::constant]
		type UnsafeUnstableInterface: Get<bool>;

		/// Origin allowed to upload code.
		///
		/// By default, it is safe to set this to `EnsureSigned`, allowing anyone to upload contract
		/// code.
		#[pallet::no_default_bounds]
		type UploadOrigin: EnsureOrigin<Self::RuntimeOrigin, Success = Self::AccountId>;

		/// Origin allowed to instantiate code.
		///
		/// # Note
		///
		/// This is not enforced when a contract instantiates another contract. The
		/// [`Self::UploadOrigin`] should make sure that no code is deployed that does unwanted
		/// instantiations.
		///
		/// By default, it is safe to set this to `EnsureSigned`, allowing anyone to instantiate
		/// contract code.
		#[pallet::no_default_bounds]
		type InstantiateOrigin: EnsureOrigin<Self::RuntimeOrigin, Success = Self::AccountId>;

		/// A type that exposes XCM APIs, allowing contracts to interact with other parachains, and
		/// execute XCM programs.
		#[pallet::no_default_bounds]
		type Xcm: xcm_builder::Controller<
			OriginFor<Self>,
			<Self as frame_system::Config>::RuntimeCall,
			BlockNumberFor<Self>,
		>;

		/// The amount of memory in bytes that parachain nodes a lot to the runtime.
		///
		/// This is used in [`Pallet::integrity_test`] to make sure that the runtime has enough
		/// memory to support this pallet if set to the correct value.
		type RuntimeMemory: Get<u32>;

		/// The amount of memory in bytes that relay chain validators a lot to the PoV.
		///
		/// This is used in [`Pallet::integrity_test`] to make sure that the runtime has enough
		/// memory to support this pallet if set to the correct value.
		///
		/// This value is usually higher than [`Self::RuntimeMemory`] to account for the fact
		/// that validators have to hold all storage items in PvF memory.
		type PVFMemory: Get<u32>;

		/// The [EIP-155](https://eips.ethereum.org/EIPS/eip-155) chain ID.
		///
		/// This is a unique identifier assigned to each blockchain network,
		/// preventing replay attacks.
		#[pallet::constant]
		type ChainId: Get<u64>;

		/// The ratio between the decimal representation of the native token and the ETH token.
		#[pallet::constant]
		type NativeToEthRatio: Get<u32>;

<<<<<<< HEAD
		/// Encode and decode Ethereum gas values. See [`GasEncoder`].
=======
		/// Encode and decode Ethereum gas values.
		/// Only valid value is `()`. See [`GasEncoder`].
>>>>>>> 7b0ac746
		#[pallet::no_default_bounds]
		type EthGasEncoder: GasEncoder<BalanceOf<Self>>;
	}

	/// Container for different types that implement [`DefaultConfig`]` of this pallet.
	pub mod config_preludes {
		use super::*;
		use frame_support::{
			derive_impl,
			traits::{ConstBool, ConstU32},
		};
		use frame_system::EnsureSigned;
		use sp_core::parameter_types;

		type AccountId = sp_runtime::AccountId32;
		type Balance = u64;
		const UNITS: Balance = 10_000_000_000;
		const CENTS: Balance = UNITS / 100;

		pub const fn deposit(items: u32, bytes: u32) -> Balance {
			items as Balance * 1 * CENTS + (bytes as Balance) * 1 * CENTS
		}

		parameter_types! {
			pub const DepositPerItem: Balance = deposit(1, 0);
			pub const DepositPerByte: Balance = deposit(0, 1);
			pub const CodeHashLockupDepositPercent: Perbill = Perbill::from_percent(0);
		}

		/// A type providing default configurations for this pallet in testing environment.
		pub struct TestDefaultConfig;

		impl Time for TestDefaultConfig {
			type Moment = u64;
			fn now() -> Self::Moment {
				unimplemented!("No default `now` implementation in `TestDefaultConfig` provide a custom `T::Time` type.")
			}
		}

		impl<T: From<u64>> Convert<Weight, T> for TestDefaultConfig {
			fn convert(w: Weight) -> T {
				w.ref_time().into()
			}
		}

		#[derive_impl(frame_system::config_preludes::TestDefaultConfig, no_aggregated_types)]
		impl frame_system::DefaultConfig for TestDefaultConfig {}

		#[frame_support::register_default_impl(TestDefaultConfig)]
		impl DefaultConfig for TestDefaultConfig {
			#[inject_runtime_type]
			type RuntimeEvent = ();

			#[inject_runtime_type]
			type RuntimeHoldReason = ();

			#[inject_runtime_type]
			type RuntimeCall = ();
			type CallFilter = ();
			type ChainExtension = ();
			type CodeHashLockupDepositPercent = CodeHashLockupDepositPercent;
			type DepositPerByte = DepositPerByte;
			type DepositPerItem = DepositPerItem;
			type Time = Self;
			type UnsafeUnstableInterface = ConstBool<true>;
			type UploadOrigin = EnsureSigned<AccountId>;
			type InstantiateOrigin = EnsureSigned<AccountId>;
			type WeightInfo = ();
			type WeightPrice = Self;
			type Xcm = ();
			type RuntimeMemory = ConstU32<{ 128 * 1024 * 1024 }>;
			type PVFMemory = ConstU32<{ 512 * 1024 * 1024 }>;
			type ChainId = ConstU64<0>;
			type NativeToEthRatio = ConstU32<1>;
			type EthGasEncoder = ();
<<<<<<< HEAD
=======
			type FindAuthor = ();
>>>>>>> 7b0ac746
		}
	}

	#[pallet::event]
	pub enum Event<T: Config> {
		/// A custom event emitted by the contract.
		ContractEmitted {
			/// The contract that emitted the event.
			contract: H160,
			/// Data supplied by the contract. Metadata generated during contract compilation
			/// is needed to decode it.
			data: Vec<u8>,
			/// A list of topics used to index the event.
			/// Number of topics is capped by [`limits::NUM_EVENT_TOPICS`].
			topics: Vec<H256>,
		},
	}

	#[pallet::error]
	pub enum Error<T> {
		/// Invalid schedule supplied, e.g. with zero weight of a basic operation.
		InvalidSchedule,
		/// Invalid combination of flags supplied to `seal_call` or `seal_delegate_call`.
		InvalidCallFlags,
		/// The executed contract exhausted its gas limit.
		OutOfGas,
		/// Performing the requested transfer failed. Probably because there isn't enough
		/// free balance in the sender's account.
		TransferFailed,
		/// Performing a call was denied because the calling depth reached the limit
		/// of what is specified in the schedule.
		MaxCallDepthReached,
		/// No contract was found at the specified address.
		ContractNotFound,
		/// No code could be found at the supplied code hash.
		CodeNotFound,
		/// No code info could be found at the supplied code hash.
		CodeInfoNotFound,
		/// A buffer outside of sandbox memory was passed to a contract API function.
		OutOfBounds,
		/// Input passed to a contract API function failed to decode as expected type.
		DecodingFailed,
		/// Contract trapped during execution.
		ContractTrapped,
		/// The size defined in `T::MaxValueSize` was exceeded.
		ValueTooLarge,
		/// Termination of a contract is not allowed while the contract is already
		/// on the call stack. Can be triggered by `seal_terminate`.
		TerminatedWhileReentrant,
		/// `seal_call` forwarded this contracts input. It therefore is no longer available.
		InputForwarded,
		/// The amount of topics passed to `seal_deposit_events` exceeds the limit.
		TooManyTopics,
		/// The chain does not provide a chain extension. Calling the chain extension results
		/// in this error. Note that this usually  shouldn't happen as deploying such contracts
		/// is rejected.
		NoChainExtension,
		/// Failed to decode the XCM program.
		XCMDecodeFailed,
		/// A contract with the same AccountId already exists.
		DuplicateContract,
		/// A contract self destructed in its constructor.
		///
		/// This can be triggered by a call to `seal_terminate`.
		TerminatedInConstructor,
		/// A call tried to invoke a contract that is flagged as non-reentrant.
		ReentranceDenied,
		/// A contract called into the runtime which then called back into this pallet.
		ReenteredPallet,
		/// A contract attempted to invoke a state modifying API while being in read-only mode.
		StateChangeDenied,
		/// Origin doesn't have enough balance to pay the required storage deposits.
		StorageDepositNotEnoughFunds,
		/// More storage was created than allowed by the storage deposit limit.
		StorageDepositLimitExhausted,
		/// Code removal was denied because the code is still in use by at least one contract.
		CodeInUse,
		/// The contract ran to completion but decided to revert its storage changes.
		/// Please note that this error is only returned from extrinsics. When called directly
		/// or via RPC an `Ok` will be returned. In this case the caller needs to inspect the flags
		/// to determine whether a reversion has taken place.
		ContractReverted,
		/// The contract failed to compile or is missing the correct entry points.
		///
		/// A more detailed error can be found on the node console if debug messages are enabled
		/// by supplying `-lruntime::revive=debug`.
		CodeRejected,
		/// The code blob supplied is larger than [`limits::code::BLOB_BYTES`].
		BlobTooLarge,
		/// The static memory consumption of the blob will be larger than
		/// [`limits::code::STATIC_MEMORY_BYTES`].
		StaticMemoryTooLarge,
		/// The program contains a basic block that is larger than allowed.
		BasicBlockTooLarge,
		/// The program contains an invalid instruction.
		InvalidInstruction,
		/// The contract has reached its maximum number of delegate dependencies.
		MaxDelegateDependenciesReached,
		/// The dependency was not found in the contract's delegate dependencies.
		DelegateDependencyNotFound,
		/// The contract already depends on the given delegate dependency.
		DelegateDependencyAlreadyExists,
		/// Can not add a delegate dependency to the code hash of the contract itself.
		CannotAddSelfAsDelegateDependency,
		/// Can not add more data to transient storage.
		OutOfTransientStorage,
		/// The contract tried to call a syscall which does not exist (at its current api level).
		InvalidSyscall,
		/// Invalid storage flags were passed to one of the storage syscalls.
		InvalidStorageFlags,
		/// PolkaVM failed during code execution. Probably due to a malformed program.
		ExecutionFailed,
		/// Failed to convert a U256 to a Balance.
		BalanceConversionFailed,
		/// Failed to convert an EVM balance to a native balance.
		DecimalPrecisionLoss,
		/// Immutable data can only be set during deploys and only be read during calls.
		/// Additionally, it is only valid to set the data once and it must not be empty.
		InvalidImmutableAccess,
		/// An `AccountID32` account tried to interact with the pallet without having a mapping.
		///
		/// Call [`Pallet::map_account`] in order to create a mapping for the account.
		AccountUnmapped,
		/// Tried to map an account that is already mapped.
		AccountAlreadyMapped,
		/// The transaction used to dry-run a contract is invalid.
		InvalidGenericTransaction,
<<<<<<< HEAD
=======
		/// The refcount of a code either over or underflowed.
		RefcountOverOrUnderflow,
>>>>>>> 7b0ac746
	}

	/// A reason for the pallet contracts placing a hold on funds.
	#[pallet::composite_enum]
	pub enum HoldReason {
		/// The Pallet has reserved it for storing code on-chain.
		CodeUploadDepositReserve,
		/// The Pallet has reserved it for storage deposit.
		StorageDepositReserve,
		/// Deposit for creating an address mapping in [`AddressSuffix`].
		AddressMapping,
	}

	/// A mapping from a contract's code hash to its code.
	#[pallet::storage]
	pub(crate) type PristineCode<T: Config> = StorageMap<_, Identity, H256, CodeVec>;

	/// A mapping from a contract's code hash to its code info.
	#[pallet::storage]
	pub(crate) type CodeInfoOf<T: Config> = StorageMap<_, Identity, H256, CodeInfo<T>>;

	/// The code associated with a given account.
	#[pallet::storage]
	pub(crate) type ContractInfoOf<T: Config> = StorageMap<_, Identity, H160, ContractInfo<T>>;

	/// The immutable data associated with a given account.
	#[pallet::storage]
	pub(crate) type ImmutableDataOf<T: Config> = StorageMap<_, Identity, H160, ImmutableData>;

	/// Evicted contracts that await child trie deletion.
	///
	/// Child trie deletion is a heavy operation depending on the amount of storage items
	/// stored in said trie. Therefore this operation is performed lazily in `on_idle`.
	#[pallet::storage]
	pub(crate) type DeletionQueue<T: Config> = StorageMap<_, Twox64Concat, u32, TrieId>;

	/// A pair of monotonic counters used to track the latest contract marked for deletion
	/// and the latest deleted contract in queue.
	#[pallet::storage]
	pub(crate) type DeletionQueueCounter<T: Config> =
		StorageValue<_, DeletionQueueManager<T>, ValueQuery>;

	/// Map a Ethereum address to its original `AccountId32`.
	///
	/// Stores the last 12 byte for addresses that were originally an `AccountId32` instead
	/// of an `H160`. Register your `AccountId32` using [`Pallet::map_account`] in order to
	/// use it with this pallet.
	#[pallet::storage]
	pub(crate) type AddressSuffix<T: Config> = StorageMap<_, Identity, H160, [u8; 12]>;

	#[pallet::hooks]
	impl<T: Config> Hooks<BlockNumberFor<T>> for Pallet<T> {
		fn on_idle(_block: BlockNumberFor<T>, limit: Weight) -> Weight {
			let mut meter = WeightMeter::with_limit(limit);
			ContractInfo::<T>::process_deletion_queue_batch(&mut meter);
			meter.consumed()
		}

		fn integrity_test() {
			use limits::code::STATIC_MEMORY_BYTES;

			// The memory available in the block building runtime
			let max_runtime_mem: u32 = T::RuntimeMemory::get();
			// The root frame is not accounted in CALL_STACK_DEPTH
			let max_call_depth =
				limits::CALL_STACK_DEPTH.checked_add(1).expect("CallStack size is too big");
			// Transient storage uses a BTreeMap, which has overhead compared to the raw size of
			// key-value data. To ensure safety, a margin of 2x the raw key-value size is used.
			let max_transient_storage_size = limits::TRANSIENT_STORAGE_BYTES
				.checked_mul(2)
				.expect("MaxTransientStorageSize is too large");

			// We only allow 50% of the runtime memory to be utilized by the contracts call
			// stack, keeping the rest for other facilities, such as PoV, etc.
			const TOTAL_MEMORY_DEVIDER: u32 = 2;

			// The inefficiencies of the freeing-bump allocator
			// being used in the client for the runtime memory allocations, could lead to possible
			// memory allocations grow up to `x4` times in some extreme cases.
			const MEMORY_ALLOCATOR_INEFFICENCY_DEVIDER: u32 = 4;

			// Check that the configured `STATIC_MEMORY_BYTES` fits into runtime memory.
			//
			// `STATIC_MEMORY_BYTES` is the amount of memory that a contract can consume
			// in memory and is enforced at upload time.
			//
			// Dynamic allocations are not available, yet. Hence are not taken into consideration
			// here.
			let static_memory_limit = max_runtime_mem
				.saturating_div(TOTAL_MEMORY_DEVIDER)
				.saturating_sub(max_transient_storage_size)
				.saturating_div(max_call_depth)
				.saturating_sub(STATIC_MEMORY_BYTES)
				.saturating_div(MEMORY_ALLOCATOR_INEFFICENCY_DEVIDER);

			assert!(
				STATIC_MEMORY_BYTES < static_memory_limit,
				"Given `CallStack` height {:?}, `STATIC_MEMORY_LIMIT` should be set less than {:?} \
				 (current value is {:?}), to avoid possible runtime oom issues.",
				max_call_depth,
				static_memory_limit,
				STATIC_MEMORY_BYTES,
			);

			// Validators are configured to be able to use more memory than block builders. This is
			// because in addition to `max_runtime_mem` they need to hold additional data in
			// memory: PoV in multiple copies (1x encoded + 2x decoded) and all storage which
			// includes emitted events. The assumption is that storage/events size
			// can be a maximum of half of the validator runtime memory - max_runtime_mem.
			let max_block_ref_time = T::BlockWeights::get()
				.get(DispatchClass::Normal)
				.max_total
				.unwrap_or_else(|| T::BlockWeights::get().max_block)
				.ref_time();
			let max_payload_size = limits::PAYLOAD_BYTES;
			let max_key_size =
				Key::try_from_var(alloc::vec![0u8; limits::STORAGE_KEY_BYTES as usize])
					.expect("Key of maximal size shall be created")
					.hash()
					.len() as u32;

			let max_immutable_key_size = T::AccountId::max_encoded_len() as u32;
			let max_immutable_size: u32 = ((max_block_ref_time /
				(<RuntimeCosts as gas::Token<T>>::weight(&RuntimeCosts::SetImmutableData(
					limits::IMMUTABLE_BYTES,
				))
				.ref_time()))
			.saturating_mul(limits::IMMUTABLE_BYTES.saturating_add(max_immutable_key_size) as u64))
			.try_into()
			.expect("Immutable data size too big");

			// We can use storage to store items using the available block ref_time with the
			// `set_storage` host function.
			let max_storage_size: u32 = ((max_block_ref_time /
				(<RuntimeCosts as gas::Token<T>>::weight(&RuntimeCosts::SetStorage {
					new_bytes: max_payload_size,
					old_bytes: 0,
				})
				.ref_time()))
			.saturating_mul(max_payload_size.saturating_add(max_key_size) as u64))
			.saturating_add(max_immutable_size.into())
			.try_into()
			.expect("Storage size too big");

			let max_pvf_mem: u32 = T::PVFMemory::get();
			let storage_size_limit = max_pvf_mem.saturating_sub(max_runtime_mem) / 2;

			assert!(
				max_storage_size < storage_size_limit,
				"Maximal storage size {} exceeds the storage limit {}",
				max_storage_size,
				storage_size_limit
			);

			// We can use storage to store events using the available block ref_time with the
			// `deposit_event` host function. The overhead of stored events, which is around 100B,
			// is not taken into account to simplify calculations, as it does not change much.
			let max_events_size: u32 = ((max_block_ref_time /
				(<RuntimeCosts as gas::Token<T>>::weight(&RuntimeCosts::DepositEvent {
					num_topic: 0,
					len: max_payload_size,
				})
				.ref_time()))
			.saturating_mul(max_payload_size as u64))
			.try_into()
			.expect("Events size too big");

			assert!(
				max_events_size < storage_size_limit,
				"Maximal events size {} exceeds the events limit {}",
				max_events_size,
				storage_size_limit
			);
		}
	}

	#[pallet::call]
	impl<T: Config> Pallet<T>
	where
		BalanceOf<T>: Into<U256> + TryFrom<U256>,
		MomentOf<T>: Into<U256>,
		T::Hash: frame_support::traits::IsType<H256>,
	{
		/// A raw EVM transaction, typically dispatched by an Ethereum JSON-RPC server.
		///
		/// # Parameters
		///
		/// * `payload`: The encoded [`crate::evm::TransactionSigned`].
		/// * `gas_limit`: The gas limit enforced during contract execution.
		/// * `storage_deposit_limit`: The maximum balance that can be charged to the caller for
		///   storage usage.
		///
		/// # Note
		///
		/// This call cannot be dispatched directly; attempting to do so will result in a failed
		/// transaction. It serves as a wrapper for an Ethereum transaction. When submitted, the
		/// runtime converts it into a [`sp_runtime::generic::CheckedExtrinsic`] by recovering the
		/// signer and validating the transaction.
		#[allow(unused_variables)]
		#[pallet::call_index(0)]
		#[pallet::weight(Weight::MAX)]
		pub fn eth_transact(origin: OriginFor<T>, payload: Vec<u8>) -> DispatchResultWithPostInfo {
			Err(frame_system::Error::CallFiltered::<T>.into())
		}

		/// Makes a call to an account, optionally transferring some balance.
		///
		/// # Parameters
		///
		/// * `dest`: Address of the contract to call.
		/// * `value`: The balance to transfer from the `origin` to `dest`.
		/// * `gas_limit`: The gas limit enforced when executing the constructor.
		/// * `storage_deposit_limit`: The maximum amount of balance that can be charged from the
		///   caller to pay for the storage consumed.
		/// * `data`: The input data to pass to the contract.
		///
		/// * If the account is a smart-contract account, the associated code will be
		/// executed and any value will be transferred.
		/// * If the account is a regular account, any value will be transferred.
		/// * If no account exists and the call value is not less than `existential_deposit`,
		/// a regular account will be created and any value will be transferred.
		#[pallet::call_index(1)]
		#[pallet::weight(T::WeightInfo::call().saturating_add(*gas_limit))]
		pub fn call(
			origin: OriginFor<T>,
			dest: H160,
			#[pallet::compact] value: BalanceOf<T>,
			gas_limit: Weight,
			#[pallet::compact] storage_deposit_limit: BalanceOf<T>,
			data: Vec<u8>,
		) -> DispatchResultWithPostInfo {
			let mut output = Self::bare_call(
				origin,
				dest,
				value,
				gas_limit,
				DepositLimit::Balance(storage_deposit_limit),
				data,
			);

			if let Ok(return_value) = &output.result {
				if return_value.did_revert() {
					output.result = Err(<Error<T>>::ContractReverted.into());
				}
			}
			dispatch_result(output.result, output.gas_consumed, T::WeightInfo::call())
		}

		/// Instantiates a contract from a previously deployed wasm binary.
		///
		/// This function is identical to [`Self::instantiate_with_code`] but without the
		/// code deployment step. Instead, the `code_hash` of an on-chain deployed wasm binary
		/// must be supplied.
		#[pallet::call_index(2)]
		#[pallet::weight(
			T::WeightInfo::instantiate(data.len() as u32).saturating_add(*gas_limit)
		)]
		pub fn instantiate(
			origin: OriginFor<T>,
			#[pallet::compact] value: BalanceOf<T>,
			gas_limit: Weight,
			#[pallet::compact] storage_deposit_limit: BalanceOf<T>,
			code_hash: sp_core::H256,
			data: Vec<u8>,
			salt: Option<[u8; 32]>,
		) -> DispatchResultWithPostInfo {
			let data_len = data.len() as u32;
			let mut output = Self::bare_instantiate(
				origin,
				value,
				gas_limit,
				DepositLimit::Balance(storage_deposit_limit),
				Code::Existing(code_hash),
				data,
				salt,
			);
			if let Ok(retval) = &output.result {
				if retval.result.did_revert() {
					output.result = Err(<Error<T>>::ContractReverted.into());
				}
			}
			dispatch_result(
				output.result.map(|result| result.result),
				output.gas_consumed,
				T::WeightInfo::instantiate(data_len),
			)
		}

		/// Instantiates a new contract from the supplied `code` optionally transferring
		/// some balance.
		///
		/// This dispatchable has the same effect as calling [`Self::upload_code`] +
		/// [`Self::instantiate`]. Bundling them together provides efficiency gains. Please
		/// also check the documentation of [`Self::upload_code`].
		///
		/// # Parameters
		///
		/// * `value`: The balance to transfer from the `origin` to the newly created contract.
		/// * `gas_limit`: The gas limit enforced when executing the constructor.
		/// * `storage_deposit_limit`: The maximum amount of balance that can be charged/reserved
		///   from the caller to pay for the storage consumed.
		/// * `code`: The contract code to deploy in raw bytes.
		/// * `data`: The input data to pass to the contract constructor.
		/// * `salt`: Used for the address derivation. If `Some` is supplied then `CREATE2`
		/// 	semantics are used. If `None` then `CRATE1` is used.
		///
		///
		/// Instantiation is executed as follows:
		///
		/// - The supplied `code` is deployed, and a `code_hash` is created for that code.
		/// - If the `code_hash` already exists on the chain the underlying `code` will be shared.
		/// - The destination address is computed based on the sender, code_hash and the salt.
		/// - The smart-contract account is created at the computed address.
		/// - The `value` is transferred to the new account.
		/// - The `deploy` function is executed in the context of the newly-created account.
		#[pallet::call_index(3)]
		#[pallet::weight(
			T::WeightInfo::instantiate_with_code(code.len() as u32, data.len() as u32)
			.saturating_add(*gas_limit)
		)]
		pub fn instantiate_with_code(
			origin: OriginFor<T>,
			#[pallet::compact] value: BalanceOf<T>,
			gas_limit: Weight,
			#[pallet::compact] storage_deposit_limit: BalanceOf<T>,
			code: Vec<u8>,
			data: Vec<u8>,
			salt: Option<[u8; 32]>,
		) -> DispatchResultWithPostInfo {
			let code_len = code.len() as u32;
			let data_len = data.len() as u32;
			let mut output = Self::bare_instantiate(
				origin,
				value,
				gas_limit,
				DepositLimit::Balance(storage_deposit_limit),
				Code::Upload(code),
				data,
				salt,
			);
			if let Ok(retval) = &output.result {
				if retval.result.did_revert() {
					output.result = Err(<Error<T>>::ContractReverted.into());
				}
			}
			dispatch_result(
				output.result.map(|result| result.result),
				output.gas_consumed,
				T::WeightInfo::instantiate_with_code(code_len, data_len),
			)
		}

		/// Upload new `code` without instantiating a contract from it.
		///
		/// If the code does not already exist a deposit is reserved from the caller
		/// and unreserved only when [`Self::remove_code`] is called. The size of the reserve
		/// depends on the size of the supplied `code`.
		///
		/// # Note
		///
		/// Anyone can instantiate a contract from any uploaded code and thus prevent its removal.
		/// To avoid this situation a constructor could employ access control so that it can
		/// only be instantiated by permissioned entities. The same is true when uploading
		/// through [`Self::instantiate_with_code`].
		#[pallet::call_index(4)]
		#[pallet::weight(T::WeightInfo::upload_code(code.len() as u32))]
		pub fn upload_code(
			origin: OriginFor<T>,
			code: Vec<u8>,
			#[pallet::compact] storage_deposit_limit: BalanceOf<T>,
		) -> DispatchResult {
			Self::bare_upload_code(origin, code, storage_deposit_limit).map(|_| ())
		}

		/// Remove the code stored under `code_hash` and refund the deposit to its owner.
		///
		/// A code can only be removed by its original uploader (its owner) and only if it is
		/// not used by any contract.
		#[pallet::call_index(5)]
		#[pallet::weight(T::WeightInfo::remove_code())]
		pub fn remove_code(
			origin: OriginFor<T>,
			code_hash: sp_core::H256,
		) -> DispatchResultWithPostInfo {
			let origin = ensure_signed(origin)?;
			<WasmBlob<T>>::remove(&origin, code_hash)?;
			// we waive the fee because removing unused code is beneficial
			Ok(Pays::No.into())
		}

		/// Privileged function that changes the code of an existing contract.
		///
		/// This takes care of updating refcounts and all other necessary operations. Returns
		/// an error if either the `code_hash` or `dest` do not exist.
		///
		/// # Note
		///
		/// This does **not** change the address of the contract in question. This means
		/// that the contract address is no longer derived from its code hash after calling
		/// this dispatchable.
		#[pallet::call_index(6)]
		#[pallet::weight(T::WeightInfo::set_code())]
		pub fn set_code(
			origin: OriginFor<T>,
			dest: H160,
			code_hash: sp_core::H256,
		) -> DispatchResult {
			ensure_root(origin)?;
			<ContractInfoOf<T>>::try_mutate(&dest, |contract| {
				let contract = if let Some(contract) = contract {
					contract
				} else {
					return Err(<Error<T>>::ContractNotFound.into());
				};
				<CodeInfo<T>>::increment_refcount(code_hash)?;
				<CodeInfo<T>>::decrement_refcount(contract.code_hash)?;
				contract.code_hash = code_hash;
				Ok(())
			})
		}

		/// Register the callers account id so that it can be used in contract interactions.
		///
		/// This will error if the origin is already mapped or is a eth native `Address20`. It will
		/// take a deposit that can be released by calling [`Self::unmap_account`].
		#[pallet::call_index(7)]
		#[pallet::weight(T::WeightInfo::map_account())]
		pub fn map_account(origin: OriginFor<T>) -> DispatchResult {
			let origin = ensure_signed(origin)?;
			T::AddressMapper::map(&origin)
		}

		/// Unregister the callers account id in order to free the deposit.
		///
		/// There is no reason to ever call this function other than freeing up the deposit.
		/// This is only useful when the account should no longer be used.
		#[pallet::call_index(8)]
		#[pallet::weight(T::WeightInfo::unmap_account())]
		pub fn unmap_account(origin: OriginFor<T>) -> DispatchResult {
			let origin = ensure_signed(origin)?;
			T::AddressMapper::unmap(&origin)
		}

		/// Dispatch an `call` with the origin set to the callers fallback address.
		///
		/// Every `AccountId32` can control its corresponding fallback account. The fallback account
		/// is the `AccountId20` with the last 12 bytes set to `0xEE`. This is essentially a
		/// recovery function in case an `AccountId20` was used without creating a mapping first.
		#[pallet::call_index(9)]
		#[pallet::weight({
			let dispatch_info = call.get_dispatch_info();
			(
				T::WeightInfo::dispatch_as_fallback_account().saturating_add(dispatch_info.call_weight),
				dispatch_info.class
			)
		})]
		pub fn dispatch_as_fallback_account(
			origin: OriginFor<T>,
			call: Box<<T as Config>::RuntimeCall>,
		) -> DispatchResultWithPostInfo {
			let origin = ensure_signed(origin)?;
			let unmapped_account =
				T::AddressMapper::to_fallback_account_id(&T::AddressMapper::to_address(&origin));
			call.dispatch(RawOrigin::Signed(unmapped_account).into())
		}
	}
}

/// Create a dispatch result reflecting the amount of consumed gas.
fn dispatch_result<R>(
	result: Result<R, DispatchError>,
	gas_consumed: Weight,
	base_weight: Weight,
) -> DispatchResultWithPostInfo {
	let post_info = PostDispatchInfo {
		actual_weight: Some(gas_consumed.saturating_add(base_weight)),
		pays_fee: Default::default(),
	};

	result
		.map(|_| post_info)
		.map_err(|e| DispatchErrorWithPostInfo { post_info, error: e })
}

impl<T: Config> Pallet<T>
where
	BalanceOf<T>: Into<U256> + TryFrom<U256> + Bounded,
	MomentOf<T>: Into<U256>,
	T::Hash: frame_support::traits::IsType<H256>,
{
	/// A generalized version of [`Self::call`].
	///
	/// Identical to [`Self::call`] but tailored towards being called by other code within the
	/// runtime as opposed to from an extrinsic. It returns more information and allows the
	/// enablement of features that are not suitable for an extrinsic (debugging, event
	/// collection).
	pub fn bare_call(
		origin: OriginFor<T>,
		dest: H160,
		value: BalanceOf<T>,
		gas_limit: Weight,
		storage_deposit_limit: DepositLimit<BalanceOf<T>>,
		data: Vec<u8>,
	) -> ContractResult<ExecReturnValue, BalanceOf<T>> {
		let mut gas_meter = GasMeter::new(gas_limit);
		let mut storage_deposit = Default::default();

		let try_call = || {
			let origin = Origin::from_runtime_origin(origin)?;
			let mut storage_meter = match storage_deposit_limit {
				DepositLimit::Balance(limit) => StorageMeter::new(&origin, limit, value)?,
				DepositLimit::Unchecked => StorageMeter::new_unchecked(BalanceOf::<T>::max_value()),
			};
			let result = ExecStack::<T, WasmBlob<T>>::run_call(
				origin.clone(),
				dest,
				&mut gas_meter,
				&mut storage_meter,
				Self::convert_native_to_evm(value),
				data,
				storage_deposit_limit.is_unchecked(),
			)?;
			storage_deposit = storage_meter
				.try_into_deposit(&origin, storage_deposit_limit.is_unchecked())
				.inspect_err(|err| {
					log::debug!(target: LOG_TARGET, "Failed to transfer deposit: {err:?}");
				})?;
			Ok(result)
		};
		let result = Self::run_guarded(try_call);
		ContractResult {
			result: result.map_err(|r| r.error),
			gas_consumed: gas_meter.gas_consumed(),
			gas_required: gas_meter.gas_required(),
			storage_deposit,
		}
	}

	/// A generalized version of [`Self::instantiate`] or [`Self::instantiate_with_code`].
	///
	/// Identical to [`Self::instantiate`] or [`Self::instantiate_with_code`] but tailored towards
	/// being called by other code within the runtime as opposed to from an extrinsic. It returns
	/// more information to the caller useful to estimate the cost of the operation.
	pub fn bare_instantiate(
		origin: OriginFor<T>,
		value: BalanceOf<T>,
		gas_limit: Weight,
		storage_deposit_limit: DepositLimit<BalanceOf<T>>,
		code: Code,
		data: Vec<u8>,
		salt: Option<[u8; 32]>,
	) -> ContractResult<InstantiateReturnValue, BalanceOf<T>> {
		let mut gas_meter = GasMeter::new(gas_limit);
		let mut storage_deposit = Default::default();
		let unchecked_deposit_limit = storage_deposit_limit.is_unchecked();
		let mut storage_deposit_limit = match storage_deposit_limit {
			DepositLimit::Balance(limit) => limit,
			DepositLimit::Unchecked => BalanceOf::<T>::max_value(),
		};

		let try_instantiate = || {
			let instantiate_account = T::InstantiateOrigin::ensure_origin(origin.clone())?;
			let (executable, upload_deposit) = match code {
				Code::Upload(code) => {
					let upload_account = T::UploadOrigin::ensure_origin(origin)?;
					let (executable, upload_deposit) = Self::try_upload_code(
						upload_account,
						code,
						storage_deposit_limit,
						unchecked_deposit_limit,
					)?;
					storage_deposit_limit.saturating_reduce(upload_deposit);
					(executable, upload_deposit)
				},
				Code::Existing(code_hash) =>
					(WasmBlob::from_storage(code_hash, &mut gas_meter)?, Default::default()),
			};
			let instantiate_origin = Origin::from_account_id(instantiate_account.clone());
			let mut storage_meter = if unchecked_deposit_limit {
				StorageMeter::new_unchecked(storage_deposit_limit)
			} else {
				StorageMeter::new(&instantiate_origin, storage_deposit_limit, value)?
			};

			let result = ExecStack::<T, WasmBlob<T>>::run_instantiate(
				instantiate_account,
				executable,
				&mut gas_meter,
				&mut storage_meter,
				Self::convert_native_to_evm(value),
				data,
				salt.as_ref(),
				unchecked_deposit_limit,
			);
			storage_deposit = storage_meter
				.try_into_deposit(&instantiate_origin, unchecked_deposit_limit)?
				.saturating_add(&StorageDeposit::Charge(upload_deposit));
			result
		};
		let output = Self::run_guarded(try_instantiate);
		ContractResult {
			result: output
				.map(|(addr, result)| InstantiateReturnValue { result, addr })
				.map_err(|e| e.error),
			gas_consumed: gas_meter.gas_consumed(),
			gas_required: gas_meter.gas_required(),
			storage_deposit,
		}
	}

	/// A version of [`Self::eth_transact`] used to dry-run Ethereum calls.
	///
	/// # Parameters
	///
	/// - `tx`: The Ethereum transaction to simulate.
	/// - `gas_limit`: The gas limit enforced during contract execution.
	/// - `tx_fee`: A function that returns the fee for the given call and dispatch info.
	pub fn bare_eth_transact(
		mut tx: GenericTransaction,
		gas_limit: Weight,
		tx_fee: impl Fn(Call<T>, DispatchInfo) -> BalanceOf<T>,
	) -> Result<EthTransactInfo<BalanceOf<T>>, EthTransactError>
	where
		<T as frame_system::Config>::RuntimeCall:
			Dispatchable<Info = frame_support::dispatch::DispatchInfo>,
		<T as Config>::RuntimeCall: From<crate::Call<T>>,
		<T as Config>::RuntimeCall: Encode,
		T::Nonce: Into<U256>,
		T::Hash: frame_support::traits::IsType<H256>,
	{
		log::trace!(target: LOG_TARGET, "bare_eth_transact: tx: {tx:?} gas_limit: {gas_limit:?}");

		let from = tx.from.unwrap_or_default();
		let origin = T::AddressMapper::to_account_id(&from);

		let storage_deposit_limit = if tx.gas.is_some() {
			DepositLimit::Balance(BalanceOf::<T>::max_value())
		} else {
			DepositLimit::Unchecked
		};

		if tx.nonce.is_none() {
			tx.nonce = Some(<System<T>>::account_nonce(&origin).into());
		}
		if tx.chain_id.is_none() {
			tx.chain_id = Some(T::ChainId::get().into());
		}
		if tx.gas_price.is_none() {
			tx.gas_price = Some(GAS_PRICE.into());
		}
		if tx.gas.is_none() {
			tx.gas = Some(Self::evm_block_gas_limit());
		}

		// Convert the value to the native balance type.
		let evm_value = tx.value.unwrap_or_default();
		let native_value = match Self::convert_evm_to_native(evm_value, ConversionPrecision::Exact)
		{
			Ok(v) => v,
			Err(_) => return Err(EthTransactError::Message("Failed to convert value".into())),
		};

		let input = tx.input.clone().unwrap_or_default().0;

		let extract_error = |err| {
			if err == Error::<T>::TransferFailed.into() ||
				err == Error::<T>::StorageDepositNotEnoughFunds.into() ||
				err == Error::<T>::StorageDepositLimitExhausted.into()
			{
				let balance = Self::evm_balance(&from);
				return Err(EthTransactError::Message(
						format!("insufficient funds for gas * price + value: address {from:?} have {balance} (supplied gas {})",
							tx.gas.unwrap_or_default()))
					);
			}

			return Err(EthTransactError::Message(format!(
				"Failed to instantiate contract: {err:?}"
			)));
		};

		// Dry run the call
		let (mut result, dispatch_info) = match tx.to {
			// A contract call.
			Some(dest) => {
				// Dry run the call.
				let result = crate::Pallet::<T>::bare_call(
					T::RuntimeOrigin::signed(origin),
					dest,
					native_value,
					gas_limit,
					storage_deposit_limit,
					input.clone(),
				);

				let data = match result.result {
					Ok(return_value) => {
						if return_value.did_revert() {
							return Err(EthTransactError::Data(return_value.data));
						}
						return_value.data
					},
					Err(err) => {
						log::debug!(target: LOG_TARGET, "Failed to execute call: {err:?}");
						return extract_error(err)
					},
				};

				let result = EthTransactInfo {
					gas_required: result.gas_required,
					storage_deposit: result.storage_deposit.charge_or_zero(),
					data,
					eth_gas: Default::default(),
				};

				let (gas_limit, storage_deposit_limit) = T::EthGasEncoder::as_encoded_values(
					result.gas_required,
					result.storage_deposit,
				);
				let dispatch_call: <T as Config>::RuntimeCall = crate::Call::<T>::call {
					dest,
					value: native_value,
					gas_limit,
					storage_deposit_limit,
					data: input.clone(),
				}
				.into();
				(result, dispatch_call.get_dispatch_info())
			},
			// A contract deployment
			None => {
				// Extract code and data from the input.
				let (code, data) = match polkavm::ProgramBlob::blob_length(&input) {
					Some(blob_len) => blob_len
						.try_into()
						.ok()
						.and_then(|blob_len| (input.split_at_checked(blob_len)))
						.unwrap_or_else(|| (&input[..], &[][..])),
					_ => {
						log::debug!(target: LOG_TARGET, "Failed to extract polkavm blob length");
						(&input[..], &[][..])
					},
				};

				// Dry run the call.
				let result = crate::Pallet::<T>::bare_instantiate(
					T::RuntimeOrigin::signed(origin),
					native_value,
					gas_limit,
					storage_deposit_limit,
					Code::Upload(code.to_vec()),
					data.to_vec(),
					None,
				);

				let returned_data = match result.result {
					Ok(return_value) => {
						if return_value.result.did_revert() {
							return Err(EthTransactError::Data(return_value.result.data));
						}
						return_value.result.data
					},
					Err(err) => {
						log::debug!(target: LOG_TARGET, "Failed to instantiate: {err:?}");
						return extract_error(err)
					},
				};

				let result = EthTransactInfo {
					gas_required: result.gas_required,
					storage_deposit: result.storage_deposit.charge_or_zero(),
					data: returned_data,
					eth_gas: Default::default(),
				};

				// Get the dispatch info of the call.
				let (gas_limit, storage_deposit_limit) = T::EthGasEncoder::as_encoded_values(
					result.gas_required,
					result.storage_deposit,
				);
				let dispatch_call: <T as Config>::RuntimeCall =
					crate::Call::<T>::instantiate_with_code {
						value: native_value,
						gas_limit,
						storage_deposit_limit,
						code: code.to_vec(),
						data: data.to_vec(),
						salt: None,
					}
					.into();
				(result, dispatch_call.get_dispatch_info())
			},
		};

<<<<<<< HEAD
		// The transaction fees depend on the extrinsic's length, which in turn is influenced by
		// the encoded length of the gas limit specified in the transaction (tx.gas).
		// We iteratively compute the fee by adjusting tx.gas until the fee stabilizes.
		// with a maximum of 3 iterations to avoid an infinite loop.
		for _ in 0..3 {
			let Ok(unsigned_tx) = tx.clone().try_into_unsigned() else {
				log::debug!(target: LOG_TARGET, "Failed to convert to unsigned");
				return Err(EthTransactError::Message("Invalid transaction".into()));
			};

			let eth_dispatch_call =
				crate::Call::<T>::eth_transact { payload: unsigned_tx.dummy_signed_payload() };
			let encoded_len = utx_encoded_size(eth_dispatch_call);
			let fee = pallet_transaction_payment::Pallet::<T>::compute_fee(
				encoded_len,
				&dispatch_info,
				0u32.into(),
			)
			.into();
			let raw_eth_gas = gas_from_fee(fee);
			let eth_gas =
				T::EthGasEncoder::encode(raw_eth_gas, result.gas_required, result.storage_deposit);

			if eth_gas == result.eth_gas {
				log::debug!(target: LOG_TARGET, "bare_eth_call: raw_eth_gas: {raw_eth_gas:?} eth_gas: {eth_gas:?}");
				break;
			}
			result.eth_gas = eth_gas;
			tx.gas = Some(eth_gas.into());
		}
=======
		let Ok(unsigned_tx) = tx.clone().try_into_unsigned() else {
			return Err(EthTransactError::Message("Invalid transaction".into()));
		};

		let eth_dispatch_call =
			crate::Call::<T>::eth_transact { payload: unsigned_tx.dummy_signed_payload() };
		let fee = tx_fee(eth_dispatch_call, dispatch_info);
		let raw_gas = Self::evm_fee_to_gas(fee);
		let eth_gas =
			T::EthGasEncoder::encode(raw_gas, result.gas_required, result.storage_deposit);

		log::trace!(target: LOG_TARGET, "bare_eth_call: raw_gas: {raw_gas:?} eth_gas: {eth_gas:?}");
		result.eth_gas = eth_gas;
>>>>>>> 7b0ac746
		Ok(result)
	}

	/// Get the balance with EVM decimals of the given `address`.
	pub fn evm_balance(address: &H160) -> U256 {
		let account = T::AddressMapper::to_account_id(&address);
		Self::convert_native_to_evm(T::Currency::reducible_balance(&account, Preserve, Polite))
	}

	/// Convert a substrate fee into a gas value, using the fixed `GAS_PRICE`.
	/// The gas is calculated as `fee / GAS_PRICE`, rounded up to the nearest integer.
	pub fn evm_fee_to_gas(fee: BalanceOf<T>) -> U256 {
		let fee = Self::convert_native_to_evm(fee);
		let gas_price = GAS_PRICE.into();
		let (quotient, remainder) = fee.div_mod(gas_price);
		if remainder.is_zero() {
			quotient
		} else {
			quotient + U256::one()
		}
	}

	/// Convert a gas value into a substrate fee
	fn evm_gas_to_fee(gas: U256, gas_price: U256) -> Result<BalanceOf<T>, Error<T>> {
		let fee = gas.saturating_mul(gas_price);
		Self::convert_evm_to_native(fee, ConversionPrecision::RoundUp)
	}

	/// Get the block gas limit.
	pub fn evm_block_gas_limit() -> U256 {
		let max_block_weight = T::BlockWeights::get()
			.get(DispatchClass::Normal)
			.max_total
			.unwrap_or_else(|| T::BlockWeights::get().max_block);

		let fee = T::WeightPrice::convert(max_block_weight);
		Self::evm_fee_to_gas(fee)
	}

	/// Get the gas price.
	pub fn evm_gas_price() -> U256 {
		GAS_PRICE.into()
	}

	/// A generalized version of [`Self::upload_code`].
	///
	/// It is identical to [`Self::upload_code`] and only differs in the information it returns.
	pub fn bare_upload_code(
		origin: OriginFor<T>,
		code: Vec<u8>,
		storage_deposit_limit: BalanceOf<T>,
	) -> CodeUploadResult<BalanceOf<T>> {
		let origin = T::UploadOrigin::ensure_origin(origin)?;
		let (module, deposit) = Self::try_upload_code(origin, code, storage_deposit_limit, false)?;
		Ok(CodeUploadReturnValue { code_hash: *module.code_hash(), deposit })
	}

	/// Query storage of a specified contract under a specified key.
	pub fn get_storage(address: H160, key: [u8; 32]) -> GetStorageResult {
		let contract_info =
			ContractInfoOf::<T>::get(&address).ok_or(ContractAccessError::DoesntExist)?;

		let maybe_value = contract_info.read(&Key::from_fixed(key));
		Ok(maybe_value)
	}

	/// Uploads new code and returns the Wasm blob and deposit amount collected.
	fn try_upload_code(
		origin: T::AccountId,
		code: Vec<u8>,
		storage_deposit_limit: BalanceOf<T>,
		skip_transfer: bool,
	) -> Result<(WasmBlob<T>, BalanceOf<T>), DispatchError> {
		let mut module = WasmBlob::from_code(code, origin)?;
		let deposit = module.store_code(skip_transfer)?;
		ensure!(storage_deposit_limit >= deposit, <Error<T>>::StorageDepositLimitExhausted);
		Ok((module, deposit))
	}

	/// Run the supplied function `f` if no other instance of this pallet is on the stack.
	fn run_guarded<R, F: FnOnce() -> Result<R, ExecError>>(f: F) -> Result<R, ExecError> {
		executing_contract::using_once(&mut false, || {
			executing_contract::with(|f| {
				// Fail if already entered contract execution
				if *f {
					return Err(())
				}
				// We are entering contract execution
				*f = true;
				Ok(())
			})
				.expect("Returns `Ok` if called within `using_once`. It is syntactically obvious that this is the case; qed")
				.map_err(|_| <Error<T>>::ReenteredPallet.into())
				.map(|_| f())
				.and_then(|r| r)
		})
	}

	/// Convert a native balance to EVM balance.
	fn convert_native_to_evm(value: BalanceOf<T>) -> U256 {
		value.into().saturating_mul(T::NativeToEthRatio::get().into())
	}

	/// Convert an EVM balance to a native balance.
	fn convert_evm_to_native(
		value: U256,
		precision: ConversionPrecision,
	) -> Result<BalanceOf<T>, Error<T>> {
		if value.is_zero() {
			return Ok(Zero::zero())
		}

		let (quotient, remainder) = value.div_mod(T::NativeToEthRatio::get().into());
		match (precision, remainder.is_zero()) {
			(ConversionPrecision::Exact, false) => Err(Error::<T>::DecimalPrecisionLoss),
			(_, true) => quotient.try_into().map_err(|_| Error::<T>::BalanceConversionFailed),
			(_, false) => quotient
				.saturating_add(U256::one())
				.try_into()
				.map_err(|_| Error::<T>::BalanceConversionFailed),
		}
	}
}

impl<T: Config> Pallet<T> {
	/// Return the existential deposit of [`Config::Currency`].
	fn min_balance() -> BalanceOf<T> {
		<T::Currency as Inspect<AccountIdOf<T>>>::minimum_balance()
	}

	/// Deposit a pallet contracts event.
	fn deposit_event(event: Event<T>) {
		<frame_system::Pallet<T>>::deposit_event(<T as Config>::RuntimeEvent::from(event))
	}
}

// Set up a global reference to the boolean flag used for the re-entrancy guard.
environmental!(executing_contract: bool);

sp_api::decl_runtime_apis! {
	/// The API used to dry-run contract interactions.
	#[api_version(1)]
	pub trait ReviveApi<AccountId, Balance, Nonce, BlockNumber> where
		AccountId: Codec,
		Balance: Codec,
		Nonce: Codec,
		BlockNumber: Codec,
	{
		/// Returns the block gas limit.
		fn block_gas_limit() -> U256;

		/// Returns the free balance of the given `[H160]` address, using EVM decimals.
		fn balance(address: H160) -> U256;

		/// Returns the gas price.
		fn gas_price() -> U256;

		/// Returns the nonce of the given `[H160]` address.
		fn nonce(address: H160) -> Nonce;

		/// Perform a call from a specified account to a given contract.
		///
		/// See [`crate::Pallet::bare_call`].
		fn call(
			origin: AccountId,
			dest: H160,
			value: Balance,
			gas_limit: Option<Weight>,
			storage_deposit_limit: Option<Balance>,
			input_data: Vec<u8>,
		) -> ContractResult<ExecReturnValue, Balance>;

		/// Instantiate a new contract.
		///
		/// See `[crate::Pallet::bare_instantiate]`.
		fn instantiate(
			origin: AccountId,
			value: Balance,
			gas_limit: Option<Weight>,
			storage_deposit_limit: Option<Balance>,
			code: Code,
			data: Vec<u8>,
			salt: Option<[u8; 32]>,
		) -> ContractResult<InstantiateReturnValue, Balance>;


		/// Perform an Ethereum call.
		///
		/// See [`crate::Pallet::bare_eth_transact`]
		fn eth_transact(tx: GenericTransaction) -> Result<EthTransactInfo<Balance>, EthTransactError>;

		/// Upload new code without instantiating a contract from it.
		///
		/// See [`crate::Pallet::bare_upload_code`].
		fn upload_code(
			origin: AccountId,
			code: Vec<u8>,
			storage_deposit_limit: Option<Balance>,
		) -> CodeUploadResult<Balance>;

		/// Query a given storage key in a given contract.
		///
		/// Returns `Ok(Some(Vec<u8>))` if the storage value exists under the given key in the
		/// specified account and `Ok(None)` if it doesn't. If the account specified by the address
		/// doesn't exist, or doesn't have a contract then `Err` is returned.
		fn get_storage(
			address: H160,
			key: [u8; 32],
		) -> GetStorageResult;
	}
}<|MERGE_RESOLUTION|>--- conflicted
+++ resolved
@@ -41,16 +41,8 @@
 pub mod weights;
 
 use crate::{
-<<<<<<< HEAD
-	evm::{
-		runtime::{gas_from_fee, GAS_PRICE},
-		GasEncoder, GenericTransaction,
-	},
-	exec::{AccountIdOf, ExecError, Executable, Ext, Key, Origin, Stack as ExecStack},
-=======
 	evm::{runtime::GAS_PRICE, GasEncoder, GenericTransaction},
 	exec::{AccountIdOf, ExecError, Executable, Key, Stack as ExecStack},
->>>>>>> 7b0ac746
 	gas::GasMeter,
 	storage::{meter::Meter as StorageMeter, ContractInfo, DeletionQueueManager},
 	wasm::{CodeInfo, RuntimeCosts, WasmBlob},
@@ -293,12 +285,8 @@
 		#[pallet::constant]
 		type NativeToEthRatio: Get<u32>;
 
-<<<<<<< HEAD
-		/// Encode and decode Ethereum gas values. See [`GasEncoder`].
-=======
 		/// Encode and decode Ethereum gas values.
 		/// Only valid value is `()`. See [`GasEncoder`].
->>>>>>> 7b0ac746
 		#[pallet::no_default_bounds]
 		type EthGasEncoder: GasEncoder<BalanceOf<Self>>;
 	}
@@ -374,10 +362,7 @@
 			type ChainId = ConstU64<0>;
 			type NativeToEthRatio = ConstU32<1>;
 			type EthGasEncoder = ();
-<<<<<<< HEAD
-=======
 			type FindAuthor = ();
->>>>>>> 7b0ac746
 		}
 	}
 
@@ -505,11 +490,8 @@
 		AccountAlreadyMapped,
 		/// The transaction used to dry-run a contract is invalid.
 		InvalidGenericTransaction,
-<<<<<<< HEAD
-=======
 		/// The refcount of a code either over or underflowed.
 		RefcountOverOrUnderflow,
->>>>>>> 7b0ac746
 	}
 
 	/// A reason for the pallet contracts placing a hold on funds.
@@ -1304,38 +1286,6 @@
 			},
 		};
 
-<<<<<<< HEAD
-		// The transaction fees depend on the extrinsic's length, which in turn is influenced by
-		// the encoded length of the gas limit specified in the transaction (tx.gas).
-		// We iteratively compute the fee by adjusting tx.gas until the fee stabilizes.
-		// with a maximum of 3 iterations to avoid an infinite loop.
-		for _ in 0..3 {
-			let Ok(unsigned_tx) = tx.clone().try_into_unsigned() else {
-				log::debug!(target: LOG_TARGET, "Failed to convert to unsigned");
-				return Err(EthTransactError::Message("Invalid transaction".into()));
-			};
-
-			let eth_dispatch_call =
-				crate::Call::<T>::eth_transact { payload: unsigned_tx.dummy_signed_payload() };
-			let encoded_len = utx_encoded_size(eth_dispatch_call);
-			let fee = pallet_transaction_payment::Pallet::<T>::compute_fee(
-				encoded_len,
-				&dispatch_info,
-				0u32.into(),
-			)
-			.into();
-			let raw_eth_gas = gas_from_fee(fee);
-			let eth_gas =
-				T::EthGasEncoder::encode(raw_eth_gas, result.gas_required, result.storage_deposit);
-
-			if eth_gas == result.eth_gas {
-				log::debug!(target: LOG_TARGET, "bare_eth_call: raw_eth_gas: {raw_eth_gas:?} eth_gas: {eth_gas:?}");
-				break;
-			}
-			result.eth_gas = eth_gas;
-			tx.gas = Some(eth_gas.into());
-		}
-=======
 		let Ok(unsigned_tx) = tx.clone().try_into_unsigned() else {
 			return Err(EthTransactError::Message("Invalid transaction".into()));
 		};
@@ -1349,7 +1299,6 @@
 
 		log::trace!(target: LOG_TARGET, "bare_eth_call: raw_gas: {raw_gas:?} eth_gas: {eth_gas:?}");
 		result.eth_gas = eth_gas;
->>>>>>> 7b0ac746
 		Ok(result)
 	}
 
