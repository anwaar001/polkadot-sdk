--- conflicted
+++ resolved
@@ -92,27 +92,13 @@
 	let rt = tokio::runtime::Runtime::new().unwrap();
 
 	let blob = WASM_BINARY.expect("You need to build the WASM binaries to run the tests!");
-<<<<<<< HEAD
 	let pvf = PvfPrepData::from_code(
 		blob.to_vec(),
 		ExecutorParams::default(),
 		Duration::from_secs(360),
 		PrepareJobKind::Compilation,
+		64 * 1024 * 1024,
 	);
-=======
-	let pvf = match sp_maybe_compressed_blob::decompress(&blob, 64 * 1024 * 1024) {
-		Ok(code) => PvfPrepData::from_code(
-			code.into_owned(),
-			ExecutorParams::default(),
-			Duration::from_secs(360),
-			PrepareJobKind::Compilation,
-			64 * 1024 * 1024,
-		),
-		Err(e) => {
-			panic!("Cannot decompress blob: {:?}", e);
-		},
-	};
->>>>>>> fc9addab
 
 	let mut group = c.benchmark_group("prepare rococo");
 	group.sampling_mode(SamplingMode::Flat);
