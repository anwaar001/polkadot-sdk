// Copyright Parity Technologies (UK) Ltd.
// This file is part of Polkadot.

// Polkadot is free software: you can redistribute it and/or modify
// it under the terms of the GNU General Public License as published by
// the Free Software Foundation, either version 3 of the License, or
// (at your option) any later version.

// Polkadot is distributed in the hope that it will be useful,
// but WITHOUT ANY WARRANTY; without even the implied warranty of
// MERCHANTABILITY or FITNESS FOR A PARTICULAR PURPOSE.  See the
// GNU General Public License for more details.

// You should have received a copy of the GNU General Public License
// along with Polkadot.  If not, see <http://www.gnu.org/licenses/>.

use core::marker::PhantomData;
use frame_support::traits::{Contains, Get};
use xcm::prelude::*;
use xcm_executor::traits::{FeeManager, FeeReason, TransactAsset};

/// Handles the fees that are taken by certain XCM instructions.
pub trait HandleFee {
	/// Do something with the fee which has been paid. Doing nothing here silently burns the
	/// fees.
	///
	/// Returns any part of the fee that wasn't consumed.
	fn handle_fee(fee: MultiAssets, context: Option<&XcmContext>, reason: FeeReason)
		-> MultiAssets;
}

// Default `HandleFee` implementation that just burns the fee.
impl HandleFee for () {
	fn handle_fee(_: MultiAssets, _: Option<&XcmContext>, _: FeeReason) -> MultiAssets {
		MultiAssets::new()
	}
}

#[impl_trait_for_tuples::impl_for_tuples(1, 30)]
impl HandleFee for Tuple {
	fn handle_fee(
		fee: MultiAssets,
		context: Option<&XcmContext>,
		reason: FeeReason,
	) -> MultiAssets {
		let mut unconsumed_fee = fee;
		for_tuples!( #(
			unconsumed_fee = Tuple::handle_fee(unconsumed_fee, context, reason);
			if unconsumed_fee.is_none() {
				return unconsumed_fee;
			}
		)* );

		unconsumed_fee
	}
}

/// A `FeeManager` implementation that permits the specified `WaivedLocations` to not pay for fees
/// and that uses the provided `HandleFee` implementation otherwise.
pub struct XcmFeeManagerFromComponents<WaivedLocations, HandleFee>(
	PhantomData<(WaivedLocations, HandleFee)>,
);
<<<<<<< HEAD
impl<
		XcmConfig: xcm_executor::Config,
		WaivedLocations: Contains<Location>,
		AccountId: Clone + Into<[u8; 32]>,
		ReceiverAccount: Get<Option<AccountId>>,
	> FeeManager for XcmFeesToAccount<XcmConfig, WaivedLocations, AccountId, ReceiverAccount>
=======
impl<WaivedLocations: Contains<MultiLocation>, FeeHandler: HandleFee> FeeManager
	for XcmFeeManagerFromComponents<WaivedLocations, FeeHandler>
>>>>>>> 29b4bd42
{
	fn is_waived(origin: Option<&Location>, _: FeeReason) -> bool {
		let Some(loc) = origin else { return false };
		WaivedLocations::contains(loc)
	}

<<<<<<< HEAD
	fn handle_fee(fees: Assets, context: Option<&XcmContext>) {
		if let Some(receiver) = ReceiverAccount::get() {
			let dest = AccountId32 { network: None, id: receiver.into() }.into();
			for asset in fees.into_inner() {
				if let Err(e) = XcmConfig::AssetTransactor::deposit_asset(&asset, &dest, context) {
					log::trace!(
						target: "xcm::fees",
						"`AssetTransactor::deposit_asset` returned error: {:?}, burning fees: {:?}",
						e, asset,
					);
				}
			}
=======
	fn handle_fee(fee: MultiAssets, context: Option<&XcmContext>, reason: FeeReason) {
		FeeHandler::handle_fee(fee, context, reason);
	}
}

/// Try to deposit the given fee in the specified account.
/// Burns the fee in case of a failure.
pub fn deposit_or_burn_fee<AssetTransactor: TransactAsset, AccountId: Clone + Into<[u8; 32]>>(
	fee: MultiAssets,
	context: Option<&XcmContext>,
	receiver: AccountId,
) {
	let dest = AccountId32 { network: None, id: receiver.into() }.into();
	for asset in fee.into_inner() {
		if let Err(e) = AssetTransactor::deposit_asset(&asset, &dest, context) {
			log::trace!(
				target: "xcm::fees",
				"`AssetTransactor::deposit_asset` returned error: {:?}. Burning fee: {:?}. \
				They might be burned.",
				e, asset,
			);
>>>>>>> 29b4bd42
		}
	}
}

/// A `HandleFee` implementation that simply deposits the fees into a specific on-chain
/// `ReceiverAccount`.
///
/// It reuses the `AssetTransactor` configured on the XCM executor to deposit fee assets. If
/// the `AssetTransactor` returns an error while calling `deposit_asset`, then a warning will be
/// logged and the fee burned.
pub struct XcmFeeToAccount<AssetTransactor, AccountId, ReceiverAccount>(
	PhantomData<(AssetTransactor, AccountId, ReceiverAccount)>,
);

impl<
		AssetTransactor: TransactAsset,
		AccountId: Clone + Into<[u8; 32]>,
		ReceiverAccount: Get<AccountId>,
	> HandleFee for XcmFeeToAccount<AssetTransactor, AccountId, ReceiverAccount>
{
	fn handle_fee(
		fee: MultiAssets,
		context: Option<&XcmContext>,
		_reason: FeeReason,
	) -> MultiAssets {
		deposit_or_burn_fee::<AssetTransactor, _>(fee, context, ReceiverAccount::get());

		MultiAssets::new()
	}
}<|MERGE_RESOLUTION|>--- conflicted
+++ resolved
@@ -60,37 +60,14 @@
 pub struct XcmFeeManagerFromComponents<WaivedLocations, HandleFee>(
 	PhantomData<(WaivedLocations, HandleFee)>,
 );
-<<<<<<< HEAD
-impl<
-		XcmConfig: xcm_executor::Config,
-		WaivedLocations: Contains<Location>,
-		AccountId: Clone + Into<[u8; 32]>,
-		ReceiverAccount: Get<Option<AccountId>>,
-	> FeeManager for XcmFeesToAccount<XcmConfig, WaivedLocations, AccountId, ReceiverAccount>
-=======
 impl<WaivedLocations: Contains<MultiLocation>, FeeHandler: HandleFee> FeeManager
 	for XcmFeeManagerFromComponents<WaivedLocations, FeeHandler>
->>>>>>> 29b4bd42
 {
 	fn is_waived(origin: Option<&Location>, _: FeeReason) -> bool {
 		let Some(loc) = origin else { return false };
 		WaivedLocations::contains(loc)
 	}
 
-<<<<<<< HEAD
-	fn handle_fee(fees: Assets, context: Option<&XcmContext>) {
-		if let Some(receiver) = ReceiverAccount::get() {
-			let dest = AccountId32 { network: None, id: receiver.into() }.into();
-			for asset in fees.into_inner() {
-				if let Err(e) = XcmConfig::AssetTransactor::deposit_asset(&asset, &dest, context) {
-					log::trace!(
-						target: "xcm::fees",
-						"`AssetTransactor::deposit_asset` returned error: {:?}, burning fees: {:?}",
-						e, asset,
-					);
-				}
-			}
-=======
 	fn handle_fee(fee: MultiAssets, context: Option<&XcmContext>, reason: FeeReason) {
 		FeeHandler::handle_fee(fee, context, reason);
 	}
@@ -112,7 +89,6 @@
 				They might be burned.",
 				e, asset,
 			);
->>>>>>> 29b4bd42
 		}
 	}
 }
