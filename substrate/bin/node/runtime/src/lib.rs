--- conflicted
+++ resolved
@@ -693,14 +693,9 @@
 }
 
 impl pallet_session::historical::Config for Runtime {
-<<<<<<< HEAD
-	type RuntimeEvent = RuntimeEvent;
-	type FullIdentification = ();
-	type FullIdentificationOf = pallet_staking::NullIdentity;
-=======
+	type RuntimeEvent = RuntimeEvent;
 	type FullIdentification = pallet_staking::Existence;
 	type FullIdentificationOf = pallet_staking::ExistenceOf<Runtime>;
->>>>>>> 822285e2
 }
 
 pallet_staking_reward_curve::build! {
