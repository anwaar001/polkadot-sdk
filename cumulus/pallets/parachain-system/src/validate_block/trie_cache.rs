// This file is part of Cumulus.

// Copyright (C) Parity Technologies (UK) Ltd.
// SPDX-License-Identifier: Apache-2.0

// Licensed under the Apache License, Version 2.0 (the "License");
// you may not use this file except in compliance with the License.
// You may obtain a copy of the License at
//
// 	http://www.apache.org/licenses/LICENSE-2.0
//
// Unless required by applicable law or agreed to in writing, software
// distributed under the License is distributed on an "AS IS" BASIS,
// WITHOUT WARRANTIES OR CONDITIONS OF ANY KIND, either express or implied.
// See the License for the specific language governing permissions and
// limitations under the License.

use alloc::boxed::Box;

use core::cell::{RefCell, RefMut};
use hashbrown::{hash_map::Entry, HashMap};
use sp_state_machine::TrieCacheProvider;
use sp_trie::NodeCodec;
use trie_db::{node::NodeOwned, Hasher};

/// Special purpose trie cache implementation that is able to cache an unlimited number
/// of values. To be used in `validate_block` to serve values and nodes that
/// have already been loaded and decoded from the storage proof.
<<<<<<< HEAD
pub(crate) struct TrieCache<'a, H: Hasher> {
=======
pub struct TrieCache<'a, H: Hasher> {
>>>>>>> 85f5dc72
	node_cache: RefMut<'a, HashMap<H::Out, NodeOwned<H::Out>>>,
	value_cache: Option<RefMut<'a, HashMap<Box<[u8]>, trie_db::CachedValue<H::Out>>>>,
}

impl<'a, H: Hasher> trie_db::TrieCache<NodeCodec<H>> for TrieCache<'a, H> {
	fn lookup_value_for_key(&mut self, key: &[u8]) -> Option<&trie_db::CachedValue<H::Out>> {
		self.value_cache.as_ref().and_then(|cache| cache.get(key))
	}

	fn cache_value_for_key(&mut self, key: &[u8], value: trie_db::CachedValue<H::Out>) {
		self.value_cache.as_mut().and_then(|cache| cache.insert(key.into(), value));
	}

	fn get_or_insert_node(
		&mut self,
		hash: <NodeCodec<H> as trie_db::NodeCodec>::HashOut,
		fetch_node: &mut dyn FnMut() -> trie_db::Result<
			NodeOwned<H::Out>,
			H::Out,
			<NodeCodec<H> as trie_db::NodeCodec>::Error,
		>,
	) -> trie_db::Result<&NodeOwned<H::Out>, H::Out, <NodeCodec<H> as trie_db::NodeCodec>::Error> {
		match self.node_cache.entry(hash) {
			Entry::Occupied(entry) => Ok(entry.into_mut()),
			Entry::Vacant(entry) => Ok(entry.insert(fetch_node()?)),
		}
	}

	fn get_node(
		&mut self,
		hash: &H::Out,
	) -> Option<&NodeOwned<<NodeCodec<H> as trie_db::NodeCodec>::HashOut>> {
		self.node_cache.get(hash)
	}
}

/// Provider of [`TrieCache`] instances.
<<<<<<< HEAD
pub(crate) struct CacheProvider<H: Hasher> {
=======
pub struct CacheProvider<H: Hasher> {
>>>>>>> 85f5dc72
	node_cache: RefCell<HashMap<H::Out, NodeOwned<H::Out>>>,
	/// Cache: `storage_root` => `storage_key` => `value`.
	///
	/// One `block` can for example use multiple tries (child tries) and we need to distinguish the
	/// cached (`storage_key`, `value`) between them. For this we are using the `storage_root` to
	/// distinguish them (even if the storage root is the same for two child tries, it just means
	/// that both are exactly the same trie and there would happen no collision).
	value_cache: RefCell<HashMap<H::Out, HashMap<Box<[u8]>, trie_db::CachedValue<H::Out>>>>,
}

impl<H: Hasher> CacheProvider<H> {
	/// Constructs a new instance of [`CacheProvider`] with an uninitialized state
	/// and empty node and value caches.
	pub fn new() -> Self {
		CacheProvider { node_cache: Default::default(), value_cache: Default::default() }
	}
}

impl<H: Hasher> TrieCacheProvider<H> for &CacheProvider<H> {
	type Cache<'a>
		= TrieCache<'a, H>
	where
		Self: 'a,
		H: 'a;

	fn as_trie_db_cache(&self, storage_root: <H as Hasher>::Out) -> Self::Cache<'_> {
		TrieCacheProvider::<H>::as_trie_db_cache(*self, storage_root)
	}

	fn as_trie_db_mut_cache(&self) -> Self::Cache<'_> {
		TrieCacheProvider::<H>::as_trie_db_mut_cache(*self)
	}

	fn merge<'a>(&'a self, other: Self::Cache<'a>, new_root: <H as Hasher>::Out) {
		TrieCacheProvider::merge(*self, other, new_root)
	}
}

impl<H: Hasher> TrieCacheProvider<H> for CacheProvider<H> {
	type Cache<'a>
		= TrieCache<'a, H>
	where
		H: 'a;

	fn as_trie_db_cache(&self, storage_root: <H as Hasher>::Out) -> Self::Cache<'_> {
		TrieCache {
			value_cache: Some(RefMut::map(self.value_cache.borrow_mut(), |c| {
				c.entry(storage_root).or_default()
			})),
			node_cache: self.node_cache.borrow_mut(),
		}
	}

	fn as_trie_db_mut_cache(&self) -> Self::Cache<'_> {
		// This method is called when we calculate the storage root.
		// We are not interested in caching new values (as we would throw them away directly after a
		// block is validated) and thus, we don't pass any `value_cache`.
		TrieCache { value_cache: None, node_cache: self.node_cache.borrow_mut() }
	}

	fn merge<'a>(&'a self, _other: Self::Cache<'a>, _new_root: <H as Hasher>::Out) {
		// This is called to merge the `value_cache` from `as_trie_db_mut_cache`, which is not
		// activated, so we don't need to do anything here.
	}
}

// This is safe here since we are single-threaded in WASM
unsafe impl<H: Hasher> Send for CacheProvider<H> {}
unsafe impl<H: Hasher> Sync for CacheProvider<H> {}<|MERGE_RESOLUTION|>--- conflicted
+++ resolved
@@ -26,11 +26,7 @@
 /// Special purpose trie cache implementation that is able to cache an unlimited number
 /// of values. To be used in `validate_block` to serve values and nodes that
 /// have already been loaded and decoded from the storage proof.
-<<<<<<< HEAD
-pub(crate) struct TrieCache<'a, H: Hasher> {
-=======
 pub struct TrieCache<'a, H: Hasher> {
->>>>>>> 85f5dc72
 	node_cache: RefMut<'a, HashMap<H::Out, NodeOwned<H::Out>>>,
 	value_cache: Option<RefMut<'a, HashMap<Box<[u8]>, trie_db::CachedValue<H::Out>>>>,
 }
@@ -68,11 +64,7 @@
 }
 
 /// Provider of [`TrieCache`] instances.
-<<<<<<< HEAD
-pub(crate) struct CacheProvider<H: Hasher> {
-=======
 pub struct CacheProvider<H: Hasher> {
->>>>>>> 85f5dc72
 	node_cache: RefCell<HashMap<H::Out, NodeOwned<H::Out>>>,
 	/// Cache: `storage_root` => `storage_key` => `value`.
 	///
