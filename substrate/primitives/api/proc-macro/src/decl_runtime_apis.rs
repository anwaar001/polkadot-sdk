// This file is part of Substrate.

// Copyright (C) Parity Technologies (UK) Ltd.
// SPDX-License-Identifier: Apache-2.0

// Licensed under the Apache License, Version 2.0 (the "License");
// you may not use this file except in compliance with the License.
// You may obtain a copy of the License at
//
// 	http://www.apache.org/licenses/LICENSE-2.0
//
// Unless required by applicable law or agreed to in writing, software
// distributed under the License is distributed on an "AS IS" BASIS,
// WITHOUT WARRANTIES OR CONDITIONS OF ANY KIND, either express or implied.
// See the License for the specific language governing permissions and
// limitations under the License.

use crate::{
	common::{
		API_VERSION_ATTRIBUTE, CHANGED_IN_ATTRIBUTE, RENAMED_ATTRIBUTE, SUPPORTED_ATTRIBUTE_NAMES,
	},
	utils::{
		extract_parameter_names_types_and_borrows, fold_fn_decl_for_client_side,
		generate_crate_access, generate_runtime_mod_name_for_trait, parse_runtime_api_version,
		prefix_function_with_trait, replace_wild_card_parameter_names, return_type_extract_type,
		versioned_trait_name, AllowSelfRefInParameters,
	},
};

use proc_macro2::TokenStream;

use quote::quote;

use std::collections::{BTreeMap, HashMap};
use syn::{
	fold::{self, Fold},
	parse::{Error, Parse, ParseStream, Result},
	parse_macro_input, parse_quote,
	spanned::Spanned,
	token::Comma,
	visit::{self, Visit},
	Attribute, FnArg, Ident, ItemTrait, LitInt, LitStr, TraitItem, TraitItemFn,
};

/// The structure used for parsing the runtime api declarations.
struct RuntimeApiDecls {
	decls: Vec<ItemTrait>,
}

impl Parse for RuntimeApiDecls {
	fn parse(input: ParseStream) -> Result<Self> {
		let mut decls = Vec::new();

		while !input.is_empty() {
			decls.push(ItemTrait::parse(input)?);
		}

		Ok(Self { decls })
	}
}

/// Remove all attributes from the vector that are supported by us in the declaration of a runtime
/// api trait. The returned hashmap contains all found attribute names as keys and the rest of the
/// attribute body as `TokenStream`.
fn remove_supported_attributes(attrs: &mut Vec<Attribute>) -> HashMap<&'static str, Attribute> {
	let mut result = HashMap::new();
	attrs.retain(|v| match SUPPORTED_ATTRIBUTE_NAMES.iter().find(|a| v.path().is_ident(a)) {
		Some(attribute) => {
			result.insert(*attribute, v.clone());
			false
		},
		None => true,
	});

	result
}

/// Versioned API traits are used to catch missing methods when implementing a specific version of a
/// versioned API. They contain all non-versioned methods (aka stable methods) from the main trait
/// and all versioned methods for the specific version. This means that there is one trait for each
/// version mentioned in the trait definition. For example:
/// ```ignore
/// // The trait version implicitly is 1
/// decl_runtime_apis!(
/// 	trait SomeApi {
/// 		fn method1(); 	// this is a 'stable method'
///
/// 		#[api_version(2)]
/// 		fn method2();
///
/// 		#[api_version(2)]
/// 		fn method3();
///
/// 		#[api_version(3)]
/// 		fn method4();
/// 	}
/// );
/// ```
/// This trait has got three different versions. The function below will generate the following
/// code:
/// ```
/// trait SomeApiV1 {
/// 	// in V1 only the stable methods are required. The rest has got default implementations.
/// 	fn method1();
/// }
///
/// trait SomeApiV2 {
/// 	// V2 contains all methods from V1 and V2. V3 not required so they are skipped.
/// 	fn method1();
/// 	fn method2();
/// 	fn method3();
/// }
///
/// trait SomeApiV3 {
/// 	// And V3 contains all methods from the trait.
/// 	fn method1();
/// 	fn method2();
/// 	fn method3();
/// 	fn method4();
/// }
/// ```
fn generate_versioned_api_traits(
	api: ItemTrait,
	methods: BTreeMap<u32, Vec<TraitItemFn>>,
) -> Vec<ItemTrait> {
	let mut result = Vec::<ItemTrait>::new();
	for (version, _) in &methods {
		let mut versioned_trait = api.clone();
		versioned_trait.ident = versioned_trait_name(&versioned_trait.ident, *version);
		versioned_trait.items.retain(|i| !matches!(i, TraitItem::Fn(_)));
		// Add the methods from the current version and all previous one. Versions are sorted so
		// it's safe to stop early.
		for (_, m) in methods.iter().take_while(|(v, _)| v <= &version) {
			versioned_trait.items.extend(m.iter().cloned().map(|m| TraitItem::Fn(m)));
		}

		result.push(versioned_trait);
	}

	result
}

/// Try to parse the given `Attribute` as `renamed` attribute.
fn parse_renamed_attribute(renamed: &Attribute) -> Result<(String, u32)> {
	let err = || {
		Error::new(
			renamed.span(),
			&format!(
				"Unexpected `{RENAMED_ATTRIBUTE}` attribute. \
				 The supported format is `{RENAMED_ATTRIBUTE}(\"old_name\", version_it_was_renamed)`",
			),
		)
	};

	renamed
		.parse_args_with(|input: ParseStream| {
			let old_name: LitStr = input.parse()?;
			let _comma: Comma = input.parse()?;
			let version: LitInt = input.parse()?;

			if !input.is_empty() {
				return Err(input.error("No more arguments expected"))
			}

			Ok((old_name.value(), version.base10_parse()?))
		})
		.map_err(|_| err())
}

/// Generate the declaration of the trait for the runtime.
fn generate_runtime_decls(decls: &[ItemTrait]) -> Result<TokenStream> {
	let mut result = Vec::new();

	for decl in decls {
		let mut decl = decl.clone();
		let decl_span = decl.span();
		// extend_generics_with_block(&mut decl.generics);
		let mod_name = generate_runtime_mod_name_for_trait(&decl.ident);

		let found_attributes = remove_supported_attributes(&mut decl.attrs);
		let api_version = get_api_version(&found_attributes).map(generate_runtime_api_version)?;
		let id = generate_runtime_api_id(&decl.ident.to_string());

		let trait_api_version = get_api_version(&found_attributes)?;

		let mut methods_by_version: BTreeMap<u32, Vec<TraitItemFn>> = BTreeMap::new();

		// Process the items in the declaration. The filter_map function below does a lot of stuff
		// because the method attributes are stripped at this point
		decl.items.iter_mut().for_each(|i| {
			match i {
				TraitItem::Fn(ref mut method) => {
					let method_attrs = remove_supported_attributes(&mut method.attrs);
					let mut method_version = trait_api_version;
					// validate the api version for the method (if any) and generate default
					// implementation for versioned methods
					if let Some(version_attribute) = method_attrs.get(API_VERSION_ATTRIBUTE) {
						method_version = match parse_runtime_api_version(version_attribute) {
							Ok(method_api_ver) if method_api_ver < trait_api_version => {
								let method_ver = method_api_ver.to_string();
								let trait_ver = trait_api_version.to_string();
								let mut err1 = Error::new(
									version_attribute.span(),
									format!(
										"Method version `{}` is older than (or equal to) trait version `{}`.\
										 Methods can't define versions older than the trait version.",
										method_ver,
										trait_ver,
									),
								);

								let err2 = match found_attributes.get(&API_VERSION_ATTRIBUTE) {
									Some(attr) =>
										Error::new(attr.span(), "Trait version is set here."),
									None => Error::new(
										decl_span,
										"Trait version is not set so it is implicitly equal to 1.",
									),
								};
								err1.combine(err2);
								result.push(err1.to_compile_error());

								trait_api_version
							},
							Ok(method_api_ver) => method_api_ver,
							Err(e) => {
								result.push(e.to_compile_error());
								trait_api_version
							},
						};
					}

					// Any method with the `changed_in` attribute isn't required for the runtime
					// anymore.
					if !method_attrs.contains_key(CHANGED_IN_ATTRIBUTE) {
						// Make sure we replace all the wild card parameter names.
						replace_wild_card_parameter_names(&mut method.sig);

						// partition methods by api version
						methods_by_version.entry(method_version).or_default().push(method.clone());
					}
				},
				_ => (),
			}
		});

		let versioned_methods_iter = methods_by_version
			.iter()
			.flat_map(|(&version, methods)| methods.iter().map(move |method| (method, version)));
		let metadata =
			crate::runtime_metadata::generate_decl_runtime_metadata(&decl, versioned_methods_iter);

		let versioned_api_traits = generate_versioned_api_traits(decl.clone(), methods_by_version);

		let main_api_ident = decl.ident.clone();
		let versioned_ident = &versioned_api_traits
			.first()
			.expect("There should always be at least one version.")
			.ident;

		result.push(quote!(
			#[doc(hidden)]
			#[allow(dead_code)]
			#[allow(deprecated)]
			pub mod #mod_name {
				pub use super::*;

				#( #versioned_api_traits )*

				pub use #versioned_ident as #main_api_ident;

				#metadata

				pub #api_version

				pub #id
			}
		));
	}

	Ok(quote!( #( #result )* ))
}

/// Modify the given runtime api declaration to be usable on the client side.
struct ToClientSideDecl<'a> {
	block_hash: &'a TokenStream,
	crate_: &'a TokenStream,
	found_attributes: &'a mut HashMap<&'static str, Attribute>,
	/// Any error that we found while converting this declaration.
	errors: &'a mut Vec<TokenStream>,
	trait_: &'a Ident,
}

impl<'a> ToClientSideDecl<'a> {
	/// Process the given [`ItemTrait`].
	fn process(mut self, decl: ItemTrait) -> ItemTrait {
		let decl = self.fold_item_trait(decl);

		let _block_hash = self.block_hash;
		let _crate_ = self.crate_;

		decl
	}
}

impl<'a> ToClientSideDecl<'a> {
	fn fold_item_trait_items(
		&mut self,
		items: Vec<TraitItem>,
		trait_generics_num: usize,
	) -> Vec<TraitItem> {
		let mut result = Vec::new();

		items.into_iter().for_each(|i| match i {
			TraitItem::Fn(method) => {
				let fn_decl = self.create_method_decl(method, trait_generics_num);
				result.push(fn_decl.into());
			},
			r => result.push(r),
		});

		result
	}

	/// Takes the method declared by the user and creates the declaration we require for the runtime
	/// api client side. This method will call by default the `method_runtime_api_impl` for doing
	/// the actual call into the runtime.
	fn create_method_decl(
		&mut self,
		mut method: TraitItemFn,
		trait_generics_num: usize,
	) -> TraitItemFn {
		let _params = match extract_parameter_names_types_and_borrows(
			&method.sig,
			AllowSelfRefInParameters::No,
		) {
			Ok(res) => res.into_iter().map(|v| v.0).collect::<Vec<_>>(),
			Err(e) => {
				self.errors.push(e.to_compile_error());
				Vec::new()
			},
		};
		let _ret_type = return_type_extract_type(&method.sig.output);

		fold_fn_decl_for_client_side(&mut method.sig, self.block_hash, self.crate_);

		let _crate_ = self.crate_;

		let found_attributes = remove_supported_attributes(&mut method.attrs);

		// Parse the renamed attributes.
		let mut renames = Vec::new();
		for (_, a) in found_attributes.iter().filter(|a| a.0 == &RENAMED_ATTRIBUTE) {
			match parse_renamed_attribute(a) {
				Ok((old_name, version)) => {
					renames.push((version, prefix_function_with_trait(&self.trait_, &old_name)));
				},
				Err(e) => self.errors.push(e.to_compile_error()),
			}
		}

		renames.sort_by(|l, r| r.cmp(l));
		let (_versions, _old_names) = renames.into_iter().fold(
			(Vec::new(), Vec::new()),
			|(mut versions, mut old_names), (version, old_name)| {
				versions.push(version);
				old_names.push(old_name);
				(versions, old_names)
			},
		);

		// Generate the function name before we may rename it below to
		// `function_name_before_version_{}`.
		let _function_name = prefix_function_with_trait(&self.trait_, &method.sig.ident);

		// If the method has a `changed_in` attribute, we need to alter the method name to
		// `method_before_version_VERSION`.
		match get_changed_in(&found_attributes) {
			Ok(Some(version)) => {
				// Make sure that the `changed_in` version is at least the current `api_version`.
				if get_api_version(self.found_attributes).ok() < Some(version) {
					self.errors.push(
						Error::new(
							method.span(),
							"`changed_in` version can not be greater than the `api_version`",
						)
						.to_compile_error(),
					);
				}

				let ident = Ident::new(
					&format!("{}_before_version_{}", method.sig.ident, version),
					method.sig.ident.span(),
				);
				method.sig.ident = ident;
				method.attrs.push(parse_quote!( #[deprecated] ));
			},
			Ok(None) => {},
			Err(e) => {
				self.errors.push(e.to_compile_error());
			},
		};

		// The module where the runtime relevant stuff is declared.
		let trait_name = &self.trait_;
		let _runtime_mod = generate_runtime_mod_name_for_trait(trait_name);
		let _underscores = (0..trait_generics_num).map(|_| quote!(_));

		method
	}
}

impl<'a> Fold for ToClientSideDecl<'a> {
	fn fold_item_trait(&mut self, mut input: ItemTrait) -> ItemTrait {
		*self.found_attributes = remove_supported_attributes(&mut input.attrs);

		input.items = self.fold_item_trait_items(input.items, input.generics.params.len());

		fold::fold_item_trait(self, input)
	}
}

/// Modify the given runtime api declaration to be usable on the client side.
struct ToClientSideDeclV2<'a> {
	block_hash: &'a TokenStream,
	crate_: &'a TokenStream,
	found_attributes: &'a mut HashMap<&'static str, Attribute>,
	/// Any error that we found while converting this declaration.
	errors: &'a mut Vec<TokenStream>,
	trait_: &'a Ident,
}

impl<'a> ToClientSideDeclV2<'a> {
	/// Process the given [`ItemTrait`].
	fn process(mut self, mut decl: ItemTrait) -> TokenStream {
		decl.items = self.fold_item_trait_items(decl.items, 1);

		let crate_ = self.crate_;
		let trait_name = decl.ident;
		let trait_generics = decl.generics.clone();
		let trait_generics = trait_generics.split_for_impl().1;
		let mut generics = decl.generics;
		generics.params.push(
			parse_quote!( __RuntimeInstanceCallApiAt__: #crate_::CallApiAt<__RuntimeInstanceBlock__> ),
		);
		generics.params.push(parse_quote!( __RuntimeInstanceBlock__: #crate_::BlockT ));
		generics.params.push(
			parse_quote!( __RuntimeInstanceProofRecorder__: #crate_::ProofRecording<__RuntimeInstanceBlock__> ),
		);

		let (impl_generics, _ty_generics, where_clause) = generics.split_for_impl();

		let items = decl.items.into_iter().filter(|i| !matches!(i, TraitItem::Type(_)));

		quote! {
			impl #impl_generics #trait_name #trait_generics for #crate_::RuntimeInstance<__RuntimeInstanceCallApiAt__, __RuntimeInstanceBlock__, __RuntimeInstanceProofRecorder__> #where_clause {
				#( #items )*
			}
		}
	}

	fn fold_item_trait_items(
		&mut self,
		items: Vec<TraitItem>,
		trait_generics_num: usize,
	) -> Vec<TraitItem> {
		let mut result = Vec::new();

		items.into_iter().for_each(|i| match i {
			TraitItem::Fn(method) => {
				let fn_decl = self.create_method_decl(method, trait_generics_num);
				result.push(fn_decl.into());
			},
			r => result.push(r),
		});

		result
	}

	/// Takes the method declared by the user and creates the declaration we require for the runtime
	/// api client side. This method will call by default the `method_runtime_api_impl` for doing
	/// the actual call into the runtime.
	fn create_method_decl(
		&mut self,
		mut method: TraitItemFn,
		trait_generics_num: usize,
	) -> TraitItemFn {
		let params = match extract_parameter_names_types_and_borrows(
			&method.sig,
			AllowSelfRefInParameters::YesButIgnore,
		) {
			Ok(res) => res.into_iter().map(|v| v.0).collect::<Vec<_>>(),
			Err(e) => {
				self.errors.push(e.to_compile_error());
				Vec::new()
			},
		};
		let _ret_type = return_type_extract_type(&method.sig.output);

		fold_fn_decl_for_client_side(&mut method.sig, self.block_hash, self.crate_);

		let crate_ = self.crate_;

		let found_attributes = remove_supported_attributes(&mut method.attrs);

		// Parse the renamed attributes.
		let mut renames = Vec::new();
		for (_, a) in found_attributes.iter().filter(|a| a.0 == &RENAMED_ATTRIBUTE) {
			match parse_renamed_attribute(a) {
				Ok((old_name, version)) => {
					renames.push((version, prefix_function_with_trait(&self.trait_, &old_name)));
				},
				Err(e) => self.errors.push(e.to_compile_error()),
			}
		}

		renames.sort_by(|l, r| r.cmp(l));
		let (versions, old_names) = renames.into_iter().fold(
			(Vec::new(), Vec::new()),
			|(mut versions, mut old_names), (version, old_name)| {
				versions.push(version);
				old_names.push(old_name);
				(versions, old_names)
			},
		);

		// Generate the function name before we may rename it below to
		// `function_name_before_version_{}`.
		let function_name = prefix_function_with_trait(&self.trait_, &method.sig.ident);

		// If the method has a `changed_in` attribute, we need to alter the method name to
		// `method_before_version_VERSION`.
		match get_changed_in(&found_attributes) {
			Ok(Some(version)) => {
				// Make sure that the `changed_in` version is at least the current `api_version`.
				if get_api_version(self.found_attributes).ok() < Some(version) {
					self.errors.push(
						Error::new(
							method.span(),
							"`changed_in` version can not be greater than the `api_version`",
						)
						.to_compile_error(),
					);
				}

				let ident = Ident::new(
					&format!("{}_before_version_{}", method.sig.ident, version),
					method.sig.ident.span(),
				);
				method.sig.ident = ident;
			},
			Ok(None) => {},
			Err(e) => {
				self.errors.push(e.to_compile_error());
			},
		};

		// The module where the runtime relevant stuff is declared.
		let trait_name = &self.trait_;
		let runtime_mod = generate_runtime_mod_name_for_trait(trait_name);
		let _underscores = (0..trait_generics_num).map(|_| quote!(_));

		// Generate the default implementation that calls the `method_runtime_api_impl` method.
		method.default = Some(parse_quote! {
			{
				let __runtime_api_impl_params_encoded__ =
					#crate_::Encode::encode(&( #( &#params ),* ));

				self.__runtime_api_internal_call_api_at(
					__runtime_api_impl_params_encoded__,
					&|_version| {
						#(
							// Check if we need to call the function by an old name.
							if _version.apis.iter().any(|(s, v)| {
								s == &#runtime_mod::ID && *v < #versions
							}) {
								return #old_names
							}
						)*

						#function_name
					}
				)
				.and_then(|r|
					std::result::Result::map_err(
						#crate_::Decode::decode(&mut &r[..]),
						|err| #crate_::ApiError::FailedToDecodeReturnValue {
							function: #function_name,
							error: err,
							raw: r.clone(),
						}
					)
				)
			}
		});

		method
	}
}

/// Generates the identifier as const variable for the given `trait_name`
/// by hashing the `trait_name`.
fn generate_runtime_api_id(trait_name: &str) -> TokenStream {
	use blake2::digest::{consts::U8, Digest};

	let mut res = [0; 8];
	res.copy_from_slice(blake2::Blake2b::<U8>::digest(trait_name).as_slice());

	quote!( const ID: [u8; 8] = [ #( #res ),* ]; )
}

/// Generates the const variable that holds the runtime api version.
fn generate_runtime_api_version(version: u32) -> TokenStream {
	quote!( const VERSION: u32 = #version; )
}

/// Generates the implementation of `RuntimeApiInfo` for the given trait.
fn generate_runtime_info_impl(trait_: &ItemTrait, version: u32) -> TokenStream {
	let trait_name = &trait_.ident;
	let crate_ = generate_crate_access();
	let id = generate_runtime_api_id(&trait_name.to_string());
	let version = generate_runtime_api_version(version as u32);

<<<<<<< HEAD
	let (impl_generics, ty_generics, _) = trait_.generics.split_for_impl();

	quote!(
		#crate_::std_enabled! {
			impl #impl_generics #crate_::RuntimeApiInfo
				for dyn #trait_name #ty_generics
=======
	let impl_generics = trait_.generics.type_params().map(|t| {
		let ident = &t.ident;
		let colon_token = &t.colon_token;
		let bounds = &t.bounds;

		quote! { #ident #colon_token #bounds }
	});

	let ty_generics = trait_.generics.type_params().map(|t| {
		let ident = &t.ident;
		quote! { #ident }
	});
	let maybe_allow_attrs = trait_.attrs.iter().filter(|attr| attr.path().is_ident("allow"));
	let maybe_allow_deprecated = trait_.attrs.iter().filter_map(|attr| {
		attr.path().is_ident("deprecated").then(|| quote! { #[allow(deprecated)] })
	});

	quote!(
		#crate_::std_enabled! {
			#( #maybe_allow_attrs )*
			#( #maybe_allow_deprecated )*
			impl < #( #impl_generics, )* > #crate_::RuntimeApiInfo
				for dyn #trait_name < #( #ty_generics, )* >
>>>>>>> 6ce61101
			{
				#id
				#version
			}
		}
	)
}

/// Get changed in version from the user given attribute or `Ok(None)`, if no attribute was given.
fn get_changed_in(found_attributes: &HashMap<&'static str, Attribute>) -> Result<Option<u32>> {
	found_attributes
		.get(&CHANGED_IN_ATTRIBUTE)
		.map(|v| parse_runtime_api_version(v).map(Some))
		.unwrap_or(Ok(None))
}

/// Get the api version from the user given attribute or `Ok(1)`, if no attribute was given.
fn get_api_version(found_attributes: &HashMap<&'static str, Attribute>) -> Result<u32> {
	found_attributes
		.get(&API_VERSION_ATTRIBUTE)
		.map(parse_runtime_api_version)
		.unwrap_or(Ok(1))
}

/// Generate the declaration of the trait for the client side.
fn generate_client_side_decls(decls: &[ItemTrait]) -> Result<TokenStream> {
	let mut result = Vec::new();

	for decl in decls {
		let orig_decl = decl.clone();

		let crate_ = generate_crate_access();
		let block_hash = quote!( <Block as #crate_::BlockT>::Hash );
		let mut found_attributes = HashMap::new();
		let mut errors = Vec::new();
		let trait_ = decl.ident.clone();

		let decl = ToClientSideDecl {
			crate_: &crate_,
			block_hash: &block_hash,
			found_attributes: &mut found_attributes,
			errors: &mut errors,
			trait_: &trait_,
		}
		.process(orig_decl.clone());

		let api_version = get_api_version(&found_attributes);

		let runtime_info = api_version.map(|v| generate_runtime_info_impl(&decl, v))?;

		let impl_ = ToClientSideDeclV2 {
			crate_: &crate_,
			block_hash: &block_hash,
			found_attributes: &mut found_attributes,
			errors: &mut errors,
			trait_: &trait_,
		}
		.process(orig_decl);

		result.push(quote!(
<<<<<<< HEAD
			#crate_::std_enabled! { #decl #impl_ }
=======
			#crate_::std_enabled! {
				#[allow(deprecated)]
				#decl
			 }
>>>>>>> 6ce61101
			#runtime_info
			#( #errors )*
		));
	}

	Ok(quote!( #( #result )* ))
}

/// Checks that a trait declaration is in the format we expect.
struct CheckTraitDecl {
	errors: Vec<Error>,
}

impl CheckTraitDecl {
	/// Check the given trait.
	///
	/// All errors will be collected in `self.errors`.
	fn check(&mut self, trait_: &ItemTrait) {
		self.check_method_declarations(trait_.items.iter().filter_map(|i| match i {
			TraitItem::Fn(method) => Some(method),
			_ => None,
		}));

		visit::visit_item_trait(self, trait_);
	}

	/// Check that the given method declarations are correct.
	///
	/// Any error is stored in `self.errors`.
	fn check_method_declarations<'a>(&mut self, methods: impl Iterator<Item = &'a TraitItemFn>) {
		let mut method_to_signature_changed = HashMap::<Ident, Vec<Option<u32>>>::new();

		methods.into_iter().for_each(|method| {
			let attributes = remove_supported_attributes(&mut method.attrs.clone());

			let changed_in = match get_changed_in(&attributes) {
				Ok(r) => r,
				Err(e) => {
					self.errors.push(e);
					return
				},
			};

			method_to_signature_changed
				.entry(method.sig.ident.clone())
				.or_default()
				.push(changed_in);

			if method.default.is_some() {
				self.errors.push(Error::new(
					method.default.span(),
					"A runtime API function cannot have a default implementation!",
				));
			}
		});

		method_to_signature_changed.into_iter().for_each(|(f, changed)| {
			// If `changed_in` is `None`, it means it is the current "default" method that calls
			// into the latest implementation.
			if changed.iter().filter(|c| c.is_none()).count() == 0 {
				self.errors.push(Error::new(
					f.span(),
					"There is no 'default' method with this name (without `changed_in` attribute).\n\
					 The 'default' method is used to call into the latest implementation.",
				));
			}
		});
	}
}

impl<'ast> Visit<'ast> for CheckTraitDecl {
	fn visit_fn_arg(&mut self, input: &'ast FnArg) {
		if let FnArg::Receiver(_) = input {
			self.errors.push(Error::new(input.span(), "`self` as argument not supported."))
		}

		visit::visit_fn_arg(self, input);
	}
}

/// Check that the trait declarations are in the format we expect.
fn check_trait_decls(decls: &[ItemTrait]) -> Result<()> {
	let mut checker = CheckTraitDecl { errors: Vec::new() };
	decls.iter().for_each(|decl| checker.check(decl));

	if let Some(err) = checker.errors.pop() {
		Err(checker.errors.into_iter().fold(err, |mut err, other| {
			err.combine(other);
			err
		}))
	} else {
		Ok(())
	}
}

/// The implementation of the `decl_runtime_apis!` macro.
pub fn decl_runtime_apis_impl(input: proc_macro::TokenStream) -> proc_macro::TokenStream {
	// Parse all trait declarations
	let RuntimeApiDecls { decls: api_decls } = parse_macro_input!(input as RuntimeApiDecls);

	decl_runtime_apis_impl_inner(&api_decls)
		.unwrap_or_else(|e| e.to_compile_error())
		.into()
}

fn decl_runtime_apis_impl_inner(api_decls: &[ItemTrait]) -> Result<TokenStream> {
	check_trait_decls(api_decls)?;

	let runtime_decls = generate_runtime_decls(api_decls)?;
	let client_side_decls = generate_client_side_decls(api_decls)?;

	let decl = quote! {
		#runtime_decls

		#client_side_decls
	};

	let decl = expander::Expander::new("decl_runtime_apis")
		.dry(std::env::var("EXPAND_MACROS").is_err())
		.verbose(true)
		.write_to_out_dir(decl)
		.expect("Does not fail because of IO in OUT_DIR; qed");

	Ok(decl)
}<|MERGE_RESOLUTION|>--- conflicted
+++ resolved
@@ -621,26 +621,8 @@
 	let id = generate_runtime_api_id(&trait_name.to_string());
 	let version = generate_runtime_api_version(version as u32);
 
-<<<<<<< HEAD
 	let (impl_generics, ty_generics, _) = trait_.generics.split_for_impl();
 
-	quote!(
-		#crate_::std_enabled! {
-			impl #impl_generics #crate_::RuntimeApiInfo
-				for dyn #trait_name #ty_generics
-=======
-	let impl_generics = trait_.generics.type_params().map(|t| {
-		let ident = &t.ident;
-		let colon_token = &t.colon_token;
-		let bounds = &t.bounds;
-
-		quote! { #ident #colon_token #bounds }
-	});
-
-	let ty_generics = trait_.generics.type_params().map(|t| {
-		let ident = &t.ident;
-		quote! { #ident }
-	});
 	let maybe_allow_attrs = trait_.attrs.iter().filter(|attr| attr.path().is_ident("allow"));
 	let maybe_allow_deprecated = trait_.attrs.iter().filter_map(|attr| {
 		attr.path().is_ident("deprecated").then(|| quote! { #[allow(deprecated)] })
@@ -650,9 +632,8 @@
 		#crate_::std_enabled! {
 			#( #maybe_allow_attrs )*
 			#( #maybe_allow_deprecated )*
-			impl < #( #impl_generics, )* > #crate_::RuntimeApiInfo
-				for dyn #trait_name < #( #ty_generics, )* >
->>>>>>> 6ce61101
+			impl #impl_generics #crate_::RuntimeApiInfo
+				for dyn #trait_name #ty_generics
 			{
 				#id
 				#version
@@ -713,14 +694,9 @@
 		.process(orig_decl);
 
 		result.push(quote!(
-<<<<<<< HEAD
-			#crate_::std_enabled! { #decl #impl_ }
-=======
 			#crate_::std_enabled! {
 				#[allow(deprecated)]
-				#decl
-			 }
->>>>>>> 6ce61101
+				#decl #impl_ }
 			#runtime_info
 			#( #errors )*
 		));
