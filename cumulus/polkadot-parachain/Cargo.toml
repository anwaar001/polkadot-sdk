--- conflicted
+++ resolved
@@ -34,11 +34,6 @@
 coretime-westend-runtime = { workspace = true }
 bridge-hub-westend-runtime = { workspace = true, default-features = true }
 penpal-runtime = { workspace = true }
-<<<<<<< HEAD
-staking-rococo-runtime = { workspace = true }
-jsonrpsee = { features = ["server"], workspace = true }
-=======
->>>>>>> d1c115b6
 people-rococo-runtime = { workspace = true }
 people-westend-runtime = { workspace = true }
 parachains-common = { workspace = true, default-features = true }
@@ -48,28 +43,7 @@
 sc-cli = { workspace = true, default-features = true }
 sc-service = { workspace = true, default-features = true }
 sc-chain-spec = { workspace = true, default-features = true }
-<<<<<<< HEAD
-sc-rpc = { workspace = true, default-features = true }
-sp-version = { workspace = true, default-features = true }
-sc-tracing = { workspace = true, default-features = true }
-sp-offchain = { workspace = true, default-features = true }
-frame-system-rpc-runtime-api = { workspace = true, default-features = true }
-pallet-transaction-payment = { workspace = true, default-features = true }
-pallet-transaction-payment-rpc-runtime-api = { workspace = true, default-features = true }
-sp-std = { workspace = true, default-features = true }
-sp-inherents = { workspace = true, default-features = true }
-sp-api = { workspace = true, default-features = true }
-sp-consensus-aura = { workspace = true, default-features = true }
-sc-sysinfo = { workspace = true, default-features = true }
-prometheus-endpoint = { workspace = true, default-features = true }
-sc-transaction-pool-api = { workspace = true, default-features = true }
-substrate-frame-rpc-system = { workspace = true, default-features = true }
-pallet-transaction-payment-rpc = { workspace = true, default-features = true }
-substrate-state-trie-migration-rpc = { workspace = true, default-features = true }
-pallet-staking = { workspace = true, default-features = true }
-=======
 sp-genesis-builder = { workspace = true, default-features = true }
->>>>>>> d1c115b6
 
 # Polkadot
 xcm = { workspace = true, default-features = true }
@@ -101,12 +75,6 @@
 	"people-rococo-runtime/runtime-benchmarks",
 	"people-westend-runtime/runtime-benchmarks",
 	"rococo-parachain-runtime/runtime-benchmarks",
-<<<<<<< HEAD
-	"sc-service/runtime-benchmarks",
-	"sp-runtime/runtime-benchmarks",
-	"staking-rococo-runtime/runtime-benchmarks",
-=======
->>>>>>> d1c115b6
 ]
 try-runtime = [
 	"polkadot-omni-node-lib/try-runtime",
@@ -120,22 +88,9 @@
 	"coretime-rococo-runtime/try-runtime",
 	"coretime-westend-runtime/try-runtime",
 	"glutton-westend-runtime/try-runtime",
-<<<<<<< HEAD
-	"pallet-staking/try-runtime",
-	"pallet-transaction-payment/try-runtime",
 	"penpal-runtime/try-runtime",
 	"people-rococo-runtime/try-runtime",
 	"people-westend-runtime/try-runtime",
-	"polkadot-cli/try-runtime",
-	"polkadot-service/try-runtime",
-	"shell-runtime/try-runtime",
-	"sp-runtime/try-runtime",
-	"staking-rococo-runtime/try-runtime",
-=======
-	"penpal-runtime/try-runtime",
-	"people-rococo-runtime/try-runtime",
-	"people-westend-runtime/try-runtime",
->>>>>>> d1c115b6
 ]
 fast-runtime = [
 	"bridge-hub-rococo-runtime/fast-runtime",
