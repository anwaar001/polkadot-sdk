--- conflicted
+++ resolved
@@ -3989,19 +3989,6 @@
 				// migrated, the total balance would be none.
 				.unwrap_or(T::Currency::total_balance(&pool_account));
 
-<<<<<<< HEAD
-			// TODO: double check this
-			if total_balance < bonded_balance + sum_unbonding_balance {
-				log!(
-					warn,
-					"faulty pool: {:?} / {:?}, total_balance {:?} >= bonded_balance {:?} + sum_unbonding_balance {:?}",
-					pool_id,
-					_pool,
-					total_balance,
-					bonded_balance,
-					sum_unbonding_balance
-				)
-=======
 			if total_balance < bonded_balance + sum_unbonding_balance {
 				log!(
 						warn,
@@ -4012,7 +3999,6 @@
 						bonded_balance,
 						sum_unbonding_balance
 					)
->>>>>>> 4bbcf421
 			};
 		}
 
