[package]
name = "sp-session"
version = "27.0.0"
authors.workspace = true
edition.workspace = true
license = "Apache-2.0"
homepage.workspace = true
repository.workspace = true
description = "Primitives for sessions"
readme = "README.md"

[lints]
workspace = true

[package.metadata.docs.rs]
targets = ["x86_64-unknown-linux-gnu"]

[dependencies]
codec = { features = ["derive"], workspace = true }
scale-info = { features = ["derive"], workspace = true }
sp-api = { workspace = true }
sp-core = { workspace = true }
sp-keystore = { optional = true, workspace = true }
sp-runtime = { optional = true, workspace = true }
sp-staking = { workspace = true }

[features]
default = ["std"]
std = [
	"codec/std",
	"scale-info/std",
	"sp-api/std",
	"sp-core/std",
	"sp-keystore/std",
	"sp-runtime/std",
	"sp-staking/std",
<<<<<<< HEAD
	"sp-std/std",
	"sp-keystore",
=======
>>>>>>> 6ce61101
]<|MERGE_RESOLUTION|>--- conflicted
+++ resolved
@@ -34,9 +34,4 @@
 	"sp-keystore/std",
 	"sp-runtime/std",
 	"sp-staking/std",
-<<<<<<< HEAD
-	"sp-std/std",
-	"sp-keystore",
-=======
->>>>>>> 6ce61101
 ]