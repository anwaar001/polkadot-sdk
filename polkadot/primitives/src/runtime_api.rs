--- conflicted
+++ resolved
@@ -303,13 +303,10 @@
 		/// block.
 		#[api_version(12)]
 		fn backing_constraints(para_id: ppp::Id) -> Option<Constraints>;
-<<<<<<< HEAD
-=======
 
 		/***** Added in v12 *****/
 		/// Retrieve the scheduling lookahead
 		#[api_version(12)]
 		fn scheduling_lookahead() -> u32;
->>>>>>> 83db0474
 	}
 }