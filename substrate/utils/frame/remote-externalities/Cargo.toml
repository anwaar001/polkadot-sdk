[package]
name = "frame-remote-externalities"
version = "0.35.0"
authors.workspace = true
edition.workspace = true
license = "Apache-2.0"
homepage = "https://substrate.io"
repository.workspace = true
description = "An externalities provided environment that can load itself from remote nodes or cached files"

[lints]
workspace = true

[package.metadata.docs.rs]
targets = ["x86_64-unknown-linux-gnu"]

[dependencies]
<<<<<<< HEAD
jsonrpsee = { version = "0.23.1", features = ["http-client"] }
codec = { package = "parity-scale-codec", version = "3.6.12" }
=======
jsonrpsee = { features = ["http-client"], workspace = true }
codec = { workspace = true, default-features = true }
>>>>>>> 7a2592e8
log = { workspace = true, default-features = true }
serde = { workspace = true, default-features = true }
sp-core = { workspace = true, default-features = true }
sp-crypto-hashing = { workspace = true, default-features = true }
sp-state-machine = { workspace = true, default-features = true }
sp-io = { workspace = true, default-features = true }
sp-runtime = { workspace = true, default-features = true }
tokio = { features = ["macros", "rt-multi-thread"], workspace = true, default-features = true }
substrate-rpc-client = { workspace = true, default-features = true }
futures = { workspace = true }
indicatif = { workspace = true }
spinners = { workspace = true }
tokio-retry = { workspace = true }

[dev-dependencies]
sp-tracing = { workspace = true, default-features = true }

[features]
remote-test = []<|MERGE_RESOLUTION|>--- conflicted
+++ resolved
@@ -15,13 +15,8 @@
 targets = ["x86_64-unknown-linux-gnu"]
 
 [dependencies]
-<<<<<<< HEAD
-jsonrpsee = { version = "0.23.1", features = ["http-client"] }
-codec = { package = "parity-scale-codec", version = "3.6.12" }
-=======
 jsonrpsee = { features = ["http-client"], workspace = true }
 codec = { workspace = true, default-features = true }
->>>>>>> 7a2592e8
 log = { workspace = true, default-features = true }
 serde = { workspace = true, default-features = true }
 sp-core = { workspace = true, default-features = true }
