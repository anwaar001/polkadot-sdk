--- conflicted
+++ resolved
@@ -311,7 +311,6 @@
 		pub fn rebag(origin: OriginFor<T>, dislocated: AccountIdLookupOf<T>) -> DispatchResult {
 			ensure_signed(origin)?;
 			let dislocated = T::Lookup::lookup(dislocated)?;
-<<<<<<< HEAD
 			Self::ensure_unlocked().map_err(|_| Error::<T, I>::Locked)?;
 
 			let existed = ListNodes::<T, I>::contains_key(&dislocated);
@@ -335,11 +334,6 @@
 					return Err(Error::<T, I>::List(ListError::NodeNotFound).into());
 				},
 			}
-=======
-			let current_score = T::ScoreProvider::score(&dislocated);
-			Pallet::<T, I>::do_rebag(&dislocated, current_score)
-				.map_err::<Error<T, I>, _>(Into::into)?;
->>>>>>> 153738c2
 			Ok(())
 		}
 
