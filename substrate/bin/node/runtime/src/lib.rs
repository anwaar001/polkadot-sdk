--- conflicted
+++ resolved
@@ -83,12 +83,8 @@
 use pallet_im_online::sr25519::AuthorityId as ImOnlineId;
 use pallet_nfts::PalletFeatures;
 use pallet_nis::WithMaximumOf;
-<<<<<<< HEAD
-use pallet_revive::evm::runtime::EthExtra;
-=======
 use pallet_nomination_pools::PoolId;
 use pallet_revive::{evm::runtime::EthExtra, AddressMapper};
->>>>>>> e9646441
 use pallet_session::historical as pallet_session_historical;
 use sp_core::U256;
 // Can't use `FungibleAdapter` here until Treasury pallet migrates to fungibles
@@ -105,7 +101,7 @@
 	mmr::MmrLeafVersion,
 };
 use sp_consensus_grandpa::AuthorityId as GrandpaId;
-use sp_core::{crypto::KeyTypeId, OpaqueMetadata, H160, H256};
+use sp_core::{crypto::KeyTypeId, OpaqueMetadata, H160};
 use sp_inherents::{CheckInherentsResult, InherentData};
 use sp_runtime::{
 	curve::PiecewiseLinear,
@@ -2680,15 +2676,6 @@
 );
 
 #[derive(Clone, PartialEq, Eq, Debug)]
-<<<<<<< HEAD
-pub struct EthSignedExtra;
-
-impl EthExtra for EthSignedExtra {
-	type Config = Runtime;
-	type Extra = SignedExtra;
-
-	fn get_eth_transact_extra(nonce: u32) -> Self::Extra {
-=======
 pub struct EthExtraImpl;
 
 impl EthExtra for EthExtraImpl {
@@ -2696,7 +2683,6 @@
 	type Extension = TxExtension;
 
 	fn get_eth_extension(nonce: u32, tip: Balance) -> Self::Extension {
->>>>>>> e9646441
 		(
 			frame_system::CheckNonZeroSender::<Runtime>::new(),
 			frame_system::CheckSpecVersion::<Runtime>::new(),
@@ -2705,11 +2691,7 @@
 			frame_system::CheckEra::from(crate::generic::Era::Immortal),
 			frame_system::CheckNonce::<Runtime>::from(nonce),
 			frame_system::CheckWeight::<Runtime>::new(),
-<<<<<<< HEAD
-			pallet_asset_conversion_tx_payment::ChargeAssetTxPayment::<Runtime>::from(0, None)
-=======
 			pallet_asset_conversion_tx_payment::ChargeAssetTxPayment::<Runtime>::from(tip, None)
->>>>>>> e9646441
 				.into(),
 			frame_metadata_hash_extension::CheckMetadataHash::<Runtime>::new(false),
 		)
@@ -2718,15 +2700,10 @@
 
 /// Unchecked extrinsic type as expected by this runtime.
 pub type UncheckedExtrinsic =
-<<<<<<< HEAD
-	pallet_revive::evm::runtime::UncheckedExtrinsic<RuntimeCall, EthSignedExtra>;
-
-=======
 	pallet_revive::evm::runtime::UncheckedExtrinsic<Address, Signature, EthExtraImpl>;
 /// Unchecked signature payload type as expected by this runtime.
 pub type UncheckedSignaturePayload =
 	generic::UncheckedSignaturePayload<Address, Signature, TxExtension>;
->>>>>>> e9646441
 /// The payload being signed in transactions.
 pub type SignedPayload = generic::SignedPayload<RuntimeCall, TxExtension>;
 /// Extrinsic type that has already been checked.
@@ -3230,31 +3207,6 @@
 		}
 	}
 
-<<<<<<< HEAD
-	impl pallet_revive::ReviveApi<Block, AccountId, Balance, BlockNumber> for Runtime
-	{
-		fn eth_transact(
-			from: H160,
-			dest: Option<H160>,
-			value: Balance,
-			input: Vec<u8>,
-			gas_limit: Option<Weight>,
-			storage_deposit_limit: Option<Balance>,
-		) -> pallet_revive::EthContractResult<Balance>
-		{
-			use pallet_revive::AddressMapper;
-			let blockweights: BlockWeights = <Runtime as frame_system::Config>::BlockWeights::get();
-			let origin = <Runtime as pallet_revive::Config>::AddressMapper::to_account_id_contract(&from);
-			Revive::bare_eth_transact(
-				origin,
-				dest,
-				value,
-				input,
-				gas_limit.unwrap_or(blockweights.max_block),
-				storage_deposit_limit.unwrap_or(u128::MAX),
-				pallet_revive::debug::Tracer::new_call_tracer(),
-			).map(pallet_transaction_payment::Pallet::<Runtime>::compute_fee)
-=======
 	impl pallet_revive::ReviveApi<Block, AccountId, Balance, Nonce, BlockNumber, EventRecord> for Runtime
 	{
 		fn balance(address: H160) -> U256 {
@@ -3281,7 +3233,6 @@
 				blockweights.max_block,
 				encoded_size,
 			)
->>>>>>> e9646441
 		}
 
 		fn call(
@@ -3291,11 +3242,7 @@
 			gas_limit: Option<Weight>,
 			storage_deposit_limit: Option<Balance>,
 			input_data: Vec<u8>,
-<<<<<<< HEAD
-		) -> pallet_revive::ContractResult<pallet_revive::ExecReturnValue, Balance> {
-=======
 		) -> pallet_revive::ContractResult<pallet_revive::ExecReturnValue, Balance, EventRecord> {
->>>>>>> e9646441
 			Revive::bare_call(
 				RuntimeOrigin::signed(origin),
 				dest,
@@ -3303,7 +3250,8 @@
 				gas_limit.unwrap_or(RuntimeBlockWeights::get().max_block),
 				pallet_revive::DepositLimit::Balance(storage_deposit_limit.unwrap_or(u128::MAX)),
 				input_data,
-				pallet_revive::debug::Tracer::new_call_tracer(),
+				pallet_revive::DebugInfo::UnsafeDebug,
+				pallet_revive::CollectEvents::UnsafeCollect,
 			)
 		}
 
@@ -3315,11 +3263,7 @@
 			code: pallet_revive::Code,
 			data: Vec<u8>,
 			salt: Option<[u8; 32]>,
-<<<<<<< HEAD
-		) -> pallet_revive::ContractResult<pallet_revive::InstantiateReturnValue, Balance>
-=======
 		) -> pallet_revive::ContractResult<pallet_revive::InstantiateReturnValue, Balance, EventRecord>
->>>>>>> e9646441
 		{
 			Revive::bare_instantiate(
 				RuntimeOrigin::signed(origin),
@@ -3329,7 +3273,8 @@
 				code,
 				data,
 				salt,
-				pallet_revive::debug::Tracer::new_call_tracer(),
+				pallet_revive::DebugInfo::UnsafeDebug,
+				pallet_revive::CollectEvents::UnsafeCollect,
 			)
 		}
 
@@ -3354,12 +3299,6 @@
 				address,
 				key
 			)
-		}
-
-		fn trace_tx(
-			_tx: H256
-		) -> Result<pallet_revive::evm::CallTrace, sp_runtime::DispatchError> {
-			unimplemented!()
 		}
 	}
 
