--- conflicted
+++ resolved
@@ -17,31 +17,17 @@
 //! The client connects to the source substrate chain
 //! and is used by the rpc server to query and send transactions to the substrate chain.
 use crate::{
-<<<<<<< HEAD
-	extract_receipts_from_block,
-	runtime::gas_from_fee,
-	subxt_client::{
-		revive::calls::types::EthTransact, runtime_types::pallet_revive::storage::ContractInfo,
-	},
-	BlockInfoProvider, ReceiptProvider, TransactionInfo, LOG_TARGET,
-=======
 	subxt_client::{
 		revive::calls::types::EthTransact, runtime_types::pallet_revive::storage::ContractInfo,
 	},
 	BlockInfoProvider, ReceiptExtractor, ReceiptProvider, TransactionInfo, LOG_TARGET,
->>>>>>> 7b0ac746
 };
 use jsonrpsee::types::{error::CALL_EXECUTION_FAILED_CODE, ErrorObjectOwned};
 use pallet_revive::{
 	evm::{
-<<<<<<< HEAD
-		Block, BlockNumberOrTag, BlockNumberOrTagOrHash, GenericTransaction, ReceiptInfo,
-		SyncingProgress, SyncingStatus, TransactionSigned, H160, H256, U256,
-=======
 		extract_revert_message, Block, BlockNumberOrTag, BlockNumberOrTagOrHash, Filter,
 		GenericTransaction, Log, ReceiptInfo, SyncingProgress, SyncingStatus, TransactionSigned,
 		H160, H256, U256,
->>>>>>> 7b0ac746
 	},
 	EthTransactError, EthTransactInfo,
 };
@@ -61,11 +47,7 @@
 	Config, OnlineClient,
 };
 use thiserror::Error;
-<<<<<<< HEAD
-use tokio::{sync::RwLock, try_join};
-=======
 use tokio::sync::RwLock;
->>>>>>> 7b0ac746
 
 use crate::subxt_client::{self, SrcChainConfig};
 
@@ -84,8 +66,6 @@
 /// The runtime balance type.
 pub type Balance = u128;
 
-<<<<<<< HEAD
-=======
 /// The subscription type used to listen to new blocks.
 pub enum SubscriptionType {
 	/// Subscribe to the best blocks.
@@ -94,7 +74,6 @@
 	FinalizedBlocks,
 }
 
->>>>>>> 7b0ac746
 /// Unwrap the original `jsonrpsee::core::client::Error::Call` error.
 fn unwrap_call_err(err: &subxt::error::RpcError) -> Option<ErrorObjectOwned> {
 	use subxt::backend::rpc::reconnecting_rpc_client;
@@ -193,10 +172,7 @@
 	rpc: LegacyRpcMethods<SrcChainConfig>,
 	receipt_provider: Arc<dyn ReceiptProvider>,
 	block_provider: Arc<dyn BlockInfoProvider>,
-<<<<<<< HEAD
-=======
 	receipt_extractor: ReceiptExtractor,
->>>>>>> 7b0ac746
 	chain_id: u64,
 	max_block_weight: Weight,
 }
@@ -239,20 +215,12 @@
 	(OnlineClient<SrcChainConfig>, ReconnectingRpcClient, LegacyRpcMethods<SrcChainConfig>),
 	ClientError,
 > {
-<<<<<<< HEAD
-	log::info!(target: LOG_TARGET, "Connecting to node at: {node_rpc_url} ...");
-=======
 	log::info!(target: LOG_TARGET, "🌐 Connecting to node at: {node_rpc_url} ...");
->>>>>>> 7b0ac746
 	let rpc_client = ReconnectingRpcClient::builder()
 		.retry_policy(ExponentialBackoff::from_millis(100).max_delay(Duration::from_secs(10)))
 		.build(node_rpc_url.to_string())
 		.await?;
-<<<<<<< HEAD
-	log::info!(target: LOG_TARGET, "Connected to node at: {node_rpc_url}");
-=======
 	log::info!(target: LOG_TARGET, "🌟 Connected to node at: {node_rpc_url}");
->>>>>>> 7b0ac746
 
 	let api = OnlineClient::<SrcChainConfig>::from_rpc_client(rpc_client.clone()).await?;
 	let rpc = LegacyRpcMethods::<SrcChainConfig>::new(RpcClient::new(rpc_client.clone()));
@@ -267,7 +235,7 @@
 		rpc: LegacyRpcMethods<SrcChainConfig>,
 		block_provider: Arc<dyn BlockInfoProvider>,
 		receipt_provider: Arc<dyn ReceiptProvider>,
-<<<<<<< HEAD
+		receipt_extractor: ReceiptExtractor,
 	) -> Result<Self, ClientError> {
 		let (chain_id, max_block_weight) =
 			tokio::try_join!(chain_id(&api), max_block_weight(&api))?;
@@ -278,6 +246,7 @@
 			rpc,
 			receipt_provider,
 			block_provider,
+			receipt_extractor,
 			chain_id,
 			max_block_weight,
 		})
@@ -293,18 +262,18 @@
 		F: Fn(SubstrateBlock) -> Fut + Send + Sync,
 		Fut: std::future::Future<Output = Result<ControlFlow<()>, ClientError>> + Send,
 	{
-		log::info!(target: LOG_TARGET, "Subscribing to past blocks");
+		log::info!(target: LOG_TARGET, "🔍 Subscribing to past blocks");
 		let mut block = self.api.blocks().at_latest().await.inspect_err(|err| {
 			log::error!(target: LOG_TARGET, "Failed to fetch latest block: {err:?}");
 		})?;
 
 		loop {
 			let block_number = block.number();
-			log::debug!(target: LOG_TARGET, "Processing block {block_number}");
+			log::trace!(target: LOG_TARGET, "Processing past block #{block_number}");
 
 			let parent_hash = block.header().parent_hash;
 			let control_flow = callback(block).await.inspect_err(|err| {
-				log::error!(target: LOG_TARGET, "Failed to process block {block_number}: {err:?}");
+				log::error!(target: LOG_TARGET, "Failed to process past block #{block_number}: {err:?}");
 			})?;
 
 			match control_flow {
@@ -327,156 +296,6 @@
 
 	/// Subscribe to new best blocks, and execute the async closure with
 	/// the extracted block and ethereum transactions
-	async fn subscribe_new_blocks<F, Fut>(&self, callback: F) -> Result<(), ClientError>
-	where
-		F: Fn(SubstrateBlock) -> Fut + Send + Sync,
-		Fut: std::future::Future<Output = Result<(), ClientError>> + Send,
-	{
-		log::info!(target: LOG_TARGET, "Subscribing to new blocks");
-		let mut block_stream = match self.api.blocks().subscribe_best().await {
-			Ok(s) => s,
-			Err(err) => {
-				log::error!(target: LOG_TARGET, "Failed to subscribe to blocks: {err:?}");
-				return Err(err.into());
-			},
-		};
-
-		while let Some(block) = block_stream.next().await {
-			let block = match block {
-				Ok(block) => block,
-				Err(err) => {
-					if err.is_disconnected_will_reconnect() {
-						log::warn!(
-							target: LOG_TARGET,
-							"The RPC connection was lost and we may have missed a few blocks"
-						);
-						continue;
-					}
-
-					log::error!(target: LOG_TARGET, "Failed to fetch block: {err:?}");
-					return Err(err.into());
-				},
-			};
-
-			log::debug!(target: LOG_TARGET, "Pushing block: {}", block.number());
-			callback(block).await?;
-		}
-
-		log::info!(target: LOG_TARGET, "Block subscription ended");
-		Ok(())
-	}
-
-	/// Start the block subscription, and populate the block cache.
-	pub fn subscribe_and_cache_blocks(&self, spawn_handle: &sc_service::SpawnEssentialTaskHandle) {
-		let client = self.clone();
-		spawn_handle.spawn("subscribe-blocks", None, async move {
-			let res = client
-				.subscribe_new_blocks(|block| async {
-					let receipts = extract_receipts_from_block(&block).await?;
-
-					client.receipt_provider.insert(&block.hash(), &receipts).await;
-					if let Some(pruned) = client.block_provider.cache_block(block).await {
-						client.receipt_provider.remove(&pruned).await;
-					}
-
-					Ok(())
-				})
-				.await;
-
-			if let Err(err) = res {
-				log::error!(target: LOG_TARGET, "Block subscription error: {err:?}");
-			}
-		});
-	}
-
-	/// Start the block subscription, and populate the block cache.
-	pub async fn subscribe_and_cache_receipts(
-		&self,
-		oldest_block: Option<SubstrateBlockNumber>,
-	) -> Result<(), ClientError> {
-		let new_blocks_fut = self.subscribe_new_blocks(|block| async move {
-			let receipts = extract_receipts_from_block(&block).await.inspect_err(|err| {
-				log::error!(target: LOG_TARGET, "Failed to extract receipts from block: {err:?}");
-			})?;
-			self.receipt_provider.insert(&block.hash(), &receipts).await;
-			Ok(())
-		});
-
-		let Some(oldest_block) = oldest_block else { return new_blocks_fut.await };
-
-		let old_blocks_fut = self.subscribe_past_blocks(|block| async move {
-			let receipts = extract_receipts_from_block(&block).await?;
-			self.receipt_provider.insert(&block.hash(), &receipts).await;
-			if block.number() == oldest_block {
-				Ok(ControlFlow::Break(()))
-			} else {
-				Ok(ControlFlow::Continue(()))
-			}
-		});
-
-		try_join!(new_blocks_fut, old_blocks_fut).map(|_| ())
-=======
-		receipt_extractor: ReceiptExtractor,
-	) -> Result<Self, ClientError> {
-		let (chain_id, max_block_weight) =
-			tokio::try_join!(chain_id(&api), max_block_weight(&api))?;
-
-		Ok(Self {
-			api,
-			rpc_client,
-			rpc,
-			receipt_provider,
-			block_provider,
-			receipt_extractor,
-			chain_id,
-			max_block_weight,
-		})
-	}
-
-	/// Subscribe to past blocks executing the callback for each block.
-	/// The subscription continues iterating past blocks until the closure returns
-	/// `ControlFlow::Break`. Blocks are iterated starting from the latest block and moving
-	/// backward.
-	#[allow(dead_code)]
-	async fn subscribe_past_blocks<F, Fut>(&self, callback: F) -> Result<(), ClientError>
-	where
-		F: Fn(SubstrateBlock) -> Fut + Send + Sync,
-		Fut: std::future::Future<Output = Result<ControlFlow<()>, ClientError>> + Send,
-	{
-		log::info!(target: LOG_TARGET, "🔍 Subscribing to past blocks");
-		let mut block = self.api.blocks().at_latest().await.inspect_err(|err| {
-			log::error!(target: LOG_TARGET, "Failed to fetch latest block: {err:?}");
-		})?;
-
-		loop {
-			let block_number = block.number();
-			log::trace!(target: LOG_TARGET, "Processing past block #{block_number}");
-
-			let parent_hash = block.header().parent_hash;
-			let control_flow = callback(block).await.inspect_err(|err| {
-				log::error!(target: LOG_TARGET, "Failed to process past block #{block_number}: {err:?}");
-			})?;
-
-			match control_flow {
-				ControlFlow::Continue(_) => {
-					if block_number == 0 {
-						log::info!(target: LOG_TARGET, "All past blocks processed");
-						return Ok(());
-					}
-					block = self.api.blocks().at(parent_hash).await.inspect_err(|err| {
-						log::error!(target: LOG_TARGET, "Failed to fetch block at {parent_hash:?}: {err:?}");
-					})?;
-				},
-				ControlFlow::Break(_) => {
-					log::info!(target: LOG_TARGET, "Stopping past block subscription at {block_number}");
-					return Ok(());
-				},
-			}
-		}
-	}
-
-	/// Subscribe to new best blocks, and execute the async closure with
-	/// the extracted block and ethereum transactions
 	async fn subscribe_new_blocks<F, Fut>(
 		&self,
 		subscription_type: SubscriptionType,
@@ -559,7 +378,6 @@
 		if let Err(err) = res {
 			log::error!(target: LOG_TARGET, "Past Block subscription error: {err:?}");
 		}
->>>>>>> 7b0ac746
 	}
 
 	/// Expose the storage API.
@@ -819,8 +637,6 @@
 		block_number: SubstrateBlockNumber,
 	) -> Result<Option<Arc<SubstrateBlock>>, ClientError> {
 		self.block_provider.block_by_number(block_number).await
-<<<<<<< HEAD
-=======
 	}
 
 	pub async fn gas_price(&self, at: &BlockNumberOrTagOrHash) -> Result<U256, ClientError> {
@@ -828,7 +644,6 @@
 		let payload = subxt_client::apis().revive_api().gas_price();
 		let gas_price = runtime_api.call(payload).await?;
 		Ok(*gas_price)
->>>>>>> 7b0ac746
 	}
 
 	/// Get the EVM block for the given hash.
@@ -836,16 +651,9 @@
 		&self,
 		block: Arc<SubstrateBlock>,
 		hydrated_transactions: bool,
-<<<<<<< HEAD
-	) -> Result<Block, ClientError> {
-		let runtime_api = self.api.runtime_api().at(block.hash());
-		let max_fee = Self::weight_to_fee(&runtime_api, self.max_block_weight()).await?;
-		let gas_limit = gas_from_fee(max_fee);
-=======
 	) -> Block {
 		let runtime_api = self.api.runtime_api().at(block.hash());
 		let gas_limit = Self::block_gas_limit(&runtime_api).await.unwrap_or_default();
->>>>>>> 7b0ac746
 
 		let header = block.header();
 		let timestamp = extract_block_timestamp(&block).await.unwrap_or_default();
@@ -855,11 +663,7 @@
 		let state_root = header.state_root.0.into();
 		let extrinsics_root = header.extrinsics_root.0.into();
 
-<<<<<<< HEAD
-		let receipts = extract_receipts_from_block(&block).await?;
-=======
 		let receipts = self.receipt_extractor.extract_from_block(&block).await.unwrap_or_default();
->>>>>>> 7b0ac746
 		let gas_used =
 			receipts.iter().fold(U256::zero(), |acc, (_, receipt)| acc + receipt.gas_used);
 		let transactions = if hydrated_transactions {
@@ -876,11 +680,7 @@
 				.into()
 		};
 
-<<<<<<< HEAD
-		Ok(Block {
-=======
 		Block {
->>>>>>> 7b0ac746
 			hash: block.hash(),
 			parent_hash,
 			state_root,
@@ -888,11 +688,7 @@
 			number: header.number.into(),
 			timestamp: timestamp.into(),
 			difficulty: Some(0u32.into()),
-<<<<<<< HEAD
-			base_fee_per_gas: Some(crate::GAS_PRICE.into()),
-=======
 			base_fee_per_gas: self.gas_price(&block.hash().into()).await.ok(),
->>>>>>> 7b0ac746
 			gas_limit,
 			gas_used,
 			receipts_root: extrinsics_root,
@@ -918,8 +714,6 @@
 	/// Get the Max Block Weight.
 	pub fn max_block_weight(&self) -> Weight {
 		self.max_block_weight
-<<<<<<< HEAD
-=======
 	}
 
 	/// Get the logs matching the given filter.
@@ -927,6 +721,5 @@
 		let logs =
 			self.receipt_provider.logs(filter).await.map_err(ClientError::LogFilterFailed)?;
 		Ok(logs)
->>>>>>> 7b0ac746
 	}
 }