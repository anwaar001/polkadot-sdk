// Copyright (C) Parity Technologies (UK) Ltd.
// SPDX-License-Identifier: Apache-2.0

// Licensed under the Apache License, Version 2.0 (the "License");
// you may not use this file except in compliance with the License.
// You may obtain a copy of the License at
//
// 	http://www.apache.org/licenses/LICENSE-2.0
//
// Unless required by applicable law or agreed to in writing, software
// distributed under the License is distributed on an "AS IS" BASIS,
// WITHOUT WARRANTIES OR CONDITIONS OF ANY KIND, either express or implied.
// See the License for the specific language governing permissions and
// limitations under the License.

pub use codec::{Decode, Encode};
pub use paste;

pub use crate::{
	constants::{PROOF_SIZE_THRESHOLD, REF_TIME_THRESHOLD},
	xcm_helpers::xcm_transact_unpaid_execution,
	BridgeHubRococo, BridgeHubWococo,
};

// Substrate
pub use frame_support::{
	assert_ok,
	traits::fungibles::Inspect,
	weights::{Weight, WeightMeter},
};
pub use pallet_assets;
pub use pallet_message_queue;
use sp_core::Get;

// Cumulus
use bp_messages::{
	target_chain::{DispatchMessage, DispatchMessageData, MessageDispatch},
	LaneId, MessageKey, OutboundLaneData,
};
use bridge_runtime_common::messages_xcm_extension::XcmBlobMessageDispatchResult;
pub use cumulus_pallet_parachain_system;
pub use cumulus_pallet_xcmp_queue;
pub use cumulus_primitives_core::{
	relay_chain::HrmpChannelId, DmpMessageHandler, ParaId, XcmError, XcmpMessageHandler,
};
use pallet_bridge_messages::{Config, Instance1, Instance2, OutboundLanes, Pallet};
pub use parachains_common::{AccountId, Balance};
pub use xcm_emulator::{
	assert_expected_events, bx, helpers::weight_within_threshold, BridgeMessage,
	BridgeMessageDispatchError, BridgeMessageHandler, Chain, Parachain, RelayChain, TestExt,
};

// Polkadot
pub use pallet_xcm;
pub use polkadot_runtime_parachains::{
	dmp, hrmp,
	inclusion::{AggregateMessageOrigin, UmpQueueId},
};
pub use xcm::{
<<<<<<< HEAD
	prelude::{Location, OriginKind, Outcome, VersionedXcm, Weight},
=======
	prelude::{MultiLocation, OriginKind, Outcome, VersionedXcm},
>>>>>>> 0d3c67d9
	v3::Error,
	DoubleEncoded,
};

pub struct BridgeHubMessageHandler<S, T, I> {
	_marker: std::marker::PhantomData<(S, T, I)>,
}

struct LaneIdWrapper(LaneId);

impl From<LaneIdWrapper> for u32 {
	fn from(lane_id: LaneIdWrapper) -> u32 {
		u32::from_be_bytes(lane_id.0 .0)
	}
}

impl From<u32> for LaneIdWrapper {
	fn from(id: u32) -> LaneIdWrapper {
		LaneIdWrapper(LaneId(id.to_be_bytes()))
	}
}

type BridgeHubRococoRuntime = <BridgeHubRococo as Chain>::Runtime;
type BridgeHubWococoRuntime = <BridgeHubWococo as Chain>::Runtime;

pub type RococoWococoMessageHandler =
	BridgeHubMessageHandler<BridgeHubRococoRuntime, BridgeHubWococoRuntime, Instance2>;
pub type WococoRococoMessageHandler =
	BridgeHubMessageHandler<BridgeHubWococoRuntime, BridgeHubRococoRuntime, Instance2>;

impl<S, T, I> BridgeMessageHandler for BridgeHubMessageHandler<S, T, I>
where
	S: Config<Instance1>,
	T: Config<I>,
	I: 'static,
	<T as Config<I>>::InboundPayload: From<Vec<u8>>,
	<T as Config<I>>::MessageDispatch:
		MessageDispatch<DispatchLevelResult = XcmBlobMessageDispatchResult>,
{
	fn get_source_outbound_messages() -> Vec<BridgeMessage> {
		// get the source active outbound lanes
		let active_lanes = S::ActiveOutboundLanes::get();

		let mut messages: Vec<BridgeMessage> = Default::default();

		// collect messages from `OutboundMessages` for each active outbound lane in the source
		for lane in active_lanes {
			let latest_generated_nonce =
				OutboundLanes::<S, Instance1>::get(lane).latest_generated_nonce;
			let latest_received_nonce =
				OutboundLanes::<S, Instance1>::get(lane).latest_received_nonce;

			(latest_received_nonce + 1..=latest_generated_nonce).for_each(|nonce| {
				let encoded_payload: Vec<u8> =
					Pallet::<S, Instance1>::outbound_message_data(*lane, nonce)
						.expect("Bridge message does not exist")
						.into();
				let payload = Vec::<u8>::decode(&mut &encoded_payload[..])
					.expect("Decodign XCM message failed");
				let id: u32 = LaneIdWrapper(*lane).into();
				let message = BridgeMessage { id, nonce, payload };

				messages.push(message);
			});
		}
		messages
	}

	fn dispatch_target_inbound_message(
		message: BridgeMessage,
	) -> Result<(), BridgeMessageDispatchError> {
		type TargetMessageDispatch<T, I> = <T as Config<I>>::MessageDispatch;
		type InboundPayload<T, I> = <T as Config<I>>::InboundPayload;

		let lane_id = LaneIdWrapper::from(message.id).0;
		let nonce = message.nonce;
		let payload = Ok(From::from(message.payload));

		// Directly dispatch outbound messages assuming everything is correct
		// and bypassing the `Relayers`  and `InboundLane` logic
		let dispatch_result = TargetMessageDispatch::<T, I>::dispatch(DispatchMessage {
			key: MessageKey { lane_id, nonce },
			data: DispatchMessageData::<InboundPayload<T, I>> { payload },
		});

		let result = match dispatch_result.dispatch_level_result {
			XcmBlobMessageDispatchResult::Dispatched => Ok(()),
			XcmBlobMessageDispatchResult::InvalidPayload => Err(BridgeMessageDispatchError(
				Box::new(XcmBlobMessageDispatchResult::InvalidPayload),
			)),
			XcmBlobMessageDispatchResult::NotDispatched(e) => Err(BridgeMessageDispatchError(
				Box::new(XcmBlobMessageDispatchResult::NotDispatched(e)),
			)),
		};
		result
	}

	fn notify_source_message_delivery(lane_id: u32) {
		let data = OutboundLanes::<S, Instance1>::get(LaneIdWrapper::from(lane_id).0);
		let new_data = OutboundLaneData {
			oldest_unpruned_nonce: data.oldest_unpruned_nonce + 1,
			latest_received_nonce: data.latest_received_nonce + 1,
			..data
		};

		OutboundLanes::<S, Instance1>::insert(LaneIdWrapper::from(lane_id).0, new_data);
	}
}

#[macro_export]
macro_rules! impl_accounts_helpers_for_relay_chain {
	( $chain:ident ) => {
		$crate::impls::paste::paste! {
			impl $chain {
				/// Fund a set of accounts with a balance
				pub fn fund_accounts(accounts: Vec<($crate::impls::AccountId, $crate::impls::Balance)>) {
					<Self as $crate::impls::TestExt>::execute_with(|| {
						for account in accounts {
							$crate::impls::assert_ok!(<Self as [<$chain Pallet>]>::Balances::force_set_balance(
								<Self as $crate::impls::Chain>::RuntimeOrigin::root(),
								account.0.into(),
								account.1,
							));
						}
					});
				}
				/// Fund a sovereign account based on its Parachain Id
				pub fn fund_para_sovereign(amount: $crate::impls::Balance, para_id: $crate::impls::ParaId) -> sp_runtime::AccountId32 {
					let sovereign_account = <Self as $crate::impls::RelayChain>::sovereign_account_id_of_child_para(para_id);
					Self::fund_accounts(vec![(sovereign_account.clone(), amount)]);
					sovereign_account
				}
			}
		}
	};
}

#[macro_export]
macro_rules! impl_assert_events_helpers_for_relay_chain {
	( $chain:ident ) => {
		$crate::impls::paste::paste! {
			type [<$chain RuntimeEvent>] = <$chain as $crate::impls::Chain>::RuntimeEvent;

			impl $chain {
				/// Asserts a dispatchable is completely executed and XCM sent
				pub fn assert_xcm_pallet_attempted_complete(expected_weight: Option<$crate::impls::Weight>) {
					$crate::impls::assert_expected_events!(
						Self,
						vec![
							[<$chain RuntimeEvent>]::XcmPallet(
								$crate::impls::pallet_xcm::Event::Attempted { outcome: $crate::impls::Outcome::Complete(weight) }
							) => {
								weight: $crate::impls::weight_within_threshold(
									($crate::impls::REF_TIME_THRESHOLD, $crate::impls::PROOF_SIZE_THRESHOLD),
									expected_weight.unwrap_or(*weight),
									*weight
								),
							},
						]
					);
				}

				/// Asserts a dispatchable is incompletely executed and XCM sent
				pub fn assert_xcm_pallet_attempted_incomplete(
					expected_weight: Option<$crate::impls::Weight>,
					expected_error: Option<$crate::impls::XcmError>,
				) {
					$crate::impls::assert_expected_events!(
						Self,
						vec![
							// Dispatchable is properly executed and XCM message sent
							[<$chain RuntimeEvent>]::XcmPallet(
								$crate::impls::pallet_xcm::Event::Attempted { outcome: $crate::impls::Outcome::Incomplete(weight, error) }
							) => {
								weight: $crate::impls::weight_within_threshold(
									($crate::impls::REF_TIME_THRESHOLD, $crate::impls::PROOF_SIZE_THRESHOLD),
									expected_weight.unwrap_or(*weight),
									*weight
								),
								error: *error == expected_error.unwrap_or((*error).into()).into(),
							},
						]
					);
				}

				/// Asserts a XCM message is sent
				pub fn assert_xcm_pallet_sent() {
					$crate::impls::assert_expected_events!(
						Self,
						vec![
							[<$chain RuntimeEvent>]::XcmPallet($crate::impls::pallet_xcm::Event::Sent { .. }) => {},
						]
					);
				}

				/// Asserts a XCM from System Parachain is succesfully received and proccessed
				pub fn assert_ump_queue_processed(
					expected_success: bool,
					expected_id: Option<$crate::impls::ParaId>,
					expected_weight: Option<$crate::impls::Weight>,
				) {
					$crate::impls::assert_expected_events!(
						Self,
						vec![
							// XCM is succesfully received and proccessed
							[<$chain RuntimeEvent>]::MessageQueue($crate::impls::pallet_message_queue::Event::Processed {
								origin: $crate::impls::AggregateMessageOrigin::Ump($crate::impls::UmpQueueId::Para(id)),
								weight_used,
								success,
								..
							}) => {
								id: *id == expected_id.unwrap_or(*id),
								weight_used: $crate::impls::weight_within_threshold(
									($crate::impls::REF_TIME_THRESHOLD, $crate::impls::PROOF_SIZE_THRESHOLD),
									expected_weight.unwrap_or(*weight_used),
									*weight_used
								),
								success: *success == expected_success,
							},
						]
					);
				}
			}
		}
	};
}

#[macro_export]
macro_rules! impl_hrmp_channels_helpers_for_relay_chain {
	( $chain:ident ) => {
		$crate::impls::paste::paste! {
			impl $chain {
				/// Init open channel request with another Parachain
				pub fn init_open_channel_call(
					recipient_para_id: $crate::impls::ParaId,
					max_capacity: u32,
					max_message_size: u32,
				) -> $crate::impls::DoubleEncoded<()> {
					use $crate::impls::Encode;

					<Self as $crate::impls::Chain>::RuntimeCall::Hrmp($crate::impls::hrmp::Call::<
						<Self as $crate::impls::Chain>::Runtime,
					>::hrmp_init_open_channel {
						recipient: recipient_para_id,
						proposed_max_capacity: max_capacity,
						proposed_max_message_size: max_message_size,
					})
					.encode()
					.into()
				}
				/// Recipient Parachain accept the open request from another Parachain
				pub fn accept_open_channel_call(sender_para_id: $crate::impls::ParaId) -> $crate::impls::DoubleEncoded<()> {
					use $crate::impls::Encode;

					<Self as $crate::impls::Chain>::RuntimeCall::Hrmp($crate::impls::hrmp::Call::<
						<Self as $crate::impls::Chain>::Runtime,
					>::hrmp_accept_open_channel {
						sender: sender_para_id,
					})
					.encode()
					.into()
				}

				/// A root origin force to open a channel between two Parachains
				pub fn force_process_hrmp_open(sender: $crate::impls::ParaId, recipient: $crate::impls::ParaId) {
					use $crate::impls::Chain;

					<Self as $crate::impls::TestExt>::execute_with(|| {
						let relay_root_origin = <Self as Chain>::RuntimeOrigin::root();

						// Force process HRMP open channel requests without waiting for the next session
						$crate::impls::assert_ok!(<Self as [<$chain Pallet>]>::Hrmp::force_process_hrmp_open(
							relay_root_origin,
							0
						));

						let channel_id = $crate::impls::HrmpChannelId { sender, recipient };

						let hrmp_channel_exist = $crate::impls::hrmp::HrmpChannels::<
							<Self as Chain>::Runtime,
						>::contains_key(&channel_id);

						// Check the HRMP channel has been successfully registrered
						assert!(hrmp_channel_exist)
					});
				}
			}
		}
	};
}

#[macro_export]
macro_rules! impl_send_transact_helpers_for_relay_chain {
	( $chain:ident ) => {
		$crate::impls::paste::paste! {
			impl $chain {
				/// A root origin (as governance) sends `xcm::Transact` with `UnpaidExecution` and encoded `call` to child parachain.
				pub fn send_unpaid_transact_to_parachain_as_root(
					recipient: $crate::impls::ParaId,
					call: $crate::impls::DoubleEncoded<()>
				) {
					use $crate::impls::{bx, Chain, RelayChain};

					<Self as $crate::impls::TestExt>::execute_with(|| {
						let root_origin = <Self as Chain>::RuntimeOrigin::root();
						let destination:  $crate::impls::Location = <Self as RelayChain>::child_location_of(recipient);
						let xcm = $crate::impls::xcm_transact_unpaid_execution(call, $crate::impls::OriginKind::Superuser);

						// Send XCM `Transact`
						$crate::impls::assert_ok!(<Self as [<$chain Pallet>]>::XcmPallet::send(
							root_origin,
							bx!(destination.into()),
							bx!(xcm),
						));
						Self::assert_xcm_pallet_sent();
					});
				}
			}
		}
	};
}

#[macro_export]
macro_rules! impl_accounts_helpers_for_parachain {
	( $chain:ident ) => {
		$crate::impls::paste::paste! {
			impl $chain {
				/// Fund a set of accounts with a balance
				pub fn fund_accounts(accounts: Vec<($crate::impls::AccountId, $crate::impls::Balance)>) {
					<Self as $crate::impls::TestExt>::execute_with(|| {
						for account in accounts {
							$crate::impls::assert_ok!(<Self as [<$chain Pallet>]>::Balances::force_set_balance(
								<Self as $crate::impls::Chain>::RuntimeOrigin::root(),
								account.0.into(),
								account.1,
							));
						}
					});
				}
			}
		}
	};
}

#[macro_export]
macro_rules! impl_assert_events_helpers_for_parachain {
	( $chain:ident ) => {
		$crate::impls::paste::paste! {
			type [<$chain RuntimeEvent>] = <$chain as $crate::impls::Chain>::RuntimeEvent;

			impl $chain {
				/// Asserts a dispatchable is completely executed and XCM sent
				pub fn assert_xcm_pallet_attempted_complete(expected_weight: Option<$crate::impls::Weight>) {
					$crate::impls::assert_expected_events!(
						Self,
						vec![
							[<$chain RuntimeEvent>]::PolkadotXcm(
								$crate::impls::pallet_xcm::Event::Attempted { outcome: $crate::impls::Outcome::Complete(weight) }
							) => {
								weight: $crate::impls::weight_within_threshold(
									($crate::impls::REF_TIME_THRESHOLD, $crate::impls::PROOF_SIZE_THRESHOLD),
									expected_weight.unwrap_or(*weight),
									*weight
								),
							},
						]
					);
				}

				/// Asserts a dispatchable is incompletely executed and XCM sent
				pub fn assert_xcm_pallet_attempted_incomplete(
					expected_weight: Option<$crate::impls::Weight>,
					expected_error: Option<$crate::impls::XcmError>,
				) {
					$crate::impls::assert_expected_events!(
						Self,
						vec![
							// Dispatchable is properly executed and XCM message sent
							[<$chain RuntimeEvent>]::PolkadotXcm(
								$crate::impls::pallet_xcm::Event::Attempted { outcome: $crate::impls::Outcome::Incomplete(weight, error) }
							) => {
								weight: $crate::impls::weight_within_threshold(
									($crate::impls::REF_TIME_THRESHOLD, $crate::impls::PROOF_SIZE_THRESHOLD),
									expected_weight.unwrap_or(*weight),
									*weight
								),
								error: *error == expected_error.unwrap_or((*error).into()).into(),
							},
						]
					);
				}

				/// Asserts a dispatchable throws and error when trying to be sent
				pub fn assert_xcm_pallet_attempted_error(expected_error: Option<$crate::impls::XcmError>) {
					$crate::impls::assert_expected_events!(
						Self,
						vec![
							// Execution fails in the origin with `Barrier`
							[<$chain RuntimeEvent>]::PolkadotXcm(
								$crate::impls::pallet_xcm::Event::Attempted { outcome: $crate::impls::Outcome::Error(error) }
							) => {
								error: *error == expected_error.unwrap_or((*error).into()).into(),
							},
						]
					);
				}

				/// Asserts a XCM message is sent
				pub fn assert_xcm_pallet_sent() {
					$crate::impls::assert_expected_events!(
						Self,
						vec![
							[<$chain RuntimeEvent>]::PolkadotXcm($crate::impls::pallet_xcm::Event::Sent { .. }) => {},
						]
					);
				}

				/// Asserts a XCM message is sent to Relay Chain
				pub fn assert_parachain_system_ump_sent() {
					$crate::impls::assert_expected_events!(
						Self,
						vec![
							[<$chain RuntimeEvent>]::ParachainSystem(
								$crate::impls::cumulus_pallet_parachain_system::Event::UpwardMessageSent { .. }
							) => {},
						]
					);
				}

				/// Asserts a XCM from Relay Chain is completely executed
				pub fn assert_dmp_queue_complete(expected_weight: Option<$crate::impls::Weight>) {
					$crate::impls::assert_expected_events!(
						Self,
						vec![
							[<$chain RuntimeEvent>]::MessageQueue(pallet_message_queue::Event::Processed {
								success: true, weight_used: weight, ..
							}) => {
								weight: $crate::impls::weight_within_threshold(
									($crate::impls::REF_TIME_THRESHOLD, $crate::impls::PROOF_SIZE_THRESHOLD),
									expected_weight.unwrap_or(*weight),
									*weight
								),
							},
						]
					);
				}

				/// Asserts a XCM from Relay Chain is incompletely executed
				pub fn assert_dmp_queue_incomplete(
					expected_weight: Option<$crate::impls::Weight>,
<<<<<<< HEAD
					expected_error: Option<$crate::impls::XcmError>,
=======
>>>>>>> 0d3c67d9
				) {
					$crate::impls::assert_expected_events!(
						Self,
						vec![
							[<$chain RuntimeEvent>]::MessageQueue(pallet_message_queue::Event::Processed {
								success: false, weight_used: weight, ..
							}) => {
								weight: $crate::impls::weight_within_threshold(
									($crate::impls::REF_TIME_THRESHOLD, $crate::impls::PROOF_SIZE_THRESHOLD),
									expected_weight.unwrap_or(*weight),
									*weight
								),
							},
						]
					);
				}

				/// Asserts a XCM from Relay Chain is executed with error
				pub fn assert_dmp_queue_error() {
					$crate::impls::assert_expected_events!(
						Self,
						vec![
							[<$chain RuntimeEvent>]::MessageQueue($crate::impls::pallet_message_queue::Event::ProcessingFailed {
								..
							}) => {

							},
						]
					);
				}

				/// Asserts a XCM from another Parachain is completely executed
				pub fn assert_xcmp_queue_success(expected_weight: Option<$crate::impls::Weight>) {
					$crate::impls::assert_expected_events!(
						Self,
						vec![
							[<$chain RuntimeEvent>]::MessageQueue(pallet_message_queue::Event::Processed { success: true, weight_used: weight, .. }
							) => {
								weight: $crate::impls::weight_within_threshold(
									($crate::impls::REF_TIME_THRESHOLD, $crate::impls::PROOF_SIZE_THRESHOLD),
									expected_weight.unwrap_or(*weight),
									*weight
								),
							},
						]
					);
				}
			}
		}
	};
}

#[macro_export]
macro_rules! impl_assets_helpers_for_parachain {
	( $chain:ident, $relay_chain:ident ) => {
		$crate::impls::paste::paste! {
			impl $chain {
				/// Returns the encoded call for `force_create` from the assets pallet
				pub fn force_create_asset_call(
					asset_id: u32,
					owner: $crate::impls::AccountId,
					is_sufficient: bool,
					min_balance: $crate::impls::Balance,
				) -> $crate::impls::DoubleEncoded<()> {
					use $crate::impls::{Chain, Encode};

					<Self as Chain>::RuntimeCall::Assets($crate::impls::pallet_assets::Call::<
						<Self as Chain>::Runtime,
						$crate::impls::pallet_assets::Instance1,
					>::force_create {
						id: asset_id.into(),
						owner: owner.into(),
						is_sufficient,
						min_balance,
					})
					.encode()
					.into()
				}

				/// Returns a `VersionedXcm` for `force_create` from the assets pallet
				pub fn force_create_asset_xcm(
					origin_kind: $crate::impls::OriginKind,
					asset_id: u32,
					owner: $crate::impls::AccountId,
					is_sufficient: bool,
					min_balance: $crate::impls::Balance,
				) -> $crate::impls::VersionedXcm<()> {
					let call = Self::force_create_asset_call(asset_id, owner, is_sufficient, min_balance);
					$crate::impls::xcm_transact_unpaid_execution(call, origin_kind)
				}

				/// Mint assets making use of the assets pallet
				pub fn mint_asset(
					signed_origin: <Self as $crate::impls::Chain>::RuntimeOrigin,
					id: u32,
					beneficiary: $crate::impls::AccountId,
					amount_to_mint: u128,
				) {
					<Self as $crate::impls::TestExt>::execute_with(|| {
						$crate::impls::assert_ok!(<Self as [<$chain Pallet>]>::Assets::mint(
							signed_origin,
							id.into(),
							beneficiary.clone().into(),
							amount_to_mint
						));

						type RuntimeEvent = <$chain as $crate::impls::Chain>::RuntimeEvent;

						$crate::impls::assert_expected_events!(
							Self,
							vec![
								RuntimeEvent::Assets($crate::impls::pallet_assets::Event::Issued { asset_id, owner, amount }) => {
									asset_id: *asset_id == id,
									owner: *owner == beneficiary.clone().into(),
									amount: *amount == amount_to_mint,
								},
							]
						);
					});
				}

				/// Force create and mint assets making use of the assets pallet
				pub fn force_create_and_mint_asset(
					id: u32,
					min_balance: u128,
					is_sufficient: bool,
					asset_owner: $crate::impls::AccountId,
					dmp_weight_threshold: Option<$crate::impls::Weight>,
					amount_to_mint: u128,
				) {
					use $crate::impls::Chain;

					// Force create asset
					Self::force_create_asset_from_relay_as_root(
						id,
						min_balance,
						is_sufficient,
						asset_owner.clone(),
						dmp_weight_threshold
					);

					// Mint asset for System Parachain's sender
					let signed_origin = <Self as Chain>::RuntimeOrigin::signed(asset_owner.clone());
					Self::mint_asset(signed_origin, id, asset_owner, amount_to_mint);
				}

				/// Relay Chain sends `Transact` instruction with `force_create_asset` to Parachain with `Assets` instance of `pallet_assets` .
				pub fn force_create_asset_from_relay_as_root(
					id: u32,
					min_balance: u128,
					is_sufficient: bool,
					asset_owner: $crate::impls::AccountId,
					dmp_weight_threshold: Option<$crate::impls::Weight>,
				) {
					use $crate::impls::{Parachain, Inspect, TestExt};

					<$relay_chain>::send_unpaid_transact_to_parachain_as_root(
						Self::para_id(),
						Self::force_create_asset_call(id, asset_owner.clone(), is_sufficient, min_balance),
					);

					// Receive XCM message in Assets Parachain
					Self::execute_with(|| {
						type RuntimeEvent = <$chain as $crate::impls::Chain>::RuntimeEvent;

						Self::assert_dmp_queue_complete(dmp_weight_threshold);

						$crate::impls::assert_expected_events!(
							Self,
							vec![
								RuntimeEvent::Assets($crate::impls::pallet_assets::Event::ForceCreated { asset_id, owner }) => {
									asset_id: *asset_id == id,
									owner: *owner == asset_owner,
								},
							]
						);

						assert!(<Self as [<$chain Pallet>]>::Assets::asset_exists(id.into()));
					});
				}
			}
		}
	};
}<|MERGE_RESOLUTION|>--- conflicted
+++ resolved
@@ -57,11 +57,7 @@
 	inclusion::{AggregateMessageOrigin, UmpQueueId},
 };
 pub use xcm::{
-<<<<<<< HEAD
-	prelude::{Location, OriginKind, Outcome, VersionedXcm, Weight},
-=======
-	prelude::{MultiLocation, OriginKind, Outcome, VersionedXcm},
->>>>>>> 0d3c67d9
+	prelude::{Location, OriginKind, Outcome, VersionedXcm},
 	v3::Error,
 	DoubleEncoded,
 };
@@ -512,10 +508,6 @@
 				/// Asserts a XCM from Relay Chain is incompletely executed
 				pub fn assert_dmp_queue_incomplete(
 					expected_weight: Option<$crate::impls::Weight>,
-<<<<<<< HEAD
-					expected_error: Option<$crate::impls::XcmError>,
-=======
->>>>>>> 0d3c67d9
 				) {
 					$crate::impls::assert_expected_events!(
 						Self,
