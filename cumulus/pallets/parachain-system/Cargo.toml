[package]
name = "cumulus-pallet-parachain-system"
version = "0.7.0"
authors.workspace = true
edition.workspace = true
description = "Base pallet for cumulus-based parachains"
license = "Apache-2.0"
homepage.workspace = true
repository.workspace = true

[lints]
workspace = true

[dependencies]
bytes = { workspace = true }
codec = { features = ["derive"], workspace = true }
environmental = { workspace = true }
impl-trait-for-tuples = { workspace = true }
log = { workspace = true }
scale-info = { features = ["derive"], workspace = true }
trie-db = { workspace = true }

# Substrate
frame-benchmarking = { optional = true, workspace = true }
frame-support = { workspace = true }
frame-system = { workspace = true }
pallet-message-queue = { workspace = true }
sp-core = { workspace = true }
sp-externalities = { workspace = true }
sp-inherents = { workspace = true }
sp-io = { workspace = true }
sp-runtime = { workspace = true }
sp-state-machine = { workspace = true }
sp-std = { workspace = true }
sp-trie = { workspace = true }
sp-version = { workspace = true }

# Polkadot
polkadot-parachain-primitives = { features = ["wasm-api"], workspace = true }
polkadot-runtime-parachains = { workspace = true }
xcm = { workspace = true }
xcm-builder = { workspace = true }

# Cumulus
cumulus-pallet-parachain-system-proc-macro = { workspace = true }
cumulus-primitives-core = { workspace = true }
cumulus-primitives-parachain-inherent = { workspace = true }
cumulus-primitives-proof-size-hostfunction = { workspace = true }

[dev-dependencies]
assert_matches = { workspace = true }
futures = { workspace = true }
hex-literal = { workspace = true, default-features = true }
rand = { workspace = true, default-features = true }
trie-standardmap = { workspace = true }

# Substrate
<<<<<<< HEAD
sc-consensus = { workspace = true }
sc-client-api = { workspace = true, default-features = true }
sp-api = { workspace = true, default-features = true }
=======
>>>>>>> 187cddde
sp-consensus-slots = { workspace = true, default-features = true }
sp-crypto-hashing = { workspace = true, default-features = true }
sp-tracing = { workspace = true, default-features = true }
sp-version = { workspace = true, default-features = true }

# Cumulus
cumulus-test-client = { workspace = true }
cumulus-test-relay-sproof-builder = { workspace = true, default-features = true }

[features]
default = ["std"]
std = [
	"bytes/std",
	"codec/std",
	"cumulus-pallet-parachain-system-proc-macro/std",
	"cumulus-primitives-core/std",
	"cumulus-primitives-parachain-inherent/std",
	"cumulus-primitives-proof-size-hostfunction/std",
	"environmental/std",
	"frame-benchmarking/std",
	"frame-support/std",
	"frame-system/std",
	"log/std",
	"pallet-message-queue/std",
	"polkadot-parachain-primitives/std",
	"polkadot-runtime-parachains/std",
	"scale-info/std",
	"sp-core/std",
	"sp-externalities/std",
	"sp-inherents/std",
	"sp-io/std",
	"sp-runtime/std",
	"sp-state-machine/std",
	"sp-std/std",
	"sp-tracing/std",
	"sp-trie/std",
	"trie-db/std",
	"xcm-builder/std",
	"xcm/std",
]

runtime-benchmarks = [
	"cumulus-primitives-core/runtime-benchmarks",
	"cumulus-test-client/runtime-benchmarks",
	"frame-benchmarking/runtime-benchmarks",
	"frame-support/runtime-benchmarks",
	"frame-system/runtime-benchmarks",
	"pallet-message-queue/runtime-benchmarks",
	"polkadot-parachain-primitives/runtime-benchmarks",
	"polkadot-runtime-parachains/runtime-benchmarks",
	"sp-runtime/runtime-benchmarks",
	"xcm-builder/runtime-benchmarks",
	"xcm/runtime-benchmarks",
]

try-runtime = [
	"frame-support/try-runtime",
	"frame-system/try-runtime",
	"pallet-message-queue/try-runtime",
	"polkadot-runtime-parachains/try-runtime",
	"sp-runtime/try-runtime",
]

experimental-ump-signals = []<|MERGE_RESOLUTION|>--- conflicted
+++ resolved
@@ -55,17 +55,12 @@
 trie-standardmap = { workspace = true }
 
 # Substrate
-<<<<<<< HEAD
 sc-consensus = { workspace = true }
-sc-client-api = { workspace = true, default-features = true }
 sp-api = { workspace = true, default-features = true }
-=======
->>>>>>> 187cddde
 sp-consensus-slots = { workspace = true, default-features = true }
 sp-crypto-hashing = { workspace = true, default-features = true }
 sp-tracing = { workspace = true, default-features = true }
 sp-version = { workspace = true, default-features = true }
-
 # Cumulus
 cumulus-test-client = { workspace = true }
 cumulus-test-relay-sproof-builder = { workspace = true, default-features = true }
