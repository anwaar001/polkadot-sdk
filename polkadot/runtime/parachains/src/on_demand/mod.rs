--- conflicted
+++ resolved
@@ -68,14 +68,9 @@
 pub use pallet::*;
 
 pub trait WeightInfo {
-<<<<<<< HEAD
 	fn place_order_allow_death() -> Weight;
 	fn place_order_keep_alive() -> Weight;
-=======
-	fn place_order_allow_death(s: u32) -> Weight;
-	fn place_order_keep_alive(s: u32) -> Weight;
-	fn place_order_with_credits(s: u32) -> Weight;
->>>>>>> b44dc3a5
+	fn place_order_with_credits() -> Weight;
 }
 
 /// A weight info that is only suitable for testing.
@@ -90,7 +85,7 @@
 		Weight::MAX
 	}
 
-	fn place_order_with_credits(_: u32) -> Weight {
+	fn place_order_with_credits() -> Weight {
 		Weight::MAX
 	}
 }
@@ -317,13 +312,9 @@
 		/// Events:
 		/// - `OnDemandOrderPlaced`
 		#[pallet::call_index(0)]
-<<<<<<< HEAD
 		#[pallet::weight(<T as Config>::WeightInfo::place_order_allow_death())]
-=======
-		#[pallet::weight(<T as Config>::WeightInfo::place_order_allow_death(QueueStatus::<T>::get().size()))]
 		#[allow(deprecated)]
 		#[deprecated(note = "This will be removed in favor of using `place_order_with_credits`")]
->>>>>>> b44dc3a5
 		pub fn place_order_allow_death(
 			origin: OriginFor<T>,
 			max_amount: BalanceOf<T>,
@@ -355,13 +346,9 @@
 		/// Events:
 		/// - `OnDemandOrderPlaced`
 		#[pallet::call_index(1)]
-<<<<<<< HEAD
 		#[pallet::weight(<T as Config>::WeightInfo::place_order_keep_alive())]
-=======
-		#[pallet::weight(<T as Config>::WeightInfo::place_order_keep_alive(QueueStatus::<T>::get().size()))]
 		#[allow(deprecated)]
 		#[deprecated(note = "This will be removed in favor of using `place_order_with_credits`")]
->>>>>>> b44dc3a5
 		pub fn place_order_keep_alive(
 			origin: OriginFor<T>,
 			max_amount: BalanceOf<T>,
@@ -676,107 +663,6 @@
 		}
 	}
 
-<<<<<<< HEAD
-=======
-	/// Adds an order to the on demand queue.
-	///
-	/// Parameters:
-	/// - `location`: Whether to push this entry to the back or the front of the queue. Pushing an
-	///   entry to the front of the queue is only used when the scheduler wants to push back an
-	///   entry it has already popped.
-	fn add_on_demand_order(
-		queue_status: &mut QueueStatusType,
-		para_id: ParaId,
-		location: QueuePushDirection,
-	) {
-		let idx = match location {
-			QueuePushDirection::Back => queue_status.push_back(),
-			QueuePushDirection::Front => queue_status.push_front(),
-		};
-
-		let affinity = ParaIdAffinity::<T>::get(para_id);
-		let order = EnqueuedOrder::new(idx, para_id);
-		#[cfg(test)]
-		log::debug!(target: LOG_TARGET, "add_on_demand_order, order: {:?}, affinity: {:?}, direction: {:?}", order, affinity, location);
-
-		match affinity {
-			None => FreeEntries::<T>::mutate(|entries| entries.push(order)),
-			Some(affinity) =>
-				AffinityEntries::<T>::mutate(affinity.core_index, |entries| entries.push(order)),
-		}
-	}
-
-	/// Decrease core affinity for para and update queue
-	///
-	/// if affinity dropped to 0, moving entries back to `FreeEntries`.
-	fn decrease_affinity_update_queue(para_id: ParaId, core_index: CoreIndex) {
-		let affinity = Pallet::<T>::decrease_affinity(para_id, core_index);
-		#[cfg(not(test))]
-		debug_assert_ne!(
-			affinity, None,
-			"Decreased affinity for a para that has not been served on a core?"
-		);
-		if affinity != Some(0) {
-			return;
-		}
-		// No affinity more for entries on this core, free any entries:
-		//
-		// This is necessary to ensure them being served as the core might no longer exist at all.
-		AffinityEntries::<T>::mutate(core_index, |affinity_entries| {
-			FreeEntries::<T>::mutate(|free_entries| {
-				let (mut freed, affinities): (BinaryHeap<_>, BinaryHeap<_>) =
-					take(affinity_entries).into_iter().partition(|e| e.para_id == para_id);
-				free_entries.append(&mut freed);
-				*affinity_entries = affinities;
-			})
-		});
-	}
-
-	/// Decreases the affinity of a `ParaId` to a specified `CoreIndex`.
-	///
-	/// Subtracts from the count of the `CoreAffinityCount` if an entry is found and the core_index
-	/// matches. When the count reaches 0, the entry is removed.
-	/// A non-existent entry is a no-op.
-	///
-	/// Returns: The new affinity of the para on that core. `None` if there is no affinity on this
-	/// core.
-	fn decrease_affinity(para_id: ParaId, core_index: CoreIndex) -> Option<u32> {
-		ParaIdAffinity::<T>::mutate(para_id, |maybe_affinity| {
-			let affinity = maybe_affinity.as_mut()?;
-			if affinity.core_index == core_index {
-				let new_count = affinity.count.saturating_sub(1);
-				if new_count > 0 {
-					*maybe_affinity = Some(CoreAffinityCount { core_index, count: new_count });
-				} else {
-					*maybe_affinity = None;
-				}
-				return Some(new_count);
-			} else {
-				None
-			}
-		})
-	}
-
-	/// Increases the affinity of a `ParaId` to a specified `CoreIndex`.
-	/// Adds to the count of the `CoreAffinityCount` if an entry is found and the core_index
-	/// matches. A non-existent entry will be initialized with a count of 1 and uses the supplied
-	/// `CoreIndex`.
-	fn increase_affinity(para_id: ParaId, core_index: CoreIndex) {
-		ParaIdAffinity::<T>::mutate(para_id, |maybe_affinity| match maybe_affinity {
-			Some(affinity) =>
-				if affinity.core_index == core_index {
-					*maybe_affinity = Some(CoreAffinityCount {
-						core_index,
-						count: affinity.count.saturating_add(1),
-					});
-				},
-			None => {
-				*maybe_affinity = Some(CoreAffinityCount { core_index, count: 1 });
-			},
-		})
-	}
-
->>>>>>> b44dc3a5
 	/// Collect the revenue from the `when` blockheight
 	pub fn claim_revenue_until(when: BlockNumberFor<T>) -> BalanceOf<T> {
 		let now = <frame_system::Pallet<T>>::block_number();
