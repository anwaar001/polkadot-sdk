--- conflicted
+++ resolved
@@ -68,28 +68,25 @@
 		ApprovalDistribution::new_with_clock(Metrics::default(), Default::default(), clock);
 	{
 		let mut rng = rand_chacha::ChaCha12Rng::seed_from_u64(12345);
-<<<<<<< HEAD
 		let mut session_info_provider = RuntimeInfo::new_with_config(RuntimeInfoConfig {
 			keystore: None,
 			session_cache_lru_size: DISPUTE_WINDOW.get(),
 		});
-		let subsystem = subsystem.run_inner(
-			context,
-			&mut state,
-			REPUTATION_CHANGE_TEST_INTERVAL,
-			&mut rng,
-			assignment_criteria,
-			&mut session_info_provider,
-		);
-=======
+
 		let (tx, rx) = oneshot::channel();
 		let subsystem = async {
 			subsystem
-				.run_inner(context, &mut state, REPUTATION_CHANGE_TEST_INTERVAL, &mut rng)
+				.run_inner(
+					context,
+					&mut state,
+					REPUTATION_CHANGE_TEST_INTERVAL,
+					&mut rng,
+					assignment_criteria,
+					&mut session_info_provider,
+				)
 				.await;
 			tx.send(()).expect("Fail to notify subystem is done");
 		};
->>>>>>> 6ecbde33
 
 		let test_fut = test_fn(virtual_overseer);
 
