--- conflicted
+++ resolved
@@ -49,21 +49,6 @@
 
 /// Weight functions for `runtime_parachains::paras`.
 pub struct WeightInfo<T>(PhantomData<T>);
-<<<<<<< HEAD
-impl<T: frame_system::Config> runtime_parachains::paras::WeightInfo for WeightInfo<T> {
-	/// Storage: `Paras::CurrentCodeHash` (r:1 w:1)
-	/// Proof: `Paras::CurrentCodeHash` (`max_values`: None, `max_size`: None, mode: `Measured`)
-	/// Storage: `Paras::CodeByHashRefs` (r:1 w:1)
-	/// Proof: `Paras::CodeByHashRefs` (`max_values`: None, `max_size`: None, mode: `Measured`)
-	/// Storage: `Paras::PastCodeMeta` (r:1 w:1)
-	/// Proof: `Paras::PastCodeMeta` (`max_values`: None, `max_size`: None, mode: `Measured`)
-	/// Storage: `Paras::PastCodePruning` (r:1 w:1)
-	/// Proof: `Paras::PastCodePruning` (`max_values`: Some(1), `max_size`: None, mode: `Measured`)
-	/// Storage: `Paras::PastCodeHash` (r:0 w:1)
-	/// Proof: `Paras::PastCodeHash` (`max_values`: None, `max_size`: None, mode: `Measured`)
-	/// Storage: `Paras::CodeByHash` (r:0 w:1)
-	/// Proof: `Paras::CodeByHash` (`max_values`: None, `max_size`: None, mode: `Measured`)
-=======
 impl<T: frame_system::Config> polkadot_runtime_parachains::paras::WeightInfo for WeightInfo<T> {
 	/// Storage: Paras CurrentCodeHash (r:1 w:1)
 	/// Proof Skipped: Paras CurrentCodeHash (max_values: None, max_size: None, mode: Measured)
@@ -77,7 +62,6 @@
 	/// Proof Skipped: Paras PastCodeHash (max_values: None, max_size: None, mode: Measured)
 	/// Storage: Paras CodeByHash (r:0 w:1)
 	/// Proof Skipped: Paras CodeByHash (max_values: None, max_size: None, mode: Measured)
->>>>>>> 96ab6869
 	/// The range of component `c` is `[1, 3145728]`.
 	fn force_set_current_code(c: u32, ) -> Weight {
 		// Proof Size summary in bytes:
