[package]
name = "asset-hub-rococo-runtime"
version = "0.11.0"
authors.workspace = true
edition.workspace = true
description = "Rococo variant of Asset Hub parachain runtime"
license = "Apache-2.0"
homepage.workspace = true
repository.workspace = true

[lints]
workspace = true

[dependencies]
codec = { features = ["derive", "max-encoded-len"], workspace = true }
hex-literal = { workspace = true, default-features = true }
log = { workspace = true }
scale-info = { features = ["derive"], workspace = true }
serde_json = { features = ["alloc"], workspace = true }

# Substrate
frame-benchmarking = { optional = true, workspace = true }
frame-executive = { workspace = true }
frame-metadata-hash-extension = { workspace = true }
frame-support = { workspace = true }
frame-system = { workspace = true }
frame-system-benchmarking = { optional = true, workspace = true }
frame-system-rpc-runtime-api = { workspace = true }
frame-try-runtime = { optional = true, workspace = true }
pallet-asset-conversion = { workspace = true }
pallet-asset-conversion-ops = { workspace = true }
pallet-asset-conversion-tx-payment = { workspace = true }
pallet-asset-rewards = { workspace = true }
pallet-assets = { workspace = true }
pallet-assets-freezer = { workspace = true }
pallet-aura = { workspace = true }
pallet-authorship = { workspace = true }
pallet-balances = { workspace = true }
pallet-message-queue = { workspace = true }
pallet-multisig = { workspace = true }
pallet-nft-fractionalization = { workspace = true }
pallet-nfts = { workspace = true }
pallet-proxy = { workspace = true }
pallet-session = { workspace = true }
pallet-timestamp = { workspace = true }
pallet-transaction-payment = { workspace = true }
pallet-transaction-payment-rpc-runtime-api = { workspace = true }
pallet-uniques = { workspace = true }
pallet-utility = { workspace = true }
sp-api = { workspace = true }
sp-block-builder = { workspace = true }
sp-consensus-aura = { workspace = true }
sp-core = { workspace = true }
sp-genesis-builder = { workspace = true }
sp-inherents = { workspace = true }
sp-keyring = { workspace = true }
sp-offchain = { workspace = true }
sp-runtime = { workspace = true }
sp-session = { workspace = true }
sp-storage = { workspace = true }
sp-transaction-pool = { workspace = true }
sp-version = { workspace = true }
sp-weights = { workspace = true }

# num-traits feature needed for dex integer sq root:
primitive-types = { features = ["codec", "num-traits", "scale-info"], workspace = true }

# Polkadot
pallet-xcm = { workspace = true }
pallet-xcm-benchmarks = { optional = true, workspace = true }
polkadot-parachain-primitives = { workspace = true }
polkadot-runtime-common = { workspace = true }
rococo-runtime-constants = { workspace = true }
xcm = { workspace = true }
xcm-builder = { workspace = true }
xcm-executor = { workspace = true }
xcm-runtime-apis = { workspace = true }

# Cumulus
assets-common = { workspace = true }
cumulus-pallet-aura-ext = { workspace = true }
cumulus-pallet-parachain-system = { workspace = true }
cumulus-pallet-session-benchmarking = { workspace = true }
cumulus-pallet-weight-reclaim = { workspace = true }
cumulus-pallet-xcm = { workspace = true }
cumulus-pallet-xcmp-queue = { features = ["bridging"], workspace = true }
cumulus-primitives-aura = { workspace = true }
cumulus-primitives-core = { workspace = true }
cumulus-primitives-utility = { workspace = true }
pallet-collator-selection = { workspace = true }
parachain-info = { workspace = true }
parachains-common = { workspace = true }
testnet-parachains-constants = { features = ["rococo"], workspace = true }

# Bridges
bp-asset-hub-rococo = { workspace = true }
bp-asset-hub-westend = { workspace = true }
bp-bridge-hub-rococo = { workspace = true }
bp-bridge-hub-westend = { workspace = true }
<<<<<<< HEAD
pallet-xcm-bridge-router = { workspace = true }
snowbridge-inbound-queue-primitives = { workspace = true }
=======
pallet-xcm-bridge-hub-router = { workspace = true }
>>>>>>> 17566ab3

[dev-dependencies]
asset-test-utils = { workspace = true, default-features = true }
bp-xcm-bridge = { workspace = true }
parachains-runtimes-test-utils = { workspace = true, default-features = true }

[build-dependencies]
substrate-wasm-builder = { optional = true, workspace = true, default-features = true }

[features]
default = ["std"]
runtime-benchmarks = [
	"assets-common/runtime-benchmarks",
	"cumulus-pallet-parachain-system/runtime-benchmarks",
	"cumulus-pallet-session-benchmarking/runtime-benchmarks",
	"cumulus-pallet-weight-reclaim/runtime-benchmarks",
	"cumulus-pallet-xcmp-queue/runtime-benchmarks",
	"cumulus-primitives-core/runtime-benchmarks",
	"cumulus-primitives-utility/runtime-benchmarks",
	"frame-benchmarking/runtime-benchmarks",
	"frame-support/runtime-benchmarks",
	"frame-system-benchmarking/runtime-benchmarks",
	"frame-system/runtime-benchmarks",
	"pallet-asset-conversion-ops/runtime-benchmarks",
	"pallet-asset-conversion-tx-payment/runtime-benchmarks",
	"pallet-asset-conversion/runtime-benchmarks",
	"pallet-asset-rewards/runtime-benchmarks",
	"pallet-assets-freezer/runtime-benchmarks",
	"pallet-assets/runtime-benchmarks",
	"pallet-balances/runtime-benchmarks",
	"pallet-collator-selection/runtime-benchmarks",
	"pallet-message-queue/runtime-benchmarks",
	"pallet-multisig/runtime-benchmarks",
	"pallet-nft-fractionalization/runtime-benchmarks",
	"pallet-nfts/runtime-benchmarks",
	"pallet-proxy/runtime-benchmarks",
	"pallet-timestamp/runtime-benchmarks",
	"pallet-transaction-payment/runtime-benchmarks",
	"pallet-uniques/runtime-benchmarks",
	"pallet-utility/runtime-benchmarks",
	"pallet-xcm-benchmarks/runtime-benchmarks",
	"pallet-xcm-bridge-router/runtime-benchmarks",
	"pallet-xcm/runtime-benchmarks",
	"parachains-common/runtime-benchmarks",
	"polkadot-parachain-primitives/runtime-benchmarks",
	"polkadot-runtime-common/runtime-benchmarks",
	"sp-runtime/runtime-benchmarks",
	"xcm-builder/runtime-benchmarks",
	"xcm-executor/runtime-benchmarks",
	"xcm-runtime-apis/runtime-benchmarks",
	"xcm/runtime-benchmarks",
]
try-runtime = [
	"cumulus-pallet-aura-ext/try-runtime",
	"cumulus-pallet-parachain-system/try-runtime",
	"cumulus-pallet-weight-reclaim/try-runtime",
	"cumulus-pallet-xcm/try-runtime",
	"cumulus-pallet-xcmp-queue/try-runtime",
	"frame-executive/try-runtime",
	"frame-support/try-runtime",
	"frame-system/try-runtime",
	"frame-try-runtime/try-runtime",
	"pallet-asset-conversion-ops/try-runtime",
	"pallet-asset-conversion-tx-payment/try-runtime",
	"pallet-asset-conversion/try-runtime",
	"pallet-asset-rewards/try-runtime",
	"pallet-assets-freezer/try-runtime",
	"pallet-assets/try-runtime",
	"pallet-aura/try-runtime",
	"pallet-authorship/try-runtime",
	"pallet-balances/try-runtime",
	"pallet-collator-selection/try-runtime",
	"pallet-message-queue/try-runtime",
	"pallet-multisig/try-runtime",
	"pallet-nft-fractionalization/try-runtime",
	"pallet-nfts/try-runtime",
	"pallet-proxy/try-runtime",
	"pallet-session/try-runtime",
	"pallet-timestamp/try-runtime",
	"pallet-transaction-payment/try-runtime",
	"pallet-uniques/try-runtime",
	"pallet-utility/try-runtime",
	"pallet-xcm-bridge-router/try-runtime",
	"pallet-xcm/try-runtime",
	"parachain-info/try-runtime",
	"polkadot-runtime-common/try-runtime",
	"sp-runtime/try-runtime",
]
std = [
	"assets-common/std",
	"bp-asset-hub-rococo/std",
	"bp-asset-hub-westend/std",
	"bp-bridge-hub-rococo/std",
	"bp-bridge-hub-westend/std",
	"bp-xcm-bridge/std",
	"codec/std",
	"cumulus-pallet-aura-ext/std",
	"cumulus-pallet-parachain-system/std",
	"cumulus-pallet-session-benchmarking/std",
	"cumulus-pallet-weight-reclaim/std",
	"cumulus-pallet-xcm/std",
	"cumulus-pallet-xcmp-queue/std",
	"cumulus-primitives-aura/std",
	"cumulus-primitives-core/std",
	"cumulus-primitives-utility/std",
	"frame-benchmarking?/std",
	"frame-executive/std",
	"frame-metadata-hash-extension/std",
	"frame-support/std",
	"frame-system-benchmarking?/std",
	"frame-system-rpc-runtime-api/std",
	"frame-system/std",
	"frame-try-runtime?/std",
	"log/std",
	"pallet-asset-conversion-ops/std",
	"pallet-asset-conversion-tx-payment/std",
	"pallet-asset-conversion/std",
	"pallet-asset-rewards/std",
	"pallet-assets-freezer/std",
	"pallet-assets/std",
	"pallet-aura/std",
	"pallet-authorship/std",
	"pallet-balances/std",
	"pallet-collator-selection/std",
	"pallet-message-queue/std",
	"pallet-multisig/std",
	"pallet-nft-fractionalization/std",
	"pallet-nfts/std",
	"pallet-proxy/std",
	"pallet-session/std",
	"pallet-timestamp/std",
	"pallet-transaction-payment-rpc-runtime-api/std",
	"pallet-transaction-payment/std",
	"pallet-uniques/std",
	"pallet-utility/std",
	"pallet-xcm-benchmarks?/std",
	"pallet-xcm-bridge-router/std",
	"pallet-xcm/std",
	"parachain-info/std",
	"parachains-common/std",
	"polkadot-parachain-primitives/std",
	"polkadot-runtime-common/std",
	"primitive-types/std",
	"rococo-runtime-constants/std",
	"scale-info/std",
	"serde_json/std",
	"sp-api/std",
	"sp-block-builder/std",
	"sp-consensus-aura/std",
	"sp-core/std",
	"sp-genesis-builder/std",
	"sp-inherents/std",
	"sp-keyring/std",
	"sp-offchain/std",
	"sp-runtime/std",
	"sp-session/std",
	"sp-storage/std",
	"sp-transaction-pool/std",
	"sp-version/std",
	"sp-weights/std",
	"substrate-wasm-builder",
	"testnet-parachains-constants/std",
	"xcm-builder/std",
	"xcm-executor/std",
	"xcm-runtime-apis/std",
	"xcm/std",
]

# Enable the metadata hash generation in the wasm builder.
metadata-hash = ["substrate-wasm-builder/metadata-hash"]

# A feature that should be enabled when the runtime should be built for on-chain
# deployment. This will disable stuff that shouldn't be part of the on-chain wasm
# to make it smaller, like logging for example.
on-chain-release-build = ["metadata-hash"]<|MERGE_RESOLUTION|>--- conflicted
+++ resolved
@@ -97,12 +97,7 @@
 bp-asset-hub-westend = { workspace = true }
 bp-bridge-hub-rococo = { workspace = true }
 bp-bridge-hub-westend = { workspace = true }
-<<<<<<< HEAD
 pallet-xcm-bridge-router = { workspace = true }
-snowbridge-inbound-queue-primitives = { workspace = true }
-=======
-pallet-xcm-bridge-hub-router = { workspace = true }
->>>>>>> 17566ab3
 
 [dev-dependencies]
 asset-test-utils = { workspace = true, default-features = true }
