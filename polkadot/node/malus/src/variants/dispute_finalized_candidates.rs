// Copyright (C) Parity Technologies (UK) Ltd.
// This file is part of Polkadot.

// Polkadot is free software: you can redistribute it and/or modify
// it under the terms of the GNU General Public License as published by
// the Free Software Foundation, either version 3 of the License, or
// (at your option) any later version.

// Polkadot is distributed in the hope that it will be useful,
// but WITHOUT ANY WARRANTY; without even the implied warranty of
// MERCHANTABILITY or FITNESS FOR A PARTICULAR PURPOSE.  See the
// GNU General Public License for more details.

// You should have received a copy of the GNU General Public License
// along with Polkadot.  If not, see <http://www.gnu.org/licenses/>.

//! A malicious node variant that attempts to dispute finalized candidates.
//!
//! This malus variant behaves honestly in backing and approval voting.
//! The maliciousness comes from emitting an extra dispute statement on top of the other ones.
//!
//! Some extra quirks which generally should be insignificant:
//! - The malus node will not dispute at session boundaries
//! - The malus node will not dispute blocks it backed itself
//! - Be cautious about the size of the network to make sure disputes are not auto-confirmed
//! (7 validators is the smallest network size as it needs [(7-1)//3]+1 = 3 votes to get
//! confirmed but it only gets 1 from backing and 1 from malus so 2 in total)
//!
//!
//! Attention: For usage with `zombienet` only!

#![allow(missing_docs)]

use futures::channel::oneshot;
use polkadot_cli::{
	service::{
<<<<<<< HEAD
		AuxStore, Block, Error, ExtendedOverseerGenArgs, HeaderBackend, Overseer,
		OverseerConnector, OverseerGen, OverseerGenArgs, OverseerHandle,
=======
		AuxStore, Error, ExtendedOverseerGenArgs, Overseer, OverseerConnector, OverseerGen,
		OverseerGenArgs, OverseerHandle,
>>>>>>> 6ce61101
	},
	validator_overseer_builder, Cli,
};
use polkadot_node_subsystem::SpawnGlue;
use polkadot_node_subsystem_types::{ChainApiBackend, OverseerSignal, RuntimeApiSubsystemClient};
use polkadot_node_subsystem_util::request_candidate_events;
<<<<<<< HEAD
use polkadot_primitives::CandidateEvent;
use sp_api::CallApiAt;
=======
use polkadot_primitives::vstaging::CandidateEvent;
>>>>>>> 6ce61101
use sp_core::traits::SpawnNamed;

// Filter wrapping related types.
use crate::{interceptor::*, shared::MALUS};

use std::sync::Arc;

/// Wraps around ApprovalVotingSubsystem and replaces it.
/// Listens to finalization messages and if possible triggers disputes for their ancestors.
#[derive(Clone)]
struct AncestorDisputer<Spawner> {
	spawner: Spawner, //stores the actual ApprovalVotingSubsystem spawner
	dispute_offset: u32, /* relative depth of the disputed block to the finalized block,
	                   * 0=finalized, 1=parent of finalized etc */
}

impl<Sender, Spawner> MessageInterceptor<Sender> for AncestorDisputer<Spawner>
where
	Sender: overseer::ApprovalVotingSenderTrait + Clone + Send + 'static,
	Spawner: overseer::gen::Spawner + Clone + 'static,
{
	type Message = ApprovalVotingMessage;

	/// Intercept incoming `OverseerSignal::BlockFinalized' and pass the rest as normal.
	fn intercept_incoming(
		&self,
		subsystem_sender: &mut Sender,
		msg: FromOrchestra<Self::Message>,
	) -> Option<FromOrchestra<Self::Message>> {
		match msg {
			FromOrchestra::Communication { msg } => Some(FromOrchestra::Communication { msg }),
			FromOrchestra::Signal(OverseerSignal::BlockFinalized(
				finalized_hash,
				finalized_height,
			)) => {
				gum::debug!(
					target: MALUS,
					"😈 Block Finalization Interception! Block: {:?}", finalized_hash,
				);

				//Ensure that the chain is long enough for the target ancestor to exist
				if finalized_height <= self.dispute_offset {
					return Some(FromOrchestra::Signal(OverseerSignal::BlockFinalized(
						finalized_hash,
						finalized_height,
					)))
				}

				let dispute_offset = self.dispute_offset;
				let mut sender = subsystem_sender.clone();
				self.spawner.spawn_blocking(
					"malus-dispute-finalized-block",
					Some("malus"),
					Box::pin(async move {
						// Query chain for the block hash at the target depth
						let (tx, rx) = oneshot::channel();
						sender
							.send_message(ChainApiMessage::FinalizedBlockHash(
								finalized_height - dispute_offset,
								tx,
							))
							.await;
						let disputable_hash = match rx.await {
							Ok(Ok(Some(hash))) => {
								gum::debug!(
									target: MALUS,
									"😈 Time to search {:?}`th ancestor! Block: {:?}", dispute_offset, hash,
								);
								hash
							},
							_ => {
								gum::debug!(
									target: MALUS,
									"😈 Seems the target is not yet finalized! Nothing to dispute."
								);
								return // Early return from the async block
							},
						};

						// Fetch all candidate events for the target ancestor
						let events =
							request_candidate_events(disputable_hash, &mut sender).await.await;
						let events = match events {
							Ok(Ok(events)) => events,
							Ok(Err(e)) => {
								gum::error!(
									target: MALUS,
									"😈 Failed to fetch candidate events: {:?}", e
								);
								return // Early return from the async block
							},
							Err(e) => {
								gum::error!(
									target: MALUS,
									"😈 Failed to fetch candidate events: {:?}", e
								);
								return // Early return from the async block
							},
						};

						// Extract a token candidate from the events to use for disputing
						let event = events.iter().find(|event| {
							matches!(event, CandidateEvent::CandidateIncluded(_, _, _, _))
						});
						let candidate = match event {
							Some(CandidateEvent::CandidateIncluded(candidate, _, _, _)) =>
								candidate,
							_ => {
								gum::error!(
									target: MALUS,
									"😈 No candidate included event found! Nothing to dispute."
								);
								return // Early return from the async block
							},
						};

						// Extract the candidate hash from the candidate
						let candidate_hash = candidate.hash();

						// Fetch the session index for the candidate
						let (tx, rx) = oneshot::channel();
						sender
							.send_message(RuntimeApiMessage::Request(
								disputable_hash,
								RuntimeApiRequest::SessionIndexForChild(tx),
							))
							.await;
						let session_index = match rx.await {
							Ok(Ok(session_index)) => session_index,
							_ => {
								gum::error!(
									target: MALUS,
									"😈 Failed to fetch session index for candidate."
								);
								return // Early return from the async block
							},
						};
						gum::info!(
							target: MALUS,
							"😈 Disputing candidate with hash: {:?} in session {:?}", candidate_hash, session_index,
						);

						// Start dispute
						sender.send_unbounded_message(
							DisputeCoordinatorMessage::IssueLocalStatement(
								session_index,
								candidate_hash,
								candidate.clone(),
								false, // indicates candidate is invalid -> dispute starts
							),
						);
					}),
				);

				// Passthrough the finalization signal as usual (using it as hook only)
				Some(FromOrchestra::Signal(OverseerSignal::BlockFinalized(
					finalized_hash,
					finalized_height,
				)))
			},
			FromOrchestra::Signal(signal) => Some(FromOrchestra::Signal(signal)),
		}
	}
}

//----------------------------------------------------------------------------------

#[derive(Debug, clap::Parser)]
#[clap(rename_all = "kebab-case")]
#[allow(missing_docs)]
pub struct DisputeFinalizedCandidatesOptions {
	/// relative depth of the disputed block to the finalized block, 0=finalized, 1=parent of
	/// finalized etc
	#[clap(long, ignore_case = true, default_value_t = 2, value_parser = clap::value_parser!(u32).range(0..=50))]
	pub dispute_offset: u32,

	#[clap(flatten)]
	pub cli: Cli,
}

/// DisputeFinalizedCandidates implementation wrapper which implements `OverseerGen` glue.
pub(crate) struct DisputeFinalizedCandidates {
	/// relative depth of the disputed block to the finalized block, 0=finalized, 1=parent of
	/// finalized etc
	pub dispute_offset: u32,
}

impl OverseerGen for DisputeFinalizedCandidates {
	fn generate<Spawner, RuntimeClient>(
		&self,
		connector: OverseerConnector,
		args: OverseerGenArgs<'_, Spawner, RuntimeClient>,
		ext_args: Option<ExtendedOverseerGenArgs>,
	) -> Result<(Overseer<SpawnGlue<Spawner>, Arc<RuntimeClient>>, OverseerHandle), Error>
	where
<<<<<<< HEAD
		RuntimeClient: 'static + HeaderBackend<Block> + AuxStore + CallApiAt<Block>,
=======
		RuntimeClient: RuntimeApiSubsystemClient + ChainApiBackend + AuxStore + 'static,
>>>>>>> 6ce61101
		Spawner: 'static + SpawnNamed + Clone + Unpin,
	{
		gum::info!(
			target: MALUS,
			"😈 Started Malus node that disputes finalized blocks after they are {:?} finalizations deep.",
			&self.dispute_offset,
		);

		let ancestor_disputer = AncestorDisputer {
			spawner: SpawnGlue(args.spawner.clone()),
			dispute_offset: self.dispute_offset,
		};

		validator_overseer_builder(
			args,
			ext_args.expect("Extended arguments required to build validator overseer are provided"),
		)?
		.replace_approval_voting(move |cb| InterceptedSubsystem::new(cb, ancestor_disputer))
		.build_with_connector(connector)
		.map_err(|e| e.into())
	}
}<|MERGE_RESOLUTION|>--- conflicted
+++ resolved
@@ -34,25 +34,23 @@
 use futures::channel::oneshot;
 use polkadot_cli::{
 	service::{
-<<<<<<< HEAD
 		AuxStore, Block, Error, ExtendedOverseerGenArgs, HeaderBackend, Overseer,
 		OverseerConnector, OverseerGen, OverseerGenArgs, OverseerHandle,
-=======
-		AuxStore, Error, ExtendedOverseerGenArgs, Overseer, OverseerConnector, OverseerGen,
-		OverseerGenArgs, OverseerHandle,
->>>>>>> 6ce61101
 	},
 	validator_overseer_builder, Cli,
 };
 use polkadot_node_subsystem::SpawnGlue;
 use polkadot_node_subsystem_types::{ChainApiBackend, OverseerSignal, RuntimeApiSubsystemClient};
 use polkadot_node_subsystem_util::request_candidate_events;
-<<<<<<< HEAD
-use polkadot_primitives::CandidateEvent;
 use sp_api::CallApiAt;
-=======
+use polkadot_cli::{
+	service::{
+		AuxStore, Error, ExtendedOverseerGenArgs, Overseer, OverseerConnector, OverseerGen,
+		OverseerGenArgs, OverseerHandle,
+	},
+	validator_overseer_builder, Cli,
+};
 use polkadot_primitives::vstaging::CandidateEvent;
->>>>>>> 6ce61101
 use sp_core::traits::SpawnNamed;
 
 // Filter wrapping related types.
@@ -248,11 +246,7 @@
 		ext_args: Option<ExtendedOverseerGenArgs>,
 	) -> Result<(Overseer<SpawnGlue<Spawner>, Arc<RuntimeClient>>, OverseerHandle), Error>
 	where
-<<<<<<< HEAD
-		RuntimeClient: 'static + HeaderBackend<Block> + AuxStore + CallApiAt<Block>,
-=======
-		RuntimeClient: RuntimeApiSubsystemClient + ChainApiBackend + AuxStore + 'static,
->>>>>>> 6ce61101
+		RuntimeClient: CallApiAt<Block> + RuntimeApiSubsystemClient + ChainApiBackend + AuxStore + 'static,
 		Spawner: 'static + SpawnNamed + Clone + Unpin,
 	{
 		gum::info!(
