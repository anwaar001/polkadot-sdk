--- conflicted
+++ resolved
@@ -630,11 +630,7 @@
 					StatusStorage::<T>::put(Status::Nothing);
 					QueuedSolution::<T>::clear_invalid_and_backings();
 					T::SolutionDataProvider::report_result(VerificationResult::Rejected);
-<<<<<<< HEAD
-					let wasted_pages = T::Pages::get() - current_page;
-=======
 					let wasted_pages = T::Pages::get().saturating_sub(current_page);
->>>>>>> 2d4ee7e9
 					VerifierWeightsOf::<T>::on_initialize_invalid_non_terminal(wasted_pages)
 				},
 			}
